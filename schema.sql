-- This is currently the complete, authoritative schema, as it is easier to
-- understand all in one place.

-- Whenever you make changes to this file, you must also write a new evolution
-- in evolutions/default and check the result using "tools/runsql check".

-- A general convention is that hard-coded fixtures get non-positive ids.

----------------------------------------------------------- utilities

CREATE FUNCTION cast_int ("input" text) RETURNS integer LANGUAGE plpgsql IMMUTABLE STRICT AS $$
DECLARE
	i integer;
BEGIN
	SELECT input::integer INTO i;
	RETURN i;
EXCEPTION WHEN invalid_text_representation THEN
	RETURN NULL;
END; $$;

CREATE FUNCTION singleton (int4) RETURNS int4range LANGUAGE sql IMMUTABLE STRICT AS
	$$ SELECT int4range($1, $1, '[]') $$;

----------------------------------------------------------- auditing

CREATE SCHEMA audit;

CREATE TYPE audit.action AS ENUM ('attempt', 'open', 'close', 'add', 'change', 'remove', 'superuser');
COMMENT ON TYPE audit.action IS 'The various activities for which we keep audit records (in audit or a derived table).';

CREATE FUNCTION audit.SET_PRIVILEGES (name) RETURNS void LANGUAGE plpgsql AS $set$ BEGIN
	EXECUTE $$REVOKE UPDATE, DELETE, TRUNCATE ON TABLE audit.$$ || quote_ident($1) || $$ FROM $$ || quote_ident(current_user);
END; $set$;
COMMENT ON FUNCTION audit.SET_PRIVILEGES (name) IS 'REVOKE UPDATE, DELETE, TRUNCATE ON TABLE audit.$1 FROM current_user.  Unfortunately you cannot remove default privileges per-schema, so we do this instead for each audit table.  The function is necessary to interpolate current_user.';

CREATE TABLE audit."audit" (
	"audit_time" timestamptz NOT NULL DEFAULT CURRENT_TIMESTAMP,
	"audit_user" int NOT NULL, -- References "account" ("party"),
	"audit_ip" inet NOT NULL,
	"audit_action" audit.action NOT NULL
) WITH (OIDS = FALSE);
COMMENT ON TABLE audit."audit" IS 'Logs of all activities on the site, including access and modifications to any data. Each table has an associated audit table inheriting from this one.';
SELECT audit.SET_PRIVILEGES ('audit');

CREATE FUNCTION audit.CREATE_TABLE (name, "parent" name = 'audit') RETURNS void LANGUAGE plpgsql AS $create$
DECLARE
	table_name CONSTANT text := quote_ident($1);
BEGIN
	EXECUTE $$CREATE TABLE audit.$$ || table_name || $$ (LIKE public.$$ || table_name || $$) INHERITS (audit. $$ || quote_ident(parent) || $$) WITH (OIDS = FALSE)$$;
	PERFORM audit.SET_PRIVILEGES($1);
END; $create$;
COMMENT ON FUNCTION audit.CREATE_TABLE (name, name) IS 'Create an audit.$1 table mirroring public.$1.';

----------------------------------------------------------- users

CREATE TABLE "party" (
	"id" serial NOT NULL Primary Key,
	"name" text NOT NULL,
	"prename" text,
	"orcid" char(16),
	"affiliation" text,
	"url" text
);
ALTER TABLE "party"
	ALTER "name" SET STORAGE EXTERNAL,
	ALTER "prename" SET STORAGE EXTERNAL,
	ALTER "affiliation" SET STORAGE EXTERNAL;
COMMENT ON TABLE "party" IS 'Users, groups, organizations, and other logical identities';
COMMENT ON COLUMN "party"."orcid" IS 'http://en.wikipedia.org/wiki/ORCID';

-- special parties (SERIAL starts at 1):
INSERT INTO "party" VALUES (-1, 'Everybody'); -- NOBODY
INSERT INTO "party" VALUES (0, 'Databrary'); -- ROOT

SELECT audit.CREATE_TABLE ('party');


CREATE TABLE "account" (
	"id" integer NOT NULL Primary Key References "party",
	"email" varchar(256) NOT NULL Unique, -- split out (multiple/user)?
	"password" varchar(60) -- standard unix-style hash, currently $2a$ bcrypt
);
ALTER TABLE "account"
	ALTER "email" SET STORAGE EXTERNAL,
	ALTER "password" SET STORAGE EXTERNAL;
COMMENT ON TABLE "account" IS 'Login information for parties associated with registered individuals.';

SELECT audit.CREATE_TABLE ('account');
CREATE INDEX "audit_login_idx" ON audit."account" ("id", "audit_time") WHERE "audit_action" IN ('attempt', 'open');
COMMENT ON INDEX audit."audit_login_idx" IS 'Allow efficient determination of recent login attempts for security.';

----------------------------------------------------------- permissions

CREATE TYPE permission AS ENUM ('NONE', -- stand-in for NULL due to LEAST semantics
	'PUBLIC', 	-- read access to metadata and PUBLIC data
	'SHARED',	-- read access to SHARED data
	'READ', 	-- full read access to all data
	'EDIT', 	-- view and edit all data
	'ADMIN' 	-- perform administrative tasks on site/target such as changing permissions
);
COMMENT ON TYPE permission IS 'Levels of access parties can have to the site data.';

CREATE TYPE release AS ENUM (
	'PRIVATE', 	-- no sharing beyond those with full access
	'SHARED', 	-- restricted sharing to authorized users
	'EXCERPTS', 	-- SHARED, but excerpts may be shown externally
	'PUBLIC' 	-- shared publically with anyone
);
COMMENT ON TYPE release IS 'Levels at which participants or researchers may choose to share data.';

CREATE FUNCTION "read_release" ("p" permission) RETURNS release LANGUAGE sql IMMUTABLE STRICT AS $$
	SELECT CASE
		WHEN p >= 'READ' THEN 'PRIVATE'::release -- should include NULL
		WHEN p >= 'SHARED' THEN 'SHARED'::release
		WHEN p >= 'PUBLIC' THEN 'PUBLIC'::release
	END
$$;
COMMENT ON FUNCTION "read_release" (permission) IS 'Minimum release level readable at the given permission level.';

CREATE FUNCTION "read_permission" ("r" release) RETURNS permission LANGUAGE sql IMMUTABLE CALLED ON NULL INPUT AS $$
	SELECT CASE
		WHEN r >= 'PUBLIC' THEN 'PUBLIC'::permission
		WHEN r >= 'SHARED' THEN 'SHARED'::permission
		ELSE 'READ'::permission
	END
$$;
COMMENT ON FUNCTION "read_permission" (release) IS 'Minimum permission level to read a data object with the given release.';

CREATE FUNCTION "check_permission" ("p" permission, "r" release) RETURNS boolean LANGUAGE sql IMMUTABLE AS $$
	SELECT p >= read_permission(r)
$$;
COMMENT ON FUNCTION "check_permission" (permission, release) IS 'Effective permission level on a data object with the given permission level and release.';

CREATE TABLE "authorize" (
	"child" integer NOT NULL References "party" ON DELETE CASCADE,
	"parent" integer NOT NULL References "party",
	"site" permission NOT NULL DEFAULT 'NONE',
	"member" permission NOT NULL DEFAULT 'NONE',
	"expires" timestamptz,
	Primary Key ("parent", "child"),
	Check ("child" <> "parent" AND "child" > 0 AND "parent" >= 0)
);
COMMENT ON TABLE "authorize" IS 'Relationships and permissions granted between parties';
COMMENT ON COLUMN "authorize"."child" IS 'Party granted permissions';
COMMENT ON COLUMN "authorize"."parent" IS 'Party granting permissions';
COMMENT ON COLUMN "authorize"."site" IS 'Level of site access granted to child, inherited (but degraded) from parent';
COMMENT ON COLUMN "authorize"."member" IS 'Level of permission granted to the child as a member of the parent''s group';

SELECT audit.CREATE_TABLE ('authorize');
CREATE INDEX "authorize_activity_idx" ON audit."authorize" ("audit_time" DESC) WHERE "audit_action" IN ('add', 'change') AND "site" > 'NONE';

CREATE MATERIALIZED VIEW "authorize_inherit" AS
	WITH RECURSIVE aa AS (
		SELECT * FROM authorize
		UNION
		SELECT a.child, aa.parent, CASE
		         WHEN aa.site = 'ADMIN' THEN LEAST(a.site, 'EDIT')
			 WHEN aa.site = 'EDIT' THEN LEAST(a.site, 'READ')
			 ELSE LEAST(aa.site, a.site, 'PUBLIC')
		       END, 'NONE', LEAST(a.expires, aa.expires)
	          FROM aa JOIN authorize a ON aa.child = a.parent
	) SELECT * FROM aa
	UNION ALL SELECT id, id, 'ADMIN', 'ADMIN', NULL FROM party WHERE id >= 0
	UNION ALL SELECT id, -1, 'ADMIN', 'NONE', NULL FROM party WHERE id >= 0;
COMMENT ON MATERIALIZED VIEW "authorize_inherit" IS 'Transitive inheritance closure of authorize.';
CREATE INDEX ON "authorize_inherit" ("parent", "child");

CREATE FUNCTION "authorize_refresh" () RETURNS trigger LANGUAGE plpgsql AS $$ BEGIN
	REFRESH MATERIALIZED VIEW "authorize_inherit";
	RETURN null;
END; $$;
CREATE TRIGGER "authorize_changed" AFTER INSERT OR UPDATE OR DELETE OR TRUNCATE ON "authorize" FOR EACH STATEMENT EXECUTE PROCEDURE "authorize_refresh" ();
CREATE TRIGGER "party_created" AFTER INSERT ON "party" FOR EACH STATEMENT EXECUTE PROCEDURE "authorize_refresh" ();

CREATE VIEW "authorize_valid" AS
	SELECT * FROM authorize WHERE expires IS NULL OR expires > CURRENT_TIMESTAMP;
COMMENT ON VIEW "authorize_valid" IS 'Active records from "authorize"';

CREATE VIEW "authorize_view" ("child", "parent", "site", "member") AS
	SELECT child, parent, MAX(site), MAX(member)
	  FROM authorize_inherit
	 WHERE expires IS NULL OR expires > CURRENT_TIMESTAMP
	 GROUP BY parent, child;
COMMENT ON VIEW "authorize_view" IS 'Expanded list of effective, active authorizations.';


----------------------------------------------------------- volumes

CREATE TABLE "volume" (
	"id" serial NOT NULL Primary Key,
	"name" text NOT NULL,
	"body" text,
	"alias" varchar(64),
	"doi" varchar(20) Unique
);
ALTER TABLE "volume"
	ALTER "name" SET STORAGE EXTERNAL,
	ALTER "alias" SET STORAGE EXTERNAL;
COMMENT ON TABLE "volume" IS 'Basic organizational unit for data.';
COMMENT ON COLUMN "volume"."alias" IS 'Short, internal, code name for this volume, for contributors to reference their own data.';
COMMENT ON COLUMN "volume"."doi" IS 'DOIs issued for volumes (currently via EZID).';

SELECT audit.CREATE_TABLE ('volume');
ALTER TABLE audit."volume" ALTER "name" DROP NOT NULL;
CREATE INDEX "volume_creation_idx" ON audit."volume" ("id") WHERE "audit_action" = 'add';
COMMENT ON INDEX audit."volume_creation_idx" IS 'Allow efficient retrieval of volume creation information, specifically date.';

CREATE FUNCTION "volume_creation" ("volume" integer) RETURNS timestamptz LANGUAGE sql STABLE STRICT AS
	$$ SELECT max("audit_time") FROM audit."volume" WHERE "id" = $1 AND "audit_action" = 'add' $$;

CREATE TABLE "volume_access" (
	"volume" integer NOT NULL References "volume",
	"party" integer NOT NULL References "party",
	"individual" permission NOT NULL DEFAULT 'NONE',
	"children" permission NOT NULL DEFAULT 'NONE',
	Check ("individual" >= "children"),
	Primary Key ("volume", "party")
);
COMMENT ON TABLE "volume_access" IS 'Permissions over volumes assigned to users.';

SELECT audit.CREATE_TABLE ('volume_access');
CREATE INDEX "volume_share_activity_idx" ON audit."volume_access" ("audit_time" DESC) WHERE "audit_action" = 'add' AND "party" = 0 AND "children" > 'NONE';

CREATE VIEW "volume_access_view" ("volume", "party", "access") AS
	SELECT volume, party, individual FROM volume_access
	UNION ALL
	SELECT volume, child, MAX(LEAST(children, CASE WHEN children <= 'SHARED' THEN site ELSE member END))
	  FROM volume_access JOIN authorize_view ON party = parent GROUP BY volume, child;
COMMENT ON VIEW "volume_access_view" IS 'Expanded list of effective volume access.';

CREATE FUNCTION "volume_access_check" ("volume" integer, "party" integer) RETURNS permission LANGUAGE sql STABLE AS $$
	SELECT access FROM volume_access_view WHERE volume = $1 AND party = $2 LIMIT 1
$$;
COMMENT ON FUNCTION "volume_access_check" (integer, integer) IS 'Permission level the party has on the given volume, either directly, delegated, or inherited.';

CREATE VIEW "volume_owners_view" ("volume", "owners") AS
	SELECT volume, array_agg(party || ':' || name || COALESCE(', ' || prename, '')) FROM volume_access JOIN party ON party = party.id WHERE individual = 'ADMIN' GROUP BY volume;

CREATE TABLE "volume_owners" (
	"volume" integer NOT NULL Primary Key References "volume" ON UPDATE CASCADE ON DELETE CASCADE,
	"owners" text[] NOT NULL Default '{}'
);
COMMENT ON TABLE "volume_owners" IS 'Materialized version of volume_owners_view.';

CREATE FUNCTION "volume_owners_update" ("vol" integer) RETURNS void LANGUAGE plpgsql AS $$
DECLARE
	own text[];
BEGIN
	IF vol IS NULL THEN
		TRUNCATE volume_owners;
		INSERT INTO volume_owners SELECT * FROM volume_owners_view;
	ELSE
		SELECT owners INTO own FROM volume_owners_view WHERE volume = vol;
		UPDATE volume_owners SET owners = COALESCE(own, '{}') WHERE volume = vol;
		IF NOT FOUND THEN
			INSERT INTO volume_owners VALUES (vol, COALESCE(own, '{}'));
		END IF;
	END IF;
END; $$;

CREATE FUNCTION "volume_owners_update_old" () RETURNS trigger LANGUAGE plpgsql AS $$ BEGIN
	PERFORM volume_owners_update(OLD.volume);
	RETURN null;
END; $$;
CREATE TRIGGER "volume_owners_update_old" AFTER DELETE OR UPDATE ON "volume_access" FOR EACH ROW WHEN (OLD.individual = 'ADMIN') EXECUTE PROCEDURE "volume_owners_update_old" ();
CREATE FUNCTION "volume_owners_update_new" () RETURNS trigger LANGUAGE plpgsql AS $$ BEGIN
	PERFORM volume_owners_update(NEW.volume);
	RETURN null;
END; $$;
CREATE TRIGGER "volume_owners_update_new" AFTER INSERT OR UPDATE ON "volume_access" FOR EACH ROW WHEN (NEW.individual = 'ADMIN') EXECUTE PROCEDURE "volume_owners_update_new" ();
CREATE FUNCTION "volume_owners_refresh" () RETURNS trigger LANGUAGE plpgsql AS $$ BEGIN
	PERFORM volume_owners_update(NULL);
	RETURN null;
END; $$;
CREATE TRIGGER "volume_owners_truncate" AFTER TRUNCATE ON "volume_access" EXECUTE PROCEDURE "volume_owners_refresh" ();

CREATE TABLE "volume_link" (
	"volume" integer NOT NULL References "volume",
	"head" text NOT NULL,
	"url" text NOT NULL,
	Unique ("volume", "url")
);
COMMENT ON TABLE "volume_link" IS 'Links from volumes to externals resources.';

SELECT audit.CREATE_TABLE ('volume_link');

CREATE TABLE "volume_citation" (
	"volume" integer NOT NULL Unique References "volume",
	"head" text NOT NULL,
	"url" text,
	"year" smallint Check ("year" BETWEEN 1900 AND 2900)
); -- INHERITS ("volume_link");
COMMENT ON TABLE "volume_citation" IS 'Publications/products corresponding to study volumes.';

SELECT audit.CREATE_TABLE ('volume_citation');

CREATE TABLE "funder" (
	"fundref_id" bigint NOT NULL Primary Key,
	"name" text NOT NULL
);
COMMENT ON TABLE "funder" IS 'Sources of funding, basically a mirror of fundref data, with local party associations (primarily for transition).';
COMMENT ON COLUMN "funder"."fundref_id" IS 'Identifiers from fundref.org, under the http://dx.doi.org/10.13039/ namespace. Specifications suggest these may not be numeric, but they seem to be.';

CREATE TABLE "volume_funding" (
	"volume" integer NOT NULL References "volume",
	"funder" bigint NOT NULL References "funder",
	"awards" text[] NOT NULL Default '{}',
	Primary Key ("volume", "funder")
);
COMMENT ON TABLE "volume_funding" IS 'Funding sources associated with a volume, based on fundref.org.';
COMMENT ON COLUMN "volume_funding"."awards" IS 'Individual grant identifiers associated with this funder.';

----------------------------------------------------------- time intervals

CREATE FUNCTION "interval_mi_epoch" (interval, interval) RETURNS double precision LANGUAGE sql IMMUTABLE STRICT AS 
	$$ SELECT date_part('epoch', interval_mi($1, $2)) $$;
CREATE TYPE segment AS RANGE (
	SUBTYPE = interval HOUR TO SECOND (3),
	SUBTYPE_DIFF = "interval_mi_epoch"
);
COMMENT ON TYPE "segment" IS 'Intervals of time, used primarily for representing clips of timeseries data.';

CREATE FUNCTION "segment" (interval) RETURNS segment LANGUAGE sql IMMUTABLE STRICT AS
	$$ SELECT segment('0', $1) $$;
COMMENT ON FUNCTION "segment" (interval) IS 'The segment [0,X) but strict in X.';
CREATE FUNCTION "duration" (segment) RETURNS interval HOUR TO SECOND (3) LANGUAGE sql IMMUTABLE STRICT AS
	$$ SELECT CASE WHEN isempty($1) THEN '0' ELSE interval_mi(upper($1), lower($1)) END $$;
COMMENT ON FUNCTION "duration" (segment) IS 'Determine the length of a segment, or NULL if unbounded.';
CREATE FUNCTION "singleton" (interval HOUR TO SECOND (3)) RETURNS segment LANGUAGE sql IMMUTABLE STRICT AS
	$$ SELECT segment($1, $1, '[]') $$;
CREATE FUNCTION "singleton" (segment) RETURNS interval LANGUAGE sql IMMUTABLE STRICT AS
	$$ SELECT lower($1) WHERE lower_inc($1) AND upper_inc($1) AND lower($1) = upper($1) $$;
COMMENT ON FUNCTION "singleton" (segment) IS 'Determine if a segment represents a single point and return it, or NULL if not.';

CREATE FUNCTION "segment_shift" (segment, interval) RETURNS segment LANGUAGE sql IMMUTABLE STRICT AS $$
	SELECT CASE WHEN isempty($1) THEN 'empty' ELSE
		segment(lower($1) + $2, upper($1) + $2,
			CASE WHEN lower_inc($1) THEN '[' ELSE '(' END || CASE WHEN upper_inc($1) THEN ']' ELSE ')' END)
	END
$$;
COMMENT ON FUNCTION "segment_shift" (segment, interval) IS 'Shift both end points of a segment by the specified interval.';

-- this probably needs an order by segment for most uses:
CREATE AGGREGATE "segment_union" (segment) (SFUNC = range_union, STYPE = segment, INITCOND = 'empty');
CREATE AGGREGATE "segment_intersect" (segment) (SFUNC = range_intersect, STYPE = segment, INITCOND = '(,)');

CREATE FUNCTION "segments" (segment) RETURNS segment[] LANGUAGE sql IMMUTABLE STRICT AS $$
	SELECT CASE WHEN isempty($1) THEN ARRAY[]::segment[] ELSE ARRAY[$1] END
$$;
-- this needs to be done as SU, so we use a placeholder:
CREATE FUNCTION segments_union(segment[], segment[]) RETURNS segment[] IMMUTABLE STRICT LANGUAGE -- C AS 'pgranges.so', 'ranges_union';
	sql AS $$ SELECT NULL::segment[] $$;
CREATE FUNCTION segments_union(segment[], segment) RETURNS segment[] IMMUTABLE STRICT LANGUAGE -- C AS 'pgranges.so', 'ranges_union1';
	sql AS $$ SELECT segments_union($1, segments($2)) $$;
CREATE AGGREGATE "segments_union" (segment) (SFUNC = segments_union, STYPE = segment[], INITCOND = '{}');

----------------------------------------------------------- containers

CREATE TABLE "container" (
	"id" serial NOT NULL Primary Key,
	"volume" integer NOT NULL References "volume",
	"top" boolean NOT NULL DEFAULT false,
	"name" text,
	"date" date
);
ALTER TABLE "container"
	ALTER "name" SET STORAGE EXTERNAL;
CREATE INDEX ON "container" ("volume");
CREATE INDEX "container_top_idx" ON "container" ("volume") WHERE "top";
COMMENT ON TABLE "container" IS 'Organizational unit within volume containing related files (with common annotations), often corresponding to an individual data session (single visit/acquisition/participant/group/day).';

SELECT audit.CREATE_TABLE ('container');

CREATE FUNCTION "container_top_create" () RETURNS trigger LANGUAGE plpgsql AS $$ BEGIN
	INSERT INTO container (volume, top) VALUES (NEW.id, true);
	RETURN null;
END; $$;
CREATE TRIGGER "container_top_create" AFTER INSERT ON "volume" FOR EACH ROW EXECUTE PROCEDURE "container_top_create" ();
COMMENT ON TRIGGER "container_top_create" ON "volume" IS 'Always create a top container for each volume.  Unfortunately nothing currently prevents them from being removed/changed.';


----------------------------------------------------------- slots

CREATE TABLE "slot" ( -- ABSTRACT
	"container" integer NOT NULL References "container",
	"segment" segment NOT NULL Check (NOT isempty("segment")),
	Check (false) NO INHERIT
);
ALTER TABLE "slot"
	ALTER "segment" SET STORAGE PLAIN;
COMMENT ON TABLE "slot" IS 'Generic table for objects associated with a temporal sub-sections of a container.  Inherit from this table to use the functions below.';

SELECT audit.CREATE_TABLE ('slot');

CREATE TABLE "slot_release" (
	"container" integer NOT NULL References "container" ON DELETE CASCADE,
	"segment" segment NOT NULL,
	"release" release NOT NULL,
	Primary Key ("container", "segment"),
	Exclude USING gist (singleton("container") WITH =, "segment" WITH &&)
) INHERITS ("slot");
COMMENT ON TABLE "slot_release" IS 'Sharing/release permissions granted by participants on (portions of) contained data.';

SELECT audit.CREATE_TABLE ('slot_release', 'slot');


----------------------------------------------------------- studies

CREATE TABLE "volume_inclusion" (
	"volume" integer NOT NULL References "volume",
	"container" integer NOT NULL References "container",
	"segment" segment NOT NULL,
	Primary Key ("volume", "container") -- this may be too strong but seems reasonable
) INHERITS ("slot");
COMMENT ON TABLE "volume_inclusion" IS 'Inclusions of slots (sessions) from "dataset" (provider) volumes in "study" (consumer/reuse) volumes.';

SELECT audit.CREATE_TABLE ('volume_inclusion', 'slot');


----------------------------------------------------------- assets

CREATE TABLE "format" (
	"id" smallserial NOT NULL Primary Key,
	"mimetype" varchar(128) NOT NULL Unique,
	"extension" varchar(8)[] NOT NULL,
	"name" text NOT NULL
);
ALTER TABLE "format"
	ALTER "mimetype" SET STORAGE EXTERNAL;
COMMENT ON TABLE "format" IS 'Possible types for assets, sufficient for producing download headers.';

-- The above video format will change to reflect internal storage, these are used for uploaded files:
INSERT INTO "format" ("mimetype", "extension", "name") VALUES ('text/plain',									ARRAY['txt'], 'Plain text');
INSERT INTO "format" ("mimetype", "extension", "name") VALUES ('text/csv',									ARRAY['csv'], 'Comma-separated values');
SELECT nextval('format_id_seq'); -- placeholder for text/html
INSERT INTO "format" ("mimetype", "extension", "name") VALUES ('text/rtf',									ARRAY['rtf'], 'Rich text format');
INSERT INTO "format" ("mimetype", "extension", "name") VALUES ('image/png',									ARRAY['png'], 'Portable network graphics');
INSERT INTO "format" ("mimetype", "extension", "name") VALUES ('application/pdf',								ARRAY['pdf'], 'Portable document');
INSERT INTO "format" ("mimetype", "extension", "name") VALUES ('application/msword',								ARRAY['doc'], 'Microsoft Word document');
INSERT INTO "format" ("mimetype", "extension", "name") VALUES ('application/vnd.oasis.opendocument.text',					ARRAY['odf'], 'OpenDocument text');
INSERT INTO "format" ("mimetype", "extension", "name") VALUES ('application/vnd.openxmlformats-officedocument.wordprocessingml.document',	ARRAY['docx'], 'Microsoft Word (Office Open XML) document');
INSERT INTO "format" ("mimetype", "extension", "name") VALUES ('application/vnd.ms-excel',							ARRAY['xls'], 'Microsoft Excel spreadsheet');
INSERT INTO "format" ("mimetype", "extension", "name") VALUES ('application/vnd.oasis.opendocument.spreadsheet',				ARRAY['ods'], 'OpenDocument spreadsheet');
INSERT INTO "format" ("mimetype", "extension", "name") VALUES ('application/vnd.openxmlformats-officedocument.spreadsheetml.sheet',		ARRAY['xlsx'], 'Microsoft Excel (Office Open XML) workbook');
INSERT INTO "format" ("mimetype", "extension", "name") VALUES ('application/vnd.ms-powerpoint',							ARRAY['ppt'], 'Microsoft PowerPoint presentation');
INSERT INTO "format" ("mimetype", "extension", "name") VALUES ('application/vnd.oasis.opendocument.presentation',				ARRAY['odp'], 'OpenDocument presentation');
INSERT INTO "format" ("mimetype", "extension", "name") VALUES ('application/vnd.openxmlformats-officedocument.presentationml.presentation',	ARRAY['pptx'], 'Microsoft PowerPoint (Office Open XML) presentation');
INSERT INTO "format" ("mimetype", "extension", "name") VALUES ('application/vnd.datavyu',							ARRAY['opf'], 'Datavyu');
SELECT nextval('format_id_seq'); -- placeholder for old video/mp4
INSERT INTO "format" ("mimetype", "extension", "name") VALUES ('video/webm',									ARRAY['webm'], 'WebM video');
INSERT INTO "format" ("mimetype", "extension", "name") VALUES ('video/mpeg',									ARRAY['mpg','mpeg'], 'MPEG program stream (MPEG-1/MPEG-2 video)');
INSERT INTO "format" ("mimetype", "extension", "name") VALUES ('video/quicktime',								ARRAY['mov'], 'QuickTime video');
INSERT INTO "format" ("mimetype", "extension", "name") VALUES ('video/mp2t',									ARRAY['mts','m2ts'], 'MPEG transport stream');
INSERT INTO "format" ("mimetype", "extension", "name") VALUES ('video/avi',									ARRAY['avi'], 'Audio Video Interleave');
INSERT INTO "format" ("mimetype", "extension", "name") VALUES ('application/x-spss-sav',							ARRAY['sav'], 'SPSS System File');
INSERT INTO "format" ("mimetype", "extension", "name") VALUES ('audio/wav',									ARRAY['wav'], 'Waveform audio');
INSERT INTO "format" ("mimetype", "extension", "name") VALUES ('video/x-ms-wmv',								ARRAY['wmv'], 'Windows Media Video');
INSERT INTO "format" ("mimetype", "extension", "name") VALUES ('text/x-chat',									ARRAY['cha','chat'], 'Codes for the Human Analysis of Transcripts');

-- The privledged formats with special handling (image and video for now) have hard-coded IDs:
INSERT INTO "format" ("id", "mimetype", "extension", "name") VALUES (-800, 'video/mp4',								ARRAY['mp4'], 'MPEG-4 video');
INSERT INTO "format" ("id", "mimetype", "extension", "name") VALUES (-700, 'image/jpeg',							ARRAY['jpg','jpeg'], 'JPEG image');

CREATE TABLE "asset" (
	"id" serial NOT NULL Primary Key,
	"volume" integer NOT NULL References "volume",
	"format" smallint NOT NULL References "format",
	"release" release,
	"duration" interval HOUR TO SECOND (3) Check ("duration" > interval '0'),
	"name" text,
	"sha1" bytea Check (octet_length("sha1") = 20),
	"size" bigint
);
ALTER TABLE "asset"
	ALTER "name" SET STORAGE EXTERNAL,
	ALTER "sha1" SET STORAGE EXTERNAL;
COMMENT ON TABLE "asset" IS 'Assets reflecting files in primary storage.';

SELECT audit.CREATE_TABLE ('asset');
ALTER TABLE audit."asset" ALTER "sha1" DROP NOT NULL;

CREATE INDEX "asset_creation_idx" ON audit."asset" ("id") WHERE "audit_action" = 'add';
COMMENT ON INDEX audit."asset_creation_idx" IS 'Allow efficient retrieval of asset creation information, specifically date.';

CREATE TABLE "slot_asset" (
	"asset" integer NOT NULL Primary Key References "asset",
	"container" integer NOT NULL References "container",
	"segment" segment NOT NULL
) INHERITS ("slot");
CREATE INDEX "slot_asset_slot_idx" ON "slot_asset" ("container", "segment");
COMMENT ON TABLE "slot_asset" IS 'Attachment point of assets, which, in the case of timeseries data, should match asset.duration.';

SELECT audit.CREATE_TABLE ('slot_asset', 'slot');

CREATE TABLE "asset_revision" (
	"orig" integer NOT NULL References "asset" ON DELETE CASCADE,
	"asset" integer Unique NOT NULL References "asset" ON DELETE CASCADE
	-- Check ("orig" < "asset") -- this would be nice, but we have some ingests that were done the other way
);
COMMENT ON TABLE "asset_revision" IS 'Assets that reflect different versions of the same content, either generated automatically from reformatting or a replacement provided by the user.';

CREATE RECURSIVE VIEW "asset_revisions" ("orig", "asset") AS
	SELECT * FROM asset_revision
	UNION
	SELECT o.orig, a.asset FROM asset_revision o JOIN asset_revisions a ON o.asset = a.orig;
COMMENT ON VIEW "asset_revisions" IS 'Transitive closure of asset_revision.';

CREATE FUNCTION "asset_supersede" ("asset_old" integer, "asset_new" integer) RETURNS void STRICT LANGUAGE plpgsql AS $$
BEGIN
	PERFORM asset FROM asset_revision WHERE orig = asset_new;
	IF FOUND THEN
		RAISE 'Asset % already superseded', asset_new;
	END IF;
	INSERT INTO asset_revision VALUES (asset_old, asset_new);
	UPDATE slot_asset SET asset = asset_new WHERE asset = asset_old;
END; $$;


CREATE TABLE "excerpt" (
	"asset" integer NOT NULL References "slot_asset" ON UPDATE CASCADE ON DELETE CASCADE,
	"segment" segment NOT NULL Check (NOT isempty("segment")),
	"release" release,
	Primary Key ("asset", "segment"),
	Exclude USING gist (singleton("asset") WITH =, "segment" WITH &&)
);
ALTER TABLE "excerpt"
	ALTER "segment" SET STORAGE PLAIN;
COMMENT ON TABLE "excerpt" IS 'Asset segments that have been selected for rerelease and/or top-level display.';
COMMENT ON COLUMN "excerpt"."segment" IS 'Segment within slot_asset.container space (not asset).';
COMMENT ON COLUMN "excerpt"."release" IS 'Override (by relaxing only) asset''s original release.';

SELECT audit.CREATE_TABLE ('excerpt');

CREATE FUNCTION "excerpt_shift" () RETURNS trigger LANGUAGE plpgsql AS $$
DECLARE
	-- if we ever support "stretching" timeseries this will be wrong
	shift interval := lower(NEW.segment) - lower(OLD.segment);
BEGIN
	IF NEW.segment = OLD.segment THEN
	ELSIF shift IS NULL THEN
		DELETE FROM excerpt WHERE asset = NEW.asset AND segment <> '(,)';
	ELSE
		UPDATE excerpt SET segment = segment_shift(segment, shift) WHERE asset = NEW.asset;
	END IF;
	RETURN null;
END; $$;
CREATE TRIGGER "excerpt_shift" AFTER UPDATE OF "segment" ON "slot_asset" FOR EACH ROW EXECUTE PROCEDURE "excerpt_shift" ();
COMMENT ON TRIGGER "excerpt_shift" ON "slot_asset" IS 'Move or clear excerpts on repositioning of asset, just based on lower bound.';


CREATE TABLE "transcode" (
	"asset" integer NOT NULL Primary Key References "asset" ON DELETE CASCADE,
	"owner" integer NOT NULL References "account",
	"orig" integer NOT NULL References "asset" ON DELETE CASCADE,
	"segment" segment NOT NULL Default '(,)',
	"options" text[] NOT NULL Default '{}',
	"start" timestamptz Default now(),
	"process" integer,
	"log" text
) INHERITS ("asset_revision");
COMMENT ON TABLE "transcode" IS 'Format conversions that are being or have been applied to transform in input asset.';

----------------------------------------------------------- comments

CREATE TABLE "comment" (
	"id" serial NOT NULL Primary Key,
	"who" integer NOT NULL References "account",
	"container" integer NOT NULL References "container",
	"segment" segment NOT NULL,
	"time" timestamptz NOT NULL DEFAULT CURRENT_TIMESTAMP,
	"text" text NOT NULL,
	"parent" integer References "comment",
	Check ("parent" < "id")
) INHERITS ("slot");
CREATE INDEX "comment_slot_idx" ON "comment" ("container", "segment");
CREATE INDEX ON "comment" ("who");
CREATE INDEX ON "comment" ("parent");
COMMENT ON TABLE "comment" IS 'Free-text comments on objects (unaudited, immutable).';

CREATE MATERIALIZED VIEW "comment_thread" AS
	WITH RECURSIVE t AS (
		SELECT *, ARRAY[id]::integer[] AS thread
		  FROM comment WHERE parent IS NULL
		UNION ALL
		SELECT c.*, t.thread || c.id
		  FROM comment c JOIN t ON c.parent = t.id
	) SELECT * FROM t;
CREATE INDEX "comment_thread_slot_idx" ON "comment_thread" ("container", "segment");
CREATE INDEX ON "comment_thread" ("who");
COMMENT ON MATERIALIZED VIEW "comment_thread" IS 'Comments along with their parent-defined path (top-down).  Parents must never form a cycle or this will not terminate.';

CREATE FUNCTION "comment_refresh" () RETURNS trigger LANGUAGE plpgsql AS $$ BEGIN
	REFRESH MATERIALIZED VIEW "comment_thread";
	RETURN null;
END; $$;
CREATE TRIGGER "comment_changed" AFTER INSERT OR UPDATE OR DELETE OR TRUNCATE ON "comment" FOR EACH STATEMENT EXECUTE PROCEDURE "comment_refresh" ();

----------------------------------------------------------- tags

CREATE TABLE "tag" (
	"id" serial NOT NULL Primary Key,
	"name" varchar(32) NOT NULL Unique Check ("name" ~ '^[a-z][-a-z ]+[a-z]$')
);
ALTER TABLE "tag"
	ALTER "name" SET STORAGE EXTERNAL;
COMMENT ON TABLE "tag" IS 'Tag/keywords that can be applied to objects.';

CREATE FUNCTION "get_tag" ("tag_name" varchar(32)) RETURNS integer STRICT LANGUAGE plpgsql AS $$
DECLARE
	tag_id integer;
BEGIN
	LOOP
		SELECT id INTO tag_id FROM tag WHERE name = tag_name;
		IF FOUND THEN
			RETURN tag_id;
		END IF;
		BEGIN
			INSERT INTO tag (name) VALUES (tag_name) RETURNING id INTO tag_id;
			RETURN tag_id;
		EXCEPTION WHEN unique_violation THEN
		END;
	END LOOP;
END; $$;


CREATE TABLE "tag_use" (
	"tag" integer NOT NULL References "tag",
	"who" integer NOT NULL References "account",
	"container" integer NOT NULL References "container",
	"segment" segment NOT NULL,
	Primary Key ("tag", "who", "container", "segment"),
	Exclude USING gist (singleton("tag") WITH =, singleton("who") WITH =, singleton("container") WITH =, "segment" WITH &&)
) INHERITS ("slot");
CREATE INDEX ON "tag_use" ("who");
CREATE INDEX "tag_use_slot_idx" ON "tag_use" ("container", "segment");
COMMENT ON TABLE "tag_use" IS 'Applications of tags to slots.';

CREATE TABLE "keyword_use" (
	Primary Key ("tag", "container", "segment"),
	Exclude USING gist (singleton("tag") WITH =, singleton("container") WITH =, "segment" WITH &&)
) INHERITS ("tag_use");
CREATE INDEX "keyword_use_slot_idx" ON "keyword_use" ("container", "segment");
COMMENT ON TABLE "keyword_use" IS 'Special "keyword" tags editable as volume data.';


----------------------------------------------------------- records

CREATE TABLE "record_category" (
	"id" smallserial NOT NULL Primary Key,
	"name" varchar(64) NOT NULL Unique,
	"description" text
);
ALTER TABLE "record_category"
	ALTER "name" SET STORAGE EXTERNAL;
COMMENT ON TABLE "record_category" IS 'Types of records that are relevant for data organization.';
INSERT INTO "record_category" ("id", "name", "description") VALUES (-500, 'participant', 'An individual subject depicted, represented, or otherwise contributing data');
INSERT INTO "record_category" ("id", "name", "description") VALUES (-200, 'group', 'A grouping determined by an aspect of the data (participant ability, age, experience, measurements used/available)');
INSERT INTO "record_category" ("id", "name", "description") VALUES (-800, 'pilot', 'Indicates that the methods used were not finalized or were non-standard');
INSERT INTO "record_category" ("id", "name", "description") VALUES (-700, 'exclusion', 'Indicates that data were not usable for a study');
INSERT INTO "record_category" ("id", "name", "description") VALUES (-400, 'condition', 'An experimenter-determined manipulation (within or between sessions)');
INSERT INTO "record_category" ("id", "name", "description") VALUES (-300, 'task', 'A particular task, activity, or phase of the session or study');
INSERT INTO "record_category" ("id", "name", "description") VALUES (-100, 'context', 'A particular setting or other variable aspect of where/when/how data were collected');

CREATE TABLE "record" (
	"id" serial NOT NULL Primary Key,
	"volume" integer NOT NULL References "volume",
	"category" smallint NOT NULL References "record_category" ON UPDATE CASCADE ON DELETE SET NULL
);
CREATE INDEX ON "record" ("volume");
COMMENT ON TABLE "record" IS 'Sets of metadata measurements organized into or applying to a single cohesive unit.  These belong to the object(s) they''re attached to, which are expected to be within a single volume.';

SELECT audit.CREATE_TABLE ('record');

CREATE TYPE data_type AS ENUM ('text', 'numeric', 'date', 'void');
COMMENT ON TYPE data_type IS 'Types of measurement data corresponding to measure_* tables.';

CREATE TABLE "metric" (
	"id" serial NOT NULL Primary Key,
	"name" varchar(64) NOT NULL Unique,
	"release" release,
	"type" data_type NOT NULL,
	"options" text[],
	"assumed" text,
	"description" text
);
ALTER TABLE "metric"
	ALTER "name" SET STORAGE EXTERNAL;
COMMENT ON TABLE "metric" IS 'Types of measurements for data stored in measure_$type tables.';
COMMENT ON COLUMN "metric"."options" IS '(Suggested) options for text enumerations, not enforced.';
<<<<<<< HEAD
INSERT INTO "metric" ("id", "name", "release", "type") VALUES (-1000, 'indicator', 'PUBLIC', 'void');
INSERT INTO "metric" ("id", "name", "release", "type", "description") VALUES (-900, 'ID', 'EXCERPTS', 'text', 'A primary, unique, anonymized identifier, label, or name');
INSERT INTO "metric" ("id", "name", "release", "type", "options", "description") VALUES (-700, 'reason', 'EXCERPTS', 'text', ARRAY['Did not meet inclusion criteria','Procedural/experimenter error','Withdrew/fussy/tired','Outlier'], 'A reason for a label (often for an exclusion)');
INSERT INTO "metric" ("id", "name", "release", "type", "description") VALUES (-650, 'summary', 'PUBLIC', 'text', 'A short, one-line summary of this label');
INSERT INTO "metric" ("id", "name", "release", "type", "description") VALUES (-600, 'description', 'PUBLIC', 'text', 'A longer explanation or description of this label');
INSERT INTO "metric" ("id", "name", "type", "description") VALUES (-590, 'birthdate', 'date', 'The date of birth of an individual, or start/inception date for other labels (used with session date to calculate age)');
INSERT INTO "metric" ("id", "name", "release", "type", "options", "description") VALUES (-580, 'gender', 'EXCERPTS', 'text', ARRAY['Female','Male'], '"Male", "Female", or any other relevant gender label');
INSERT INTO "metric" ("id", "name", "release", "type", "options", "description") VALUES (-550, 'race', 'EXCERPTS', 'text', ARRAY['American Indian or Alaska Native','Asian','Native Hawaiian or Other Pacific Islander','Black or African American','White','Multiple'], 'Usually as categorized by NIH');
INSERT INTO "metric" ("id", "name", "release", "type", "options", "description") VALUES (-540, 'ethnicity', 'EXCERPTS', 'text', ARRAY['Not Hispanic or Latino','Hispanic or Latino'], 'Usually as categorized by NIH (Hispanic/Non-Hispanic)');
INSERT INTO "metric" ("id", "name", "type", "assumed", "description") VALUES (-520, 'disability', 'text', 'typical', 'Any developmental, physical, or mental disability');
INSERT INTO "metric" ("id", "name", "release", "type", "assumed", "description") VALUES (-510, 'language', 'EXCERPTS', 'text', 'English', 'Primary language relevant to this label, spoken by this participant, or used in this context');
INSERT INTO "metric" ("id", "name", "release", "type", "options", "description") VALUES (-180, 'setting', 'PUBLIC', 'text', ARRAY['Lab','Home','Classroom','Outdoor','Clinic'], 'The physical context of this label');
INSERT INTO "metric" ("id", "name", "release", "type", "assumed", "description") VALUES (-150, 'country', 'EXCERPTS', 'text', 'US', 'Relevant country of origin, setting, or otherwise');
INSERT INTO "metric" ("id", "name", "release", "type", "options", "description") VALUES (-140, 'state', 'EXCERPTS', 'text', ARRAY['AL','AK','AZ','AR','CA','CO','CT','DE','DC','FL','GA','HI','ID','IL','IN','IA','KS','KY','LA','ME','MT','NE','NV','NH','NJ','NM','NY','NC','ND','OH','OK','OR','MD','MA','MI','MN','MS','MO','PA','RI','SC','SD','TN','TX','UT','VT','VA','WA','WV','WI','WY'], 'Relevant state/territory, usually within specified country');
INSERT INTO "metric" ("id", "name", "release", "type", "description") VALUES (-90, 'info', 'PUBLIC', 'text', 'Other information or alternate identifier for this label');
=======
INSERT INTO "metric" ("id", "name", "release", "type") VALUES (-900, 'ID', 'PUBLIC', 'text');
INSERT INTO "metric" ("id", "name", "release", "type", "options") VALUES (-700, 'reason', 'PUBLIC', 'text', ARRAY['Did not meet inclusion criteria','Procedural/experimenter error','Withdrew/fussy/tired','Outlier']);
INSERT INTO "metric" ("id", "name", "release", "type") VALUES (-650, 'summary', 'PUBLIC', 'text');
INSERT INTO "metric" ("id", "name", "release", "type") VALUES (-600, 'description', 'PUBLIC', 'text');
INSERT INTO "metric" ("id", "name", "type") VALUES (-590, 'birthdate', 'date');
INSERT INTO "metric" ("id", "name", "release", "type", "options") VALUES (-580, 'gender', 'PUBLIC', 'text', ARRAY['Female','Male']);
INSERT INTO "metric" ("id", "name", "release", "type", "options") VALUES (-550, 'race', 'PUBLIC', 'text', ARRAY['American Indian or Alaska Native','Asian','Native Hawaiian or Other Pacific Islander','Black or African American','White','Multiple']);
INSERT INTO "metric" ("id", "name", "release", "type", "options") VALUES (-540, 'ethnicity', 'PUBLIC', 'text', ARRAY['Not Hispanic or Latino','Hispanic or Latino']);
INSERT INTO "metric" ("id", "name", "type", "assumed") VALUES (-520, 'disability', 'text', 'typical');
INSERT INTO "metric" ("id", "name", "release", "type", "assumed") VALUES (-510, 'language', 'PUBLIC', 'text', 'English');
INSERT INTO "metric" ("id", "name", "release", "type", "options") VALUES (-180, 'setting', 'PUBLIC', 'text', ARRAY['Lab','Home','Classroom','Outdoor','Clinic']);
INSERT INTO "metric" ("id", "name", "release", "type", "assumed") VALUES (-150, 'country', 'PUBLIC', 'text', 'US');
INSERT INTO "metric" ("id", "name", "release", "type", "options") VALUES (-140, 'state', 'PUBLIC', 'text', ARRAY['AL','AK','AZ','AR','CA','CO','CT','DE','DC','FL','GA','HI','ID','IL','IN','IA','KS','KY','LA','ME','MT','NE','NV','NH','NJ','NM','NY','NC','ND','OH','OK','OR','MD','MA','MI','MN','MS','MO','PA','RI','SC','SD','TN','TX','UT','VT','VA','WA','WV','WI','WY']);
INSERT INTO "metric" ("id", "name", "release", "type") VALUES (-90, 'info', 'PUBLIC', 'text');
>>>>>>> 107ceeb1

CREATE TABLE "record_template" (
	"category" smallint NOT NULL References "record_category" ON UPDATE CASCADE ON DELETE CASCADE,
	"metric" integer NOT NULL References "metric" ON UPDATE CASCADE ON DELETE CASCADE,
	"ident" boolean NOT NULL Default false,
	Primary Key ("category", "metric")
);
COMMENT ON TABLE "record_template" IS 'Default set of measures defining a given record category.';
INSERT INTO "record_template" VALUES (-500, -590);
INSERT INTO "record_template" VALUES (-500, -580);
INSERT INTO "record_template" VALUES (-500, -550);
INSERT INTO "record_template" VALUES (-500, -540);
INSERT INTO "record_template" VALUES (-300, -600);
INSERT INTO "record_template" VALUES (-500, -900, true);
INSERT INTO "record_template" VALUES (-200, -900, true);
INSERT INTO "record_template" VALUES (-400, -900, true);
INSERT INTO "record_template" VALUES (-300, -900, true);
INSERT INTO "record_template" VALUES (-700, -700, true);
INSERT INTO "record_template" VALUES (-100, -180, true);
INSERT INTO "record_template" VALUES (-100, -140, true);
INSERT INTO "record_template" VALUES (-100, -150, true);
INSERT INTO "record_template" VALUES (-800, -1000);

CREATE TABLE "volume_metric" (
	"volume" integer NOT NULL References "volume",
	"category" smallint NOT NULL References "record_category" ON UPDATE CASCADE ON DELETE CASCADE,
	"metric" integer NOT NULL References "metric" ON UPDATE CASCADE ON DELETE CASCADE,
	Primary Key ("volume", "category", "metric")
);

CREATE TABLE "measure_abstract" ( -- ABSTRACT
	"record" integer NOT NULL References "record" ON DELETE CASCADE,
	"metric" integer NOT NULL References "metric" ON UPDATE CASCADE, -- WHERE kind = table_name
	Primary Key ("record", "metric"),
	Check (false) NO INHERIT
);
COMMENT ON TABLE "measure_abstract" IS 'Abstract parent of all measure tables containing data values.';

CREATE TABLE "measure_text" (
	"record" integer NOT NULL References "record" ON DELETE CASCADE,
	"metric" integer NOT NULL References "metric" ON UPDATE CASCADE, -- WHERE kind = "text"
	"datum" text NOT NULL,
	Primary Key ("record", "metric")
) INHERITS ("measure_abstract");

CREATE TABLE "measure_numeric" (
	"record" integer NOT NULL References "record" ON DELETE CASCADE,
	"metric" integer NOT NULL References "metric" ON UPDATE CASCADE, -- WHERE kind = "numeric"
	"datum" numeric NOT NULL,
	Primary Key ("record", "metric")
) INHERITS ("measure_abstract");

CREATE TABLE "measure_date" (
	"record" integer NOT NULL References "record" ON DELETE CASCADE,
	"metric" integer NOT NULL References "metric" ON UPDATE CASCADE, -- WHERE kind = "date"
	"datum" date NOT NULL,
	Primary Key ("record", "metric")
) INHERITS ("measure_abstract");

CREATE VIEW "measure" AS
	SELECT record, metric, datum FROM measure_text UNION ALL
	SELECT record, metric, text(datum) FROM measure_numeric UNION ALL
	SELECT record, metric, text(datum) FROM measure_date;
COMMENT ON VIEW "measure" IS 'Data from all measure tables, coerced to text.';

CREATE FUNCTION "measure_insert" () RETURNS trigger LANGUAGE plpgsql AS $insert$
DECLARE
	type_name name;
BEGIN
	SELECT type INTO type_name FROM metric WHERE id = NEW.metric;
	IF type_name IS NULL THEN
		RETURN NULL;
	END IF;
	EXECUTE $$INSERT INTO measure_$$ || type_name || $$ VALUES ($1, $2, $3::$$ || type_name || $$) RETURNING text(datum)$$ INTO NEW.datum USING NEW.record, NEW.metric, NEW.datum;
	RETURN NEW;
END; $insert$;
CREATE TRIGGER "measure_insert" INSTEAD OF INSERT ON "measure" FOR EACH ROW EXECUTE PROCEDURE "measure_insert" ();

CREATE FUNCTION "measure_update" () RETURNS trigger LANGUAGE plpgsql AS $update$
DECLARE
	type_name name;
BEGIN
	SELECT type INTO type_name FROM metric WHERE id = NEW.metric AND id = OLD.metric;
	IF type_name IS NULL THEN
		RETURN NULL;
	END IF;
	EXECUTE $$UPDATE measure_$$ || type_name || $$ SET record = $1, datum = $2::$$ || type_name || $$ WHERE record = $3 AND metric = $4 RETURNING text(datum)$$ INTO NEW.datum USING NEW.record, NEW.datum, OLD.record, OLD.metric;
	RETURN NEW;
END; $update$;
CREATE TRIGGER "measure_update" INSTEAD OF UPDATE ON "measure" FOR EACH ROW EXECUTE PROCEDURE "measure_update" ();

CREATE FUNCTION "measure_delete" () RETURNS trigger LANGUAGE plpgsql AS $delete$
DECLARE
	type_name name;
BEGIN
	SELECT type INTO type_name FROM metric WHERE id = OLD.metric;
	IF type_name IS NULL THEN
		RETURN NULL;
	END IF;
	EXECUTE $$DELETE FROM measure_$$ || type_name || $$ WHERE record = $1 AND metric = $2 RETURNING text(datum)$$ INTO OLD.datum USING OLD.record, OLD.metric;
	RETURN OLD;
END; $delete$;
CREATE TRIGGER "measure_delete" INSTEAD OF DELETE ON "measure" FOR EACH ROW EXECUTE PROCEDURE "measure_delete" ();

SELECT audit.CREATE_TABLE ('measure');
ALTER TABLE audit."measure"
	ALTER "record" SET NOT NULL,
	ALTER "metric" SET NOT NULL,
	ALTER "datum" SET NOT NULL;

CREATE FUNCTION audit."measure_i" () RETURNS trigger LANGUAGE plpgsql AS $$ BEGIN
	IF NEW.audit_time IS NULL THEN
		NEW.audit_time := CURRENT_TIMESTAMP;
	END IF;
	INSERT INTO audit."measure" SELECT NEW.*;
	RETURN NEW;
END; $$;
CREATE VIEW audit."measure_text" AS
	SELECT * FROM audit.measure;
CREATE TRIGGER "measure_i" INSTEAD OF INSERT ON audit."measure_text" FOR EACH ROW EXECUTE PROCEDURE audit."measure_i" ();
CREATE VIEW audit."measure_numeric" AS
	SELECT * FROM audit.measure;
CREATE TRIGGER "measure_i" INSTEAD OF INSERT ON audit."measure_numeric" FOR EACH ROW EXECUTE PROCEDURE audit."measure_i" ();
CREATE VIEW audit."measure_date" AS
	SELECT * FROM audit.measure;
CREATE TRIGGER "measure_i" INSTEAD OF INSERT ON audit."measure_date" FOR EACH ROW EXECUTE PROCEDURE audit."measure_i" ();

CREATE VIEW "measures" ("record", "measures") AS
	SELECT record, array_agg(metric || ':' || datum ORDER BY metric) FROM measure GROUP BY record;
COMMENT ON VIEW "measures" IS 'All measures for each record aggregated into a single array.';

CREATE TABLE "record_measures" (
	"id" integer NOT NULL Primary Key References "record" ON UPDATE CASCADE ON DELETE CASCADE,
	"volume" integer NOT NULL,
	"category" smallint NOT NULL,
	"measures" text[] NOT NULL Default '{}'
);
CREATE INDEX ON "record_measures" ("volume");
COMMENT ON TABLE "record_measures" IS 'Automatically updated table representing "record JOIN measures".';

-- record_measures triggers
CREATE FUNCTION "record_measures_refresh" () RETURNS trigger LANGUAGE plpgsql AS $$ BEGIN
	TRUNCATE record_measures;
	INSERT INTO record_measures SELECT id, volume, category, COALESCE(measures, '{}') FROM record LEFT JOIN measures ON id = record;
	RETURN null;
END; $$;

CREATE FUNCTION "record_measures_ri" () RETURNS trigger LANGUAGE plpgsql AS $$ BEGIN
	INSERT INTO record_measures SELECT NEW.*;
	RETURN null;
END; $$;
CREATE TRIGGER "record_measures_i" AFTER INSERT ON "record" FOR EACH ROW EXECUTE PROCEDURE "record_measures_ri" ();

CREATE FUNCTION "record_measures_ru" () RETURNS trigger LANGUAGE plpgsql AS $$ BEGIN
	UPDATE record_measures SET volume = NEW.volume, category = NEW.category WHERE id = NEW.id;
	RETURN null;
END; $$;
CREATE TRIGGER "record_measures_u" AFTER UPDATE ON "record" FOR EACH ROW EXECUTE PROCEDURE "record_measures_ru" ();

CREATE FUNCTION "record_measures_mi" () RETURNS trigger LANGUAGE plpgsql AS $$ BEGIN
	UPDATE record_measures SET measures = measures.measures FROM measures WHERE record = id AND id = NEW.record;
	RETURN null;
END; $$;
CREATE TRIGGER "record_measures_i" AFTER INSERT ON "measure_abstract" FOR EACH ROW EXECUTE PROCEDURE "record_measures_mi" ();
CREATE TRIGGER "record_measures_i" AFTER INSERT ON "measure_text" FOR EACH ROW EXECUTE PROCEDURE "record_measures_mi" ();
CREATE TRIGGER "record_measures_i" AFTER INSERT ON "measure_numeric" FOR EACH ROW EXECUTE PROCEDURE "record_measures_mi" ();
CREATE TRIGGER "record_measures_i" AFTER INSERT ON "measure_date" FOR EACH ROW EXECUTE PROCEDURE "record_measures_mi" ();

CREATE FUNCTION "record_measures_mu" () RETURNS trigger LANGUAGE plpgsql AS $$ BEGIN
	UPDATE record_measures SET measures = '{}' WHERE id = OLD.record;
	UPDATE record_measures SET measures = measures.measures FROM measures WHERE record = id AND id IN (OLD.record, NEW.record);
	RETURN null;
END; $$;
CREATE TRIGGER "record_measures_u" AFTER UPDATE ON "measure_abstract" FOR EACH ROW EXECUTE PROCEDURE "record_measures_mu" ();
CREATE TRIGGER "record_measures_u" AFTER UPDATE ON "measure_text" FOR EACH ROW EXECUTE PROCEDURE "record_measures_mu" ();
CREATE TRIGGER "record_measures_u" AFTER UPDATE ON "measure_numeric" FOR EACH ROW EXECUTE PROCEDURE "record_measures_mu" ();
CREATE TRIGGER "record_measures_u" AFTER UPDATE ON "measure_date" FOR EACH ROW EXECUTE PROCEDURE "record_measures_mu" ();

CREATE FUNCTION "record_measures_md" () RETURNS trigger LANGUAGE plpgsql AS $$ BEGIN
	UPDATE record_measures SET measures = '{}' WHERE id = OLD.record;
	UPDATE record_measures SET measures = measures.measures FROM measures WHERE record = id AND id = OLD.record;
	RETURN null;
END; $$;
CREATE TRIGGER "record_measures_d" AFTER DELETE ON "measure_abstract" FOR EACH ROW EXECUTE PROCEDURE "record_measures_md" ();
CREATE TRIGGER "record_measures_d" AFTER DELETE ON "measure_text" FOR EACH ROW EXECUTE PROCEDURE "record_measures_md" ();
CREATE TRIGGER "record_measures_d" AFTER DELETE ON "measure_numeric" FOR EACH ROW EXECUTE PROCEDURE "record_measures_md" ();
CREATE TRIGGER "record_measures_d" AFTER DELETE ON "measure_date" FOR EACH ROW EXECUTE PROCEDURE "record_measures_md" ();

CREATE TRIGGER "record_measures_t" AFTER TRUNCATE ON "measure_abstract" EXECUTE PROCEDURE "record_measures_refresh" ();
CREATE TRIGGER "record_measures_t" AFTER TRUNCATE ON "measure_text" EXECUTE PROCEDURE "record_measures_refresh" ();
CREATE TRIGGER "record_measures_t" AFTER TRUNCATE ON "measure_numeric" EXECUTE PROCEDURE "record_measures_refresh" ();
CREATE TRIGGER "record_measures_t" AFTER TRUNCATE ON "measure_date" EXECUTE PROCEDURE "record_measures_refresh" ();


CREATE TABLE "slot_record" (
	"record" integer NOT NULL References "record",
	"container" integer NOT NULL References "container",
	"segment" segment NOT NULL,
	Primary Key ("record", "container", "segment"),
	Exclude USING gist (singleton("record") WITH =, singleton("container") WITH =, "segment" WITH &&)
) INHERITS ("slot");
CREATE INDEX "slot_record_slot_idx" ON "slot_record" ("container", "segment");
COMMENT ON TABLE "slot_record" IS 'Attachment of records to slots.';

SELECT audit.CREATE_TABLE ('slot_record', 'slot');

CREATE FUNCTION "record_release" ("record" integer) RETURNS release LANGUAGE sql STABLE STRICT AS
	$$ SELECT MAX(release) FROM slot_record JOIN slot_release ON slot_record.container = slot_release.container AND slot_record.segment <@ slot_release.segment WHERE record = $1 $$;
COMMENT ON FUNCTION "record_release" (integer) IS 'Effective (maximal) release level granted on the specified record.';

CREATE FUNCTION "record_release_party" ("record" integer, "party" integer) RETURNS boolean LANGUAGE sql STABLE STRICT AS
	$$ SELECT check_permission(volume_access_check(volume, $2), record_release($1)) FROM record WHERE id = $1 $$;
COMMENT ON FUNCTION "record_release_party" (integer, integer) IS 'This function has no (good) reason for existing.';

CREATE FUNCTION "record_daterange" ("record" integer) RETURNS daterange LANGUAGE sql STABLE STRICT AS $$
	SELECT daterange(min(date), max(date), '[]') 
	  FROM slot_record
	  JOIN container ON slot_record.container = container.id
	 WHERE record = $1
$$;
COMMENT ON FUNCTION "record_daterange" (integer) IS 'Range of container dates covered by the given record.';

----------------------------------------------------------- tokens

CREATE TABLE "token" (
	"token" char(32) NOT NULL Primary Key,
	"expires" timestamptz NOT NULL,
	Check (false) NO INHERIT
);
ALTER TABLE "token"
	ALTER "token" SET STORAGE EXTERNAL;
COMMENT ON TABLE "token" IS 'Generic tokens issued to automatically perform actions such as logins or authorizations.';

CREATE TABLE "account_token" (
	"token" char(32) NOT NULL Primary Key,
	"expires" timestamptz NOT NULL DEFAULT CURRENT_TIMESTAMP + interval '1 week',
	"account" integer NOT NULL References "account" ON DELETE CASCADE,
	Check (false) NO INHERIT
) INHERITS ("token");
COMMENT ON TABLE "account_token" IS 'Generic tokens associated with particular accounts.';

CREATE TABLE "login_token" (
	"token" char(32) NOT NULL Primary Key,
	"expires" timestamptz NOT NULL,
	"account" integer NOT NULL References "account" ON DELETE CASCADE,
	"password" boolean NOT NULL DEFAULT false
) INHERITS ("account_token");
CREATE UNIQUE INDEX "login_token_account_idx" ON "login_token" ("account") WHERE "password";
COMMENT ON TABLE "login_token" IS 'Tokens issued to automatically login/register users or reset passwords.';

CREATE TABLE "session" (
	"token" char(32) NOT NULL Primary Key,
	"expires" timestamptz NOT NULL,
	"account" integer NOT NULL References "account" ON DELETE CASCADE,
	"verf" char(16) NOT NULL,
	"superuser" boolean NOT NULL DEFAULT false
) INHERITS ("account_token");
COMMENT ON TABLE "session" IS 'Tokens associated with currently logged-in sessions.';

CREATE TABLE "upload" (
	"token" char(32) NOT NULL Primary Key,
	"expires" timestamptz NOT NULL,
	"account" integer NOT NULL References "account" ON DELETE CASCADE,
	"volume" integer NOT NULL References "volume" ON DELETE CASCADE,
	"filename" text NOT NULL,
	"size" bigint NOT NULL Check ("size" >= 0)
) INHERITS ("account_token");
COMMENT ON TABLE "upload" IS 'Tokens issued to track active uploads.';

----------------------------------------------------------- avatars

CREATE TABLE "avatar" (
	"party" integer NOT NULL Primary Key References "party" ON DELETE CASCADE,
	"asset" integer NOT NULL References "asset"
);
COMMENT ON TABLE "avatar" IS 'Image assets used to represent parties on the site.  These assets are expected to be in the CORE volume.';

SELECT audit.CREATE_TABLE ('avatar');

----------------------------------------------------------- search

CREATE AGGREGATE "tsvector_agg" (tsvector) (SFUNC = tsvector_concat, STYPE = tsvector, INITCOND = '');

CREATE VIEW "volume_text" ("volume", "text") AS
	SELECT id, name FROM volume 
	UNION ALL SELECT id, body FROM volume WHERE body IS NOT NULL
	UNION ALL SELECT volume, COALESCE(prename || ' ', '') || name FROM volume_access JOIN party ON party.id = party WHERE individual >= 'ADMIN'
	UNION ALL SELECT volume, head FROM volume_citation
	UNION ALL SELECT volume, year::text FROM volume_citation WHERE year IS NOT NULL
	UNION ALL SELECT volume, name FROM volume_funding JOIN funder ON funder = fundref_id
	UNION ALL SELECT volume, name FROM container WHERE name IS NOT NULL
	UNION ALL SELECT volume, name FROM asset JOIN slot_asset ON asset.id = asset WHERE name IS NOT NULL
	UNION ALL SELECT volume, datum FROM record JOIN measure_text ON record.id = record JOIN metric ON metric = metric.id WHERE metric.release >= 'PUBLIC'
	UNION ALL SELECT volume, tag.name FROM tag JOIN tag_use ON tag.id = tag JOIN container ON container = container.id; -- might want DISTINCT here
COMMENT ON VIEW "volume_text" IS 'All (searchable) text data associated with a volume.';

CREATE TABLE "volume_text_idx" (
	"volume" integer NOT NULL Primary Key References "volume" ON DELETE CASCADE ON UPDATE CASCADE,
	"ts" tsvector NOT NULL
);
COMMENT ON TABLE "volume_text_idx" IS 'Overall tsvector for each volume, automatically updated to represent "SELECT volume, tsvector_agg(to_tsvector(text)) FROM volume_text GROUP BY volume".';
CREATE INDEX ON "volume_text_idx" USING gin("ts");

CREATE FUNCTION "volume_text_refresh" (volume_id integer = NULL) RETURNS void LANGUAGE plpgsql AS $$ BEGIN
	IF volume_id IS NULL THEN
		TRUNCATE volume_text_idx;
		INSERT INTO volume_text_idx SELECT volume, tsvector_agg(to_tsvector('english', text)) FROM volume_text GROUP BY volume;
	ELSE
		DELETE FROM volume_text_idx WHERE volume = volume_id;
		INSERT INTO volume_text_idx VALUES (volume_id, (SELECT tsvector_agg(to_tsvector('english', text)) FROM volume_text WHERE volume = volume_id));
	END IF;
END; $$;
CREATE FUNCTION "volume_text_changed" () RETURNS trigger LANGUAGE plpgsql AS $$
DECLARE
	vol integer;
BEGIN
	IF TG_TABLE_NAME = 'volume' THEN
		vol = NEW.id;
	ELSE
		vol = NEW.volume;
	END IF;
	PERFORM volume_text_refresh(vol);
	RETURN null;
END; $$;
CREATE TRIGGER "volume_changed_text" AFTER INSERT OR UPDATE OF "name", "body" ON "volume" FOR EACH ROW EXECUTE PROCEDURE "volume_text_changed" ();
CREATE TRIGGER "volume_citation_changed_text" AFTER INSERT OR UPDATE OF "head", "year" ON "volume_citation" FOR EACH ROW EXECUTE PROCEDURE "volume_text_changed" ();

----------------------------------------------------------- analytics

CREATE TABLE audit."analytic" (
	"route" text NOT NULL,
	"data" json
) INHERITS (audit."audit");
COMMENT ON TABLE audit."analytic" IS 'Analytics data collected and reported by the browser.';


----------------------------------------------------------- bootstrap/test data

INSERT INTO party (id, prename, name, orcid, affiliation) VALUES (1, 'Dylan', 'Simon', '0000000227931679', 'Databrary');
INSERT INTO party (id, prename, name, affiliation) VALUES (3, 'Lisa', 'Steiger', 'Databrary');
INSERT INTO party (id, prename, name, affiliation) VALUES (5, 'Karen', 'Adolph', 'New York University');
INSERT INTO party (id, prename, name, affiliation) VALUES (6, 'Rick', 'Gilmore', 'Penn State University');
SELECT setval('party_id_seq', 6);

INSERT INTO account (id, email, password) VALUES (1, 'dylan@databrary.org', '$2a$10$X5mY45HXhBHz/1SmtWHVMOGbmPA.qjqX59A5d7RKwr0K9Wl.G/Pfq');
INSERT INTO account (id, email) VALUES (3, 'lisa@databrary.org');

INSERT INTO authorize (child, parent, site, member) VALUES (1, 0, 'ADMIN', 'ADMIN');
INSERT INTO authorize (child, parent, site, member) VALUES (3, 0, 'ADMIN', 'ADMIN');

INSERT INTO volume (id, name, body, doi) VALUES (1, 'Databrary', 'Databrary is an open data library for developmental science. Share video, audio, and related metadata. Discover more, faster.
Most developmental scientists rely on video recordings to capture the complexity and richness of behavior. However, researchers rarely share video data, and this has impeded scientific progress. By creating the cyber-infrastructure and community to enable open video sharing, the Databrary project aims to facilitate deeper, richer, and broader understanding of behavior.
The Databrary project is dedicated to transforming the culture of developmental science by building a community of researchers committed to open video data sharing, training a new generation of developmental scientists and empowering them with an unprecedented set of tools for discovery, and raising the profile of behavioral science by bolstering interest in and support for scientific research among the general public.', '10.17910/B7159Q');
SELECT setval('volume_id_seq', 1);

INSERT INTO volume_access (volume, party, individual, children) VALUES (1, 1, 'ADMIN', 'NONE');
INSERT INTO volume_access (volume, party, individual, children) VALUES (1, 3, 'ADMIN', 'NONE');
INSERT INTO volume_access (volume, party, individual, children) VALUES (1, -1, 'PUBLIC', 'PUBLIC');

INSERT INTO asset (id, volume, format, release, duration, name, sha1) VALUES (1, 1, -800, 'PUBLIC', interval '40', 'counting', '\x3dda3931202cbe06a9e4bbb5f0873c879121ef0a');
INSERT INTO slot_asset VALUES (1, '[0,40)'::segment, 1);
SELECT setval('asset_id_seq', 1);
SELECT setval('container_id_seq', 2);

-- special volumes (SERIAL starts at 1), done after container triggers:
INSERT INTO "volume" (id, name) VALUES (0, 'Core'); -- CORE
INSERT INTO "volume_access" VALUES (0, -1, 'PUBLIC', 'PUBLIC');


----------------------------------------------------------- ingest records

CREATE SCHEMA ingest;

CREATE TABLE ingest."asset" (
	"id" integer NOT NULL Unique References "asset" ON DELETE CASCADE,
	"file" text NOT NULL Unique
);
ALTER TABLE ingest."asset"
	ALTER "file" SET STORAGE EXTERNAL;

CREATE TABLE ingest."container" (
	"id" integer NOT NULL Unique References "container" ON DELETE CASCADE,
	"volume" integer NOT NULL References "volume" ON DELETE CASCADE,
	"key" text NOT NULL,
	Unique ("volume", "key")
);
ALTER TABLE ingest."container"
	ALTER "key" SET STORAGE EXTERNAL;

CREATE TABLE ingest."record" (
	"id" integer NOT NULL Unique References "record" ON DELETE CASCADE,
	"volume" integer NOT NULL References "volume" ON DELETE CASCADE,
	"key" text NOT NULL,
	Unique ("volume", "key")
);
ALTER TABLE ingest."record"
	ALTER "key" SET STORAGE EXTERNAL;<|MERGE_RESOLUTION|>--- conflicted
+++ resolved
@@ -687,38 +687,21 @@
 	ALTER "name" SET STORAGE EXTERNAL;
 COMMENT ON TABLE "metric" IS 'Types of measurements for data stored in measure_$type tables.';
 COMMENT ON COLUMN "metric"."options" IS '(Suggested) options for text enumerations, not enforced.';
-<<<<<<< HEAD
 INSERT INTO "metric" ("id", "name", "release", "type") VALUES (-1000, 'indicator', 'PUBLIC', 'void');
-INSERT INTO "metric" ("id", "name", "release", "type", "description") VALUES (-900, 'ID', 'EXCERPTS', 'text', 'A primary, unique, anonymized identifier, label, or name');
-INSERT INTO "metric" ("id", "name", "release", "type", "options", "description") VALUES (-700, 'reason', 'EXCERPTS', 'text', ARRAY['Did not meet inclusion criteria','Procedural/experimenter error','Withdrew/fussy/tired','Outlier'], 'A reason for a label (often for an exclusion)');
+INSERT INTO "metric" ("id", "name", "release", "type", "description") VALUES (-900, 'ID', 'PUBLIC', 'text', 'A primary, unique, anonymized identifier, label, or name');
+INSERT INTO "metric" ("id", "name", "release", "type", "options", "description") VALUES (-700, 'reason', 'PUBLIC', 'text', ARRAY['Did not meet inclusion criteria','Procedural/experimenter error','Withdrew/fussy/tired','Outlier'], 'A reason for a label (often for an exclusion)');
 INSERT INTO "metric" ("id", "name", "release", "type", "description") VALUES (-650, 'summary', 'PUBLIC', 'text', 'A short, one-line summary of this label');
 INSERT INTO "metric" ("id", "name", "release", "type", "description") VALUES (-600, 'description', 'PUBLIC', 'text', 'A longer explanation or description of this label');
 INSERT INTO "metric" ("id", "name", "type", "description") VALUES (-590, 'birthdate', 'date', 'The date of birth of an individual, or start/inception date for other labels (used with session date to calculate age)');
-INSERT INTO "metric" ("id", "name", "release", "type", "options", "description") VALUES (-580, 'gender', 'EXCERPTS', 'text', ARRAY['Female','Male'], '"Male", "Female", or any other relevant gender label');
-INSERT INTO "metric" ("id", "name", "release", "type", "options", "description") VALUES (-550, 'race', 'EXCERPTS', 'text', ARRAY['American Indian or Alaska Native','Asian','Native Hawaiian or Other Pacific Islander','Black or African American','White','Multiple'], 'Usually as categorized by NIH');
-INSERT INTO "metric" ("id", "name", "release", "type", "options", "description") VALUES (-540, 'ethnicity', 'EXCERPTS', 'text', ARRAY['Not Hispanic or Latino','Hispanic or Latino'], 'Usually as categorized by NIH (Hispanic/Non-Hispanic)');
+INSERT INTO "metric" ("id", "name", "release", "type", "options", "description") VALUES (-580, 'gender', 'PUBLIC', 'text', ARRAY['Female','Male'], '"Male", "Female", or any other relevant gender label');
+INSERT INTO "metric" ("id", "name", "release", "type", "options", "description") VALUES (-550, 'race', 'PUBLIC', 'text', ARRAY['American Indian or Alaska Native','Asian','Native Hawaiian or Other Pacific Islander','Black or African American','White','Multiple'], 'Usually as categorized by NIH');
+INSERT INTO "metric" ("id", "name", "release", "type", "options", "description") VALUES (-540, 'ethnicity', 'PUBLIC', 'text', ARRAY['Not Hispanic or Latino','Hispanic or Latino'], 'Usually as categorized by NIH (Hispanic/Non-Hispanic)');
 INSERT INTO "metric" ("id", "name", "type", "assumed", "description") VALUES (-520, 'disability', 'text', 'typical', 'Any developmental, physical, or mental disability');
-INSERT INTO "metric" ("id", "name", "release", "type", "assumed", "description") VALUES (-510, 'language', 'EXCERPTS', 'text', 'English', 'Primary language relevant to this label, spoken by this participant, or used in this context');
+INSERT INTO "metric" ("id", "name", "release", "type", "assumed", "description") VALUES (-510, 'language', 'PUBLIC', 'text', 'English', 'Primary language relevant to this label, spoken by this participant, or used in this context');
 INSERT INTO "metric" ("id", "name", "release", "type", "options", "description") VALUES (-180, 'setting', 'PUBLIC', 'text', ARRAY['Lab','Home','Classroom','Outdoor','Clinic'], 'The physical context of this label');
-INSERT INTO "metric" ("id", "name", "release", "type", "assumed", "description") VALUES (-150, 'country', 'EXCERPTS', 'text', 'US', 'Relevant country of origin, setting, or otherwise');
-INSERT INTO "metric" ("id", "name", "release", "type", "options", "description") VALUES (-140, 'state', 'EXCERPTS', 'text', ARRAY['AL','AK','AZ','AR','CA','CO','CT','DE','DC','FL','GA','HI','ID','IL','IN','IA','KS','KY','LA','ME','MT','NE','NV','NH','NJ','NM','NY','NC','ND','OH','OK','OR','MD','MA','MI','MN','MS','MO','PA','RI','SC','SD','TN','TX','UT','VT','VA','WA','WV','WI','WY'], 'Relevant state/territory, usually within specified country');
+INSERT INTO "metric" ("id", "name", "release", "type", "assumed", "description") VALUES (-150, 'country', 'PUBLIC', 'text', 'US', 'Relevant country of origin, setting, or otherwise');
+INSERT INTO "metric" ("id", "name", "release", "type", "options", "description") VALUES (-140, 'state', 'PUBLIC', 'text', ARRAY['AL','AK','AZ','AR','CA','CO','CT','DE','DC','FL','GA','HI','ID','IL','IN','IA','KS','KY','LA','ME','MT','NE','NV','NH','NJ','NM','NY','NC','ND','OH','OK','OR','MD','MA','MI','MN','MS','MO','PA','RI','SC','SD','TN','TX','UT','VT','VA','WA','WV','WI','WY'], 'Relevant state/territory, usually within specified country');
 INSERT INTO "metric" ("id", "name", "release", "type", "description") VALUES (-90, 'info', 'PUBLIC', 'text', 'Other information or alternate identifier for this label');
-=======
-INSERT INTO "metric" ("id", "name", "release", "type") VALUES (-900, 'ID', 'PUBLIC', 'text');
-INSERT INTO "metric" ("id", "name", "release", "type", "options") VALUES (-700, 'reason', 'PUBLIC', 'text', ARRAY['Did not meet inclusion criteria','Procedural/experimenter error','Withdrew/fussy/tired','Outlier']);
-INSERT INTO "metric" ("id", "name", "release", "type") VALUES (-650, 'summary', 'PUBLIC', 'text');
-INSERT INTO "metric" ("id", "name", "release", "type") VALUES (-600, 'description', 'PUBLIC', 'text');
-INSERT INTO "metric" ("id", "name", "type") VALUES (-590, 'birthdate', 'date');
-INSERT INTO "metric" ("id", "name", "release", "type", "options") VALUES (-580, 'gender', 'PUBLIC', 'text', ARRAY['Female','Male']);
-INSERT INTO "metric" ("id", "name", "release", "type", "options") VALUES (-550, 'race', 'PUBLIC', 'text', ARRAY['American Indian or Alaska Native','Asian','Native Hawaiian or Other Pacific Islander','Black or African American','White','Multiple']);
-INSERT INTO "metric" ("id", "name", "release", "type", "options") VALUES (-540, 'ethnicity', 'PUBLIC', 'text', ARRAY['Not Hispanic or Latino','Hispanic or Latino']);
-INSERT INTO "metric" ("id", "name", "type", "assumed") VALUES (-520, 'disability', 'text', 'typical');
-INSERT INTO "metric" ("id", "name", "release", "type", "assumed") VALUES (-510, 'language', 'PUBLIC', 'text', 'English');
-INSERT INTO "metric" ("id", "name", "release", "type", "options") VALUES (-180, 'setting', 'PUBLIC', 'text', ARRAY['Lab','Home','Classroom','Outdoor','Clinic']);
-INSERT INTO "metric" ("id", "name", "release", "type", "assumed") VALUES (-150, 'country', 'PUBLIC', 'text', 'US');
-INSERT INTO "metric" ("id", "name", "release", "type", "options") VALUES (-140, 'state', 'PUBLIC', 'text', ARRAY['AL','AK','AZ','AR','CA','CO','CT','DE','DC','FL','GA','HI','ID','IL','IN','IA','KS','KY','LA','ME','MT','NE','NV','NH','NJ','NM','NY','NC','ND','OH','OK','OR','MD','MA','MI','MN','MS','MO','PA','RI','SC','SD','TN','TX','UT','VT','VA','WA','WV','WI','WY']);
-INSERT INTO "metric" ("id", "name", "release", "type") VALUES (-90, 'info', 'PUBLIC', 'text');
->>>>>>> 107ceeb1
 
 CREATE TABLE "record_template" (
 	"category" smallint NOT NULL References "record_category" ON UPDATE CASCADE ON DELETE CASCADE,
