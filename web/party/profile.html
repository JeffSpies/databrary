<article class="view party-view">
  <ng-include src="'party/overview.html'"></ng-include>
  <panel id="panel_browser" panel-title="profile.title" fold ng-if="::party.volumes || page.models.Login.isAuthorized()" class="profile">  

    <section id="profile-volumes" class="profile-volumes col-desktop-10 col-tablet-6 col-mobile-6">
      <div ng-repeat="vl in ::volumes" ng-if="::vl.length">
        <span class="profile-section-header" ng-bind="::vl.title"></span> 
        <span class="profile-section-header" ng-if="::vl.accessLevel" tooltip="vl.tooltip">(Your access:
          <span class="icon user-access" ng-class="::vl.accessLevel"></span>
          )
        </span>
        <ul>
          <li ng-repeat="v in ::vl" ng-class="{'profile-highlight': !!v.selected}">
            <div class="profile-left-icon">
              <span ng-click="v.select()" class="icon" ng-class="v.class()"></span>
            </div>

            <a ng-href="{{::v.volume.route()}}" ng-bind="::v.volume.displayName" class="profile-section-link"></a>
            <!-- need to put in ngIf, for collaborators only -->
            <span class="icon user-access" ng-class="page.constants.permission[v.volume.permission]"></span>

            <span class="icon profile-volumes-icons" ng-class="::{'network': v.self.children}"></span>
            <span class="icon profile-volumes-icons" ng-if="::v.volume.accessPreset" ng-class="::'access'+v.volume.accessPreset"></span>
          </li>
        </ul>
      </div>
    </section>

    <section id="profile-parties" class="profile-parties col-desktop-5 col-tablet-3 col-mobile-6">
      <div ng-if="::parties.parents.length">
        <span class="profile-section-header" ng-bind="::parties.parents.title"></span> 
        <ul>
          <li ng-repeat="p in ::parties.parents" ng-class="{'profile-highlight': !!p.selected}">
            <div class="profile-left-icon">
              <span ng-click="p.select()" class="icon" ng-class="p.class()"></span>
            </div>

            <a ng-href="{{::p.party.route()}}" ng-bind="::p.party.name"></a>
            <div ng-if="::!(p.parent.member || p.parent.site)" class="permission-auth-pending" message="auth.pending"></div>
<<<<<<< HEAD
            <span ng-if="::(p.parent.member || p.parent.site)" class="permission-auth-expiration" ng-bind="::p.parent.expires | date:'yyyy/MM/dd'" ng-class="isExpired(p.parent.expires)"></span>
=======
            <span ng-if="::(p.parent.member || p.parent.site)" class="permission-auth-expiration" ng-bind-html="::p.parent.expires | date:'yyyy/MM/dd'" ng-class="::{'red':p.expired}"></span>
>>>>>>> cb2be9ff
          </li>
        </ul>
      </div>
      <div ng-repeat="cl in ::parties.children" ng-if="::cl.length">
        <span class="profile-section-header" ng-bind="::'parties.'+cl.type+'.title' | message"></span> 
        <span class="icon info" tooltip="::'parties.'+cl.type+'.definition' | message"></span>
        <ul>
          <li ng-repeat="p in cl" ng-class="{'profile-highlight': !!p.selected}">
            <div class="profile-left-icon">
              <span ng-click="p.select()" class="icon" ng-class="p.class()"></span>
            </div>

            <span><a ng-href="{{::p.party.route()}}" ng-bind="::p.party.name"></a></span>
            <div ng-if="::!(p.child.member || p.child.site)" class="permission-auth-pending" message="auth.pending"></div>
            <span ng-if="::(p.child.member || p.child.site)" class="permission-auth-expiration" ng-bind="::p.child.expires | date:'yyyy/MM/dd'" ng-class="isExpired(p.child.expires)"></span>
          </li>
        </ul>
      </div>
      <div ng-if="::parties.collaborators.length">
        <span class="profile-section-header" ng-bind="::'parties.collaborators.title' | message"></span> 
        <span class="icon info" tooltip="::'parties.collaborators.definition' | message"></span>
        <ul>
          <li ng-repeat="p in ::parties.collaborators" ng-class="{'profile-highlight': !!p.selected}">
            <div class="profile-left-icon">
              <span ng-click="p.select()" class="icon" ng-class="p.class()"></span>
            </div>

            <a ng-href="{{::p.party.route()}}" ng-bind="::p.party.name"></a>
          </li>
        </ul>
      </div>
    </section>
  </panel>
</article><|MERGE_RESOLUTION|>--- conflicted
+++ resolved
@@ -37,11 +37,7 @@
 
             <a ng-href="{{::p.party.route()}}" ng-bind="::p.party.name"></a>
             <div ng-if="::!(p.parent.member || p.parent.site)" class="permission-auth-pending" message="auth.pending"></div>
-<<<<<<< HEAD
             <span ng-if="::(p.parent.member || p.parent.site)" class="permission-auth-expiration" ng-bind="::p.parent.expires | date:'yyyy/MM/dd'" ng-class="isExpired(p.parent.expires)"></span>
-=======
-            <span ng-if="::(p.parent.member || p.parent.site)" class="permission-auth-expiration" ng-bind-html="::p.parent.expires | date:'yyyy/MM/dd'" ng-class="::{'red':p.expired}"></span>
->>>>>>> cb2be9ff
           </li>
         </ul>
       </div>
