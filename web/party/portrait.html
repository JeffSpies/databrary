<aside class="portrait ng-cloak">
<<<<<<< HEAD
  <a ng-href="{{::party.route()}}">
=======
  <a ng-href="{{::party.route()}}" tabindex="-1">
>>>>>>> 24914374
    <span class="accessible-hidden">Go to user page</span>
    <figure class="figure-avatar" ng-class="::{inst: party.institution}">
      <img ng-src="{{::party.avatarRoute()}}" alt="user avatar">
    </figure>
  </a>

  <div class="portrait-info">
    <a class="portrait-name" ng-href="{{::party.route()}}" ng-bind="::party.name"></a>
    <span class="portrait-extra" ng-if="portraitExtra" ng-bind-html="portraitExtra"></span>
    <span class="portrait-extra" ng-if="!portraitExtra" ng-bind="::party.affiliation"></span>
  </div>
</aside>
<|MERGE_RESOLUTION|>--- conflicted
+++ resolved
@@ -1,9 +1,5 @@
 <aside class="portrait ng-cloak">
-<<<<<<< HEAD
-  <a ng-href="{{::party.route()}}">
-=======
   <a ng-href="{{::party.route()}}" tabindex="-1">
->>>>>>> 24914374
     <span class="accessible-hidden">Go to user page</span>
     <figure class="figure-avatar" ng-class="::{inst: party.institution}">
       <img ng-src="{{::party.avatarRoute()}}" alt="user avatar">
