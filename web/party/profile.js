--- conflicted
+++ resolved
@@ -171,13 +171,10 @@
           return r.party.id === models.Login.user.id;
         });
 
-<<<<<<< HEAD
         // Individual volumes should be volumes that you have access to,
         // but also ones you have admin access to. 
-=======
         if (isCurrent && isCurrent.children) v.network = "network";
 
->>>>>>> ad1d7b3e
         if(isCurrent && isCurrent.individual == page.constants.permission.ADMIN) {
           tempVolumes.individual.push(v);
 
