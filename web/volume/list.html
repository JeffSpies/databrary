--- conflicted
+++ resolved
@@ -13,21 +13,12 @@
           <span class="icon" ng-class="::'access'+{{::volume.accessPreset}}"></span>
         </div>
 
-<<<<<<< HEAD
-        <div class="volume-list-investigators" ng-if="::volume.access">
-=======
         <div class="volume-list-investigators">
->>>>>>> 9b83b679
           <volume-owners></volume-owners>
           <span class="year" ng-if="::volume.citation && volume.citation.year && !profile" ng-bind="::' (' + volume.citation.year + ')'"></span>
         </div>
 
-<<<<<<< HEAD
-        <div class="volume-list-body" ng-bind="::volume.body.replace('\n', ' ') | truncate:200" ng-if="::!profile"></div>
-
-=======
         <div class="volume-list-body" ng-bind="::volume.body.replace('\n', ' ') | truncate:200"></div>
->>>>>>> 9b83b679
       </article>
     </li>
   </ul>
