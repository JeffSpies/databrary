<ng-form name="volumeAssist">
  <fieldset>
    <div>
      <input type="checkbox" ng-model="volumeAssist.staff" ng-disabled="staff===undefined" ng-change="setStaff(volumeAssist.staff)"/>
      I want assistance blah blah. Checking this gives Staff account read/write access. May uncheck this option anytime.
    </div>
  </fieldset>

  <fieldset ng-if="staff" flow-init="flowOptions"
    flow-file-added="fileAdded($file, $event)" 
    flow-file-success="fileSuccess($file)" 
    flow-file-progress="fileProgress($file)" 
    flow-file-error="fileError($file, $message)"
    mouse-drag-region>
    
    <legend>Upload files</legend>
    <div flow-drop flow-btn flow-drag-enter="dropClasses['over-zone'] = true" flow-drag-leave="dropClasses['over-zone'] = false" class="volume-assist-drop player-drop foot" ng-class="dropClasses">
      <span class="icon line add"></span>
      <span class="dropzone-message" message="asset.add-drop.new"></span>
      <span class="dropzone-message">Please upload the following if you have them. Also see our <a ng-href="{{::page.router.helpFormats()}}" target="_blank">list of accepted file types</a>.</span>

      <div class="volume-assist-drop-suggestions">
        <ul>
          <li>Videos (required)</li>
          <li>Blank consent document</li>
          <li>Procedure, protocol, or study description</li>
          <li>Spreadsheet including details about your sessions and participants (see our <a ng-href="" target="_blank">template</a> for example)</li>
        </ul>
      </div>

    </div>
    <div>
      <strong>Uploaded Files</strong><br>
      <small>Files listed here won't show up in your spreadsheet until after our staff has made contact</small>
    </div>
    <ul class="striped flat volume-assist-list">
      <li ng-repeat="asset in assets" class="volume-assist-list-item">
        <img ng-src="{{asset.icon}}" ng-class="'hint-format-'+asset.format.extension">
        <span ng-bind="::asset.name"></span>
      </li>
      <li ng-repeat="upload in uploads" class="volume-assist-list-item">
        <span ng-bind="::upload.name"></span>
        <upload-progress class="upload-progress-info" progress-value="upload.progressValue"></upload-progress>
      </li>
    </ul>
  </fieldset>

  <fieldset ng-if="staff">
<<<<<<< HEAD
    <div ng-repeat="q in ::volumeAssist.questions">
      <div ng-bind="::q.text"></div>
      <label ng-repeat="o in ::q.options||['Yes','No']" class="line-option">
        <input type="radio" name="released" ng-value="::o" ng-model="q.answer">{{::o}}
      </input>
    </div>
=======
    <legend>Contact Databrary curator</legend>
    <div>Are you using the Databrary release?</div>
    <label class="line-option"><input type="radio" name="released" ng-value="true" ng-model="volumeAssist.data.released">Yes</label>
    <label class="line-option"><input type="radio" name="released" ng-value="false" ng-model="volumeAssist.data.released">No</label>

    <div>If not, are you using an equivalent consent/media release (see our user guide)</div>
    <label class="line-option"><input type="radio" name="equivalent" ng-value="true" ng-model="volumeAssist.data.equivalent">Yes</label>
    <label class="line-option"><input type="radio" name="equivalent" ng-value="false" ng-model="volumeAssist.data.equivalent">No</label>

    <div>Is data collection in progress or complete?</div>
    <label class="line-option"><input type="radio" name="complete" ng-value="true" ng-model="volumeAssist.data.complete">In progress</label>
    <label class="line-option"><input type="radio" name="complete" ng-value="false" ng-model="volumeAssist.data.complete">Complete</label>

    <div>Are you ready to share now or not?</div>
    <label class="line-option"><input type="radio" name="share" ng-value="true" ng-model="volumeAssist.data.share">Yes</label>
    <label class="line-option"><input type="radio" name="share" ng-value="false" ng-model="volumeAssist.data.share">No</label>
>>>>>>> 37484d71

    <div>
      <div>Any other information you wish to provide about your data goes here.</div>
      <textarea ng-model="volumeAssist.additional"></textarea>
    </div>

    <button ng-click="volumeAssist.submit()" class="green" ng-disabled="volumeAssist.$pristine || volumeAssist.$invalid || volumeAssist.$submitted">Submit</button>

  </fieldset>
  
</ng-form><|MERGE_RESOLUTION|>--- conflicted
+++ resolved
@@ -46,31 +46,13 @@
   </fieldset>
 
   <fieldset ng-if="staff">
-<<<<<<< HEAD
+    <legend>Contact Databrary curator</legend>
     <div ng-repeat="q in ::volumeAssist.questions">
       <div ng-bind="::q.text"></div>
       <label ng-repeat="o in ::q.options||['Yes','No']" class="line-option">
-        <input type="radio" name="released" ng-value="::o" ng-model="q.answer">{{::o}}
+        <input type="radio" name="{{::q.name}}" ng-value="::o" ng-model="q.answer">{{::o}}
       </input>
     </div>
-=======
-    <legend>Contact Databrary curator</legend>
-    <div>Are you using the Databrary release?</div>
-    <label class="line-option"><input type="radio" name="released" ng-value="true" ng-model="volumeAssist.data.released">Yes</label>
-    <label class="line-option"><input type="radio" name="released" ng-value="false" ng-model="volumeAssist.data.released">No</label>
-
-    <div>If not, are you using an equivalent consent/media release (see our user guide)</div>
-    <label class="line-option"><input type="radio" name="equivalent" ng-value="true" ng-model="volumeAssist.data.equivalent">Yes</label>
-    <label class="line-option"><input type="radio" name="equivalent" ng-value="false" ng-model="volumeAssist.data.equivalent">No</label>
-
-    <div>Is data collection in progress or complete?</div>
-    <label class="line-option"><input type="radio" name="complete" ng-value="true" ng-model="volumeAssist.data.complete">In progress</label>
-    <label class="line-option"><input type="radio" name="complete" ng-value="false" ng-model="volumeAssist.data.complete">Complete</label>
-
-    <div>Are you ready to share now or not?</div>
-    <label class="line-option"><input type="radio" name="share" ng-value="true" ng-model="volumeAssist.data.share">Yes</label>
-    <label class="line-option"><input type="radio" name="share" ng-value="false" ng-model="volumeAssist.data.share">No</label>
->>>>>>> 37484d71
 
     <div>
       <div>Any other information you wish to provide about your data goes here.</div>
