'use strict';

app.controller('volume/edit', [
  '$scope', 'constantService', 'displayService', 'routerService', 'modelService', 'volume',
  function ($scope, constants, display, router, models, volume) {
    $scope.volume = volume;
    display.title = volume ? volume.title : constants.message('volume.edit.create');

    if (!volume) {
      $scope.owners = _.chain(models.Login.user.parents
                             ).filter(function (p) {
<<<<<<< HEAD
                               return p.member >= constants.permission.ADMIN && p.party.authorization >= constants.permission.EDIT;
=======
                               return p.member >= constants.permission.ADMIN && p.party.access >= constants.permission.EDIT && !p.expired;
>>>>>>> ace115fe
                             }).map(function (p) {
                               return p.party;
                             }).value();
      if (models.Login.user.authorization >= constants.permission.EDIT)
        $scope.owners.unshift(models.Login.user);
    }

    $scope.registerStep = function (step) {
      step.form = step.$scope['volumeEdit' + step.name.charAt(0).toUpperCase() + step.name.slice(1) + 'Form'];
    };

    function leavingSoSoon() {
      return !$scope.activeStep || !$scope.activeStep.form || $scope.activeStep.form.resetAll(false, true);
    }

    $scope.switchStep = leavingSoSoon;

    $scope.$on('$locationChangeStart', function (event, url) {
      /* hacky: */
      if (url.includes(volume ? volume.editRoute() : router.volumeCreate()))
        return;
      if (!leavingSoSoon())
        return display.cancelRouteChange(event);
    });

    $scope.$watch(function () {
      _.each($scope.steps, function (step) {
        step.complete = !step.form || step.form.$pristine;
        step.error = step.form && step.form.$invalid;
      });
    });
  }
]);<|MERGE_RESOLUTION|>--- conflicted
+++ resolved
@@ -9,11 +9,7 @@
     if (!volume) {
       $scope.owners = _.chain(models.Login.user.parents
                              ).filter(function (p) {
-<<<<<<< HEAD
-                               return p.member >= constants.permission.ADMIN && p.party.authorization >= constants.permission.EDIT;
-=======
-                               return p.member >= constants.permission.ADMIN && p.party.access >= constants.permission.EDIT && !p.expired;
->>>>>>> ace115fe
+                               return p.member >= constants.permission.ADMIN && p.party.authorization >= constants.permission.EDIT && !p.expired;
                              }).map(function (p) {
                                return p.party;
                              }).value();
