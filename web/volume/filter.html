--- conflicted
+++ resolved
@@ -1,4 +1,3 @@
-<<<<<<< HEAD
 <div class="volume-filters">
   <b>Filter by</b>
   <div class="volume-filter" ng-repeat="filt in filter.list">
@@ -9,42 +8,17 @@
       <option ng-if="::filt.metric.type==='top'" value="false">sessions</option>
       <option ng-if="::filt.metric.type!=='top'" value="eq">is</option>
       <option ng-if="::filt.metric.type!=='top'" value="ne">is not</option>
-      <option ng-if="::filt.metric.type==='date'" value="gt">after</option>
-      <option ng-if="::filt.metric.type==='date'" value="lt">before</option>
+      <option ng-if="::filt.metric.type==='text' && !filt.metric.options" value="contains">contains</option>
+      <option ng-if="::filt.metric.type==='date'" value="ge">after</option>
+      <option ng-if="::filt.metric.type==='date'" value="le">before</option>
       <option ng-if="::filt.metric.type==='number' || filt.metric.type==='release'" value="ge">at least</option>
       <option ng-if="::filt.metric.type==='number' || filt.metric.type==='release'" value="le">at most</option>
     </select>
-    <input class="volume-filter-part" ng-if="filt.metric.type==='text' && filt.op" type="text" ng-model="filt.value" key-enter="filter.change()"/>
-    <input class="volume-filter-part" ng-if="filt.metric.type==='date' && filt.op" input-date ng-model="filt.value" key-enter="filter.change()" placeholder="YYYY-MM-DD"/>
-    <input class="volume-filter-part" ng-if="filt.metric.type==='number' && filt.op" type="number" ng-model="filt.value" key-enter="filter.change()"/>
-    <select class="volume-filter-part" ng-if="filt.metric.type==='release' && filt.op" ng-model="filt.value" ng-options="c as 'release.'+page.constants.release[c]+'.title' | message for c in ::page.constants.releases" ng-change="filter.change()"></select>
-    <button class="volume-filter-remove icon trash neutral" ng-click="filter.remove($index)"></button>
+    <input-completer ng-if="filt.metric.type==='text' && filt.metric.options && filt.op" ng-model="filt.value" completer="filterCompleter(filt, $input)" min="0" submit="filter.change()" class="volume-filter-part"></input-completer>
+    <input ng-if="filt.metric.type==='text' && !filt.metric.options && filt.op" type="text" ng-model="filt.value" key-enter="filter.change()" class="volume-filter-part"/>
+    <input ng-if="filt.metric.type==='date' && filt.op" input-date ng-model="filt.value" key-enter="filter.change()" placeholder="YYYY-MM-DD" class="volume-filter-part"/>
+    <input ng-if="filt.metric.type==='number' && filt.op" type="number" ng-model="filt.value" key-enter="filter.change()" class="volume-filter-part" />
+    <select ng-if="filt.metric.type==='release' && filt.op" ng-model="filt.value" ng-options="c as 'release.'+page.constants.release[c]+'.title' | message for c in ::page.constants.releases" ng-change="filter.change()" class="volume-filter-part" ></select>
+    <button ng-click="filter.remove($index)" class="volume-filter-remove icon trash neutral" ></button>
   </div>
-=======
-<div>
-  Show
-  <ul>
-    <li ng-repeat="filt in filter.list">
-      <button class="mini icon trash" ng-click="filter.remove($index)"></button>
-      {{::filt.category.name}} {{::filt.metric.name}}
-      <select ng-model="filt.op" ng-change="filter.change()">
-        <option value="">any</option>
-        <option ng-if="::filt.metric.type==='top'" value="true">materials</option>
-        <option ng-if="::filt.metric.type==='top'" value="false">sessions</option>
-        <option ng-if="::filt.metric.type!=='top'" value="eq">is</option>
-        <option ng-if="::filt.metric.type!=='top'" value="ne">is not</option>
-        <option ng-if="::filt.metric.type==='text' && !filt.metric.options" value="contains">contains</option>
-        <option ng-if="::filt.metric.type==='date'" value="ge">after</option>
-        <option ng-if="::filt.metric.type==='date'" value="le">before</option>
-        <option ng-if="::filt.metric.type==='number' || filt.metric.type==='release'" value="ge">at least</option>
-        <option ng-if="::filt.metric.type==='number' || filt.metric.type==='release'" value="le">at most</option>
-      </select>
-      <input-completer ng-if="filt.metric.type==='text' && filt.metric.options && filt.op" ng-model="filt.value" completer="filterCompleter(filt, $input)" min="0" submit="filter.change()"></input-completer>
-      <input ng-if="filt.metric.type==='text' && !filt.metric.options && filt.op" type="text" ng-model="filt.value" key-enter="filter.change()"/>
-      <input ng-if="filt.metric.type==='date' && filt.op" input-date ng-model="filt.value" key-enter="filter.change()" placeholder="YYYY-MM-DD"/>
-      <input ng-if="filt.metric.type==='number' && filt.op" type="number" ng-model="filt.value" key-enter="filter.change()"/>
-      <select ng-if="filt.metric.type==='release' && filt.op" ng-model="filt.value" ng-options="c as 'release.'+page.constants.release[c]+'.title' | message for c in ::page.constants.releases" ng-change="filter.change()"></select>
-    </li>
-  </ul>
->>>>>>> f6b807d0
 </div>