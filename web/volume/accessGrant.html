<ng-form name="accessGrantForm">
  <div class="col-desktop-1 col-tablet-1 col-mobile-1">
    <figure class="figure-avatar" ng-class="::{inst: access.party.institution}">
      <img ng-src="{{::access.party.avatarRoute()}}">
    </figure>
  </div>

  <div class="col-desktop-14 col-tablet-8 col-mobile-5">
    <div class="row">
      <div class="permission-heading">
        <a ng-href="{{::access.party.route()}}" class="permission-auth-username" ng-bind="::access.party.name"></a><wbr>
        <span class="permission-auth-email" ng-if="::access.party.email" ng-bind="::access.party.email"></span>
        <div class="access-grant-owner-order">
          <input ng-if="accessGrantForm.data.individual == page.permission.ADMIN" type="number" name="sort" ng-model="accessGrantForm.data.sort" min="1" max="32767" placeholder="Order"></input>          
        </div>
        <button class="mini icon trash access-grant-remove" ng-click="accessGrantForm.remove(this)" class="col-desktop-1 col-tablet-1 col-mobile-1"></button>
<<<<<<< HEAD
=======
        <input ng-if="accessGrantForm.data.individual == page.permission.ADMIN" type="number" name="sort" ng-model="accessGrantForm.data.sort" min="1" max="32767"></input>
>>>>>>> f6ccfe34
      </div>

      <div>
        <fieldset class="skinny clean radio-set access-grant-radioset">
          <div class="access-grant-radioset-options" ng-repeat="(val, name) in page.constants.permission" ng-if="::accessGrantForm.canGrantAccess(val)">
            <input type="radio" ng-model="accessGrantForm.data.individual" name="access-{{access.party.id}}-individual" ng-value="val" required>
            <label class="option" tooltip="'access.edit.'+name+'.who' | message">
              <span class="icon user-access" ng-class="::name"></span> 
              <span ng-bind="::'access.edit.'+name | message:access.party.name"></span>
            </label>
          </div>
        </fieldset>
        <fieldset class="clean radio-set access-grant-checkbox">
          <div ng-if="::!access.party.institution">
            <input type="checkbox" ng-model="accessGrantForm.data.extend">
            <label class="option inline">
              <span class="icon network"></span>
              <span ng-bind="::'access.grant.inherit' | possessive:access.party"></span>
              <a ng-href="{{::page.router.party(access.party.id)}}#affiliates" target="_blank"> affiliates</a>
            </label>
          </div>
        </fieldset>
      </div>
    </div>
  </div>
</ng-form><|MERGE_RESOLUTION|>--- conflicted
+++ resolved
@@ -11,13 +11,9 @@
         <a ng-href="{{::access.party.route()}}" class="permission-auth-username" ng-bind="::access.party.name"></a><wbr>
         <span class="permission-auth-email" ng-if="::access.party.email" ng-bind="::access.party.email"></span>
         <div class="access-grant-owner-order">
-          <input ng-if="accessGrantForm.data.individual == page.permission.ADMIN" type="number" name="sort" ng-model="accessGrantForm.data.sort" min="1" max="32767" placeholder="Order"></input>          
+          <input ng-if="accessGrantForm.data.individual == page.permission.ADMIN" type="number" name="sort" ng-model="accessGrantForm.data.sort" min="1" max="32767" placeholder="Order"></input>     
         </div>
         <button class="mini icon trash access-grant-remove" ng-click="accessGrantForm.remove(this)" class="col-desktop-1 col-tablet-1 col-mobile-1"></button>
-<<<<<<< HEAD
-=======
-        <input ng-if="accessGrantForm.data.individual == page.permission.ADMIN" type="number" name="sort" ng-model="accessGrantForm.data.sort" min="1" max="32767"></input>
->>>>>>> f6ccfe34
       </div>
 
       <div>
