<div ng-if="::editing" class="div-grey">Changes are saved automatically.</div>
<p ng-if="::editing">See our <a href="/asset/formats">list of accepted file types</a>.</p>
<ng-form name="form">
<div class="spreadsheet-dynamic-info" ng-if="::editing">
  <a href="" ng-click="showConsents=false" ng-show="showConsents">
    Hide legend of session release levels
  </a>
  <a href="" ng-click="showConsents=true" ng-hide="showConsents">
    Show legend of session release levels
  </a>
  <ul class="release-legend flat" ng-show="showConsents">
    <li ng-repeat="c in ::page.constants.releases">
      <span class="icon release" ng-class="::page.constants.release[c]"></span>
      <span message="release.{{::page.constants.release[c]}}.title"></span>: 
      <span message="release.{{::page.constants.release[c]}}.description"></span>
    </li>
  </ul>
</div>

<div ng-if="::!editing" class="spreadsheet-report-manage">
  <select ng-options="k as k for (k,s) in volume.state" ng-model="state.name" ng-change="state.restore()" class="width-auto spreadsheet-pivot-part">
    <option value=''>Show saved display mode...</option>
  </select>
  <wbr>
</div>

<div ng-if="::!editing">
  <div class="spreadsheet-dynamic-section">
    <a ng-if="!pivot.active" ng-click="pivot.show()"><b>Show summary</b></a>
    <a ng-if="pivot.active" ng-click="pivot.hide()"><b>Hide summary</b></a>
    <div class="small reminder foot-2">
      <span ng-if="!pivot.active">You can use this table to view aggregate information about participant permissions, demographics, and other data</span>
      <span ng-if="pivot.active">Summarize by dragging fields of interest between the shaded boxes</span>
    </div>
    <volume-pivot ng-hide="!pivot.active"></volume-pivot>
  </div>
  <slot-filter></slot-filter>
</div>

<div class="spreadsheet-dynamic-section" ng-if="::editing && views.length > 1">
  <div class="inline-block spreadsheet-switch-view">
    Summarize by: &nbsp;
    <ul class="flat spreadsheet-tab-options">
      <li ng-repeat="c in views track by c.id" ng-click="setKey(c.id)" ng-class="c.name == key.name ? 'spreadsheet-tab-option clickable selected': 'spreadsheet-tab-option clickable'">
        <span ng-bind="::c.name"></span>
      </li>
    </ul>
  </div>
<<<<<<< HEAD
  <div class="small reminder top-2">
    <span ng-if="!anyGlobal">You can view your data aggregated by participant, task, context...whatever options you have selected in the Design Spreadsheet tab.</span>
=======
  <div class="spreadsheet-metadata" ng-if="filter.key === 1">
    <metadata-form></metadata-form>
    <metadata-match-form></metadata-match-form>
  </div>
  <div class="small reminder top-2" ng-class="'margin' + filter.key">
    <span ng-if="!anyGlobal">Here you can manage the list of options in this category.</span>
>>>>>>> bb355464
    <span ng-if="anyGlobal">Some categories are {{showGlobal ? 'shown': 'hidden'}}. <button class="link" ng-click="showHideGlobal()">Click to {{showGlobal ? 'hide all' : 'show all'}}.</button> </span><br>
  </div>
</div>

<div class="spreadsheet" ng-class="::{'edit': editing, 'view': !editing}">
  <table class="spreadsheet-table" ng-click="click($event)">
    <colgroup ng-repeat="g in groups track by g.category.id">
      <col ng-repeat="metric in g.metrics track by metric.id" ng-class="[g.category.name, metric.name]"/>
    </colgroup>
    <thead>
      <tr class="spreadsheet-head-groups">
        <th class="metric-col" ng-repeat="col in groups track by col.category.id" id="{{::id}}-category_{{::col.category.id}}" colspan="{{col.metrics.length}}" ng-class="::'col'+col.category.id">
          <span class="spreadsheet-tab-name" ng-bind="::col.category.name" tooltip="col.category.description" ng-click="clickHeader(col)"></span>
          <span class="icon list spreadsheet-tab-options-icon clickable" ng-click="tabOptionsToggle($event)" ng-if="!editing && key === col.category && views.length > 1" tooltip="'spreadsheet.switchview' | message"></span>
          <ul class="flat spreadsheet-tab-options" click-elsewhere="tabOptionsToggle($event)" ng-if="!editing && key === col.category && tabOptionsClick">
            <li ng-repeat="c in views track by c.id" class="spreadsheet-tab-option clickable" ng-click="setKey(c.id)" ng-if="key !== c">
              <span ng-if="::key.id !== 'slot' && c.id === 'slot'" ng-bind="::'back to '+c.name+' view'" class="default"></span>
              <span ng-if="::key.id !== c.id && c.id !== 'slot'" ng-bind="::c.name+' view'"></span>
            </li>
          </ul>
        </th>
        <th class="spreadsheet-col-manage" ng-if="::editing" ng-click="activateStep(step.design)">
          <span class="icon settings clickable" tooltip="'spreadsheet.manage' | message"></span>
        </th>
      </tr>
      <tr class="spreadsheet-head-metrics">
        <th class="clickable" ng-repeat="col in cols" id="{{::id}}-metric_{{::$index}}" ng-click="clickHeader(col)" ng-class="colClasses(col)" ng-bind="col.metric.name" tooltip="col.metric.description"></th>
      </tr>
    </thead>
    <tbody class="spreadsheet-tbody" id="{{::id}}">
    </tbody>
    <tfoot>
      <tr ng-if="more">
        <td colspan="{{cols.length}}" class="null" ng-click="unlimit()" ng-bind="'spreadsheet.unlimit' | message:more"></td>
      </tr>
    </tfoot>
  </table>
</div>

<div ng-if="::volume.checkPermission(page.permission.EDIT) && !editing" class="spreadsheet-dynamic-section">
  <div class="foot-2">
  <b>Save current display mode </b>
  <span class="small reminder">This will replace any previously saved versions with the same name</span>
  </div>
  <input type="text" name="state" ng-model="state.name" ng-maxlength="64" class="width-auto" placeholder="Name display mode..." /><wbr>
  <span class="spreadsheet-pivot-part" tooltip="'Make this display mode available to anyone with access to the volume, rather than only to other editors'">
    <input type="checkbox" name="public" ng-model="state.public" class="width-auto"/>
    <label for="public" class="option">Make public</label>
  </span>
  <span class="spreadsheet-pivot-part">
    <button ng-click="state.save()">Save</button>
    <button ng-click="state.delete()">
      <span class="icon trash2"></span>
      Delete
    </button>
  </span>
</div>

<div ng-if="::!editing" ng-show="key.id === 'slot' && count" class="spreadsheet-options">
  <span class="icon download"></span>
  <a ng-href="{{::volume.csvRoute()}}">Export all as CSV</a> | 
  <a ng-href="{{::page.router.volumeDescription([volume.id])}}" class="download">Download all folders as zip</a>
  <span ng-show="filter.count && filter.count < count"> | <a ng-click="zip($event)" class="download">Download selected folders ({{filter.count}} omitted) as zip</a></span>
</div>

</ng-form><|MERGE_RESOLUTION|>--- conflicted
+++ resolved
@@ -46,17 +46,12 @@
       </li>
     </ul>
   </div>
-<<<<<<< HEAD
-  <div class="small reminder top-2">
-    <span ng-if="!anyGlobal">You can view your data aggregated by participant, task, context...whatever options you have selected in the Design Spreadsheet tab.</span>
-=======
   <div class="spreadsheet-metadata" ng-if="filter.key === 1">
     <metadata-form></metadata-form>
     <metadata-match-form></metadata-match-form>
   </div>
   <div class="small reminder top-2" ng-class="'margin' + filter.key">
-    <span ng-if="!anyGlobal">Here you can manage the list of options in this category.</span>
->>>>>>> bb355464
+    <span ng-if="!anyGlobal">You can view your data aggregated by participant, task, context...whatever options you have selected in the Design Spreadsheet tab.</span>
     <span ng-if="anyGlobal">Some categories are {{showGlobal ? 'shown': 'hidden'}}. <button class="link" ng-click="showHideGlobal()">Click to {{showGlobal ? 'hide all' : 'show all'}}.</button> </span><br>
   </div>
 </div>
