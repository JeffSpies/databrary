--- conflicted
+++ resolved
@@ -455,11 +455,7 @@
             if (r.method === 'POST' || r.method === 'PUT')
               r.data = arguments[i];
             else
-<<<<<<< HEAD
               r.url = urlParams(r.url, arguments[i]); // Workaround for ; escaping
-=======
-              r.url = urlParams(r.url, arguments[i]);
->>>>>>> 31154e6c
             if (++i < arguments.length)
               angular.extend(r, arguments[i]);
           }
