<article class="view home-view" home-container>
  <div class="home-bigbuttons section white">
    <div class="heading">
      <h1 class="accessible-hidden">Discover Databrary</h1>
      <div class="logo-white" role="img" aria-label="Databrary logo"></div>
      <span class="tag-flip">Video data library for behavioral scientists</span>
      <span class="tag-flip">Discover more, faster</span>
    </div>
    <div class="login-register">
      <h2 class="accessible-hidden">Login or register</h2>
      <a ng-href="{{::page.router.login()}}" class="modal-button" ng-hide="::page.models.Login.isLoggedIn()">
        <button class="login-button">Login</button>
      </a>
      <a ng-href="{{::page.router.profile()}}" ng-show="::page.models.Login.isLoggedIn()">
        <button class="login-button" tabindex="-1">Your Profile</button>
      </a>
      <a ng-href="{{::page.router.register()}}">
        <button class="register-button" tabindex="-1">Register</button>
      </a>
    </div>
    <div class="home-max-width">
<<<<<<< HEAD
      <h2 class="accessible-hidden">Search or share data on Databrary</h2>
      <div>
=======
      <div class="four-recs">
>>>>>>> 24914374
        <a ng-href="{{::page.router.search()}}?volume">
          <div class="green-top">
            <p><strong>Find Clips</strong>
              <br />
              Find video and audio clips for presentations and to learn about procedures
            </p>
          </div>
        </a>
        <a ng-href="{{::page.router.profile()}}" class="opener">
          <div class="green-top">
            <p><strong>Archive Data</strong>
              <br />
              Securely and permanently store all your project information, research data, and procedures
            </p>
          </div>
        </a>
      </div>
      <div class="open-panel">
        <p style="margin-bottom: 25px;">Databrary is a secure, web-based repository to store all of your research products (e.g., audio and video data files, participant demographics and other study metadata, instrumentation and stimuli, procedural videos, coding manuals, and analysis scripts). Backed by the full support of New York University's IT Department, Databrary provides free archival storage to preserve your data in usable form indefinitely. With participant permission, you can then choose to <a href="https://www.databrary.org/resources/data-sharing-manifesto.html">share your research with the Databrary community</a>.</p>
        <p><a href="https://www.databrary.org/resources/guide/investigators/contributing.html">Get more information</a>, and login or register now to get started.</p>
      </div>
      <div class="four-recs">
        <a ng-href="{{::page.router.profile()}}" class="opener">
          <div class="green-top">
            <p><strong>Share Data</strong>
              <br />
              Improve transparency and reproducibility by sharing data and documenting procedures
            </p>
          </div>
        </a>
        <a ng-href="{{::page.router.search()}}?volume">
          <div class="green-top">
            <p><strong>Use Data</strong>
              <br />
              Use shared data to answer new questions
            </p>
          </div>
        </a>
      </div>
      <div class="open-panel">
        <p>When developmental scientists share research data (e.g., CHILDES, AddHealth, ECLS, Early Head Start), the field grows and prospers. In addition, data sharing:</p>
        <ul>
          <li>meets funder and journal requirements,</li>
          <li>reflects our duty to participants and other scientists,</li>
          <li>improves scientific practices by increasing transparency and reproducibility, and</li>
          <li>expands our influence as researchers.</li>
        </ul>
        <p>Read Databrary's <a href="https://www.databrary.org/resources/data-sharing-manifesto.html">Data Sharing Manifesto</a>, and login or register now to get started.</p>
      </div>
    </div>
<<<<<<< HEAD
    <div class="arrow-container"><a class="arrow-a"><span class="accessible-hidden">Arrow down to the next content</span><span class="arrow-down"></span></a></div>
=======
    <div class="arrow-container"><a class="arrow-a" href="#"><span class="arrow-down"></span></a></div>
>>>>>>> 24914374
  </div>
  <div class="p-container section">
  <h2 class="header">Video as data and documentation</h2>
    <!-- NYU Slider -->
    <div class="streamall">
      <!--  stream  -->
      <div class="stream-container">
        <div class="stream-nav left">
        </div>
        <div class="stream-nav right">
        </div>
        <div class="stream-viewport" id="stream-viewport">
          <ul class="stream">
            <li class="col-f ord-1">

            </li>
            <li class="col-1 ord-2">
            <div class="block single promo dark " style="">
              <span>
              <a target="_blank" class="ui-link">NEW FEATURE! Demographics upload</a>
              </span>
            </div>
            
            <div class="block single promo light">
              <span>
              <a target="_blank" class="ui-link">Now share your volume description & keep your data private.</a>
              </span>
            </div>
            </li>
            <li class="col-f ord-1">
      
            </li>
            <li class="col-1 ord-2">
            <div class="block single promo light" style="">
              <span>
              <a target="_blank" href="https://www.databrary.org/news.html" class="ui-link">Visit us at SRCD Special Topics in October</a>
              </span>
            </div>
            
            <div class="block single promo dark">
              <span>
              <a target="_blank" href="http://databrary.org/resources/guide/investigators/authorization.html" class="ui-link">How do I join?</a>
              </span>
            </div>
            </li>
            <li class="col-f ord-1">
            
            </li>
            <li class="col-1 ord-2">
            <div class="block single promo dark " style="">
              <span><a target="_blank" href="http://databrary.org/resources/templates/release-template.html" class="ui-link">Sample participant release forms</a>
                </span>
            </div>
            
            <div class="block single promo light">
              <span>
              <a target="_blank" href="https://docs.google.com/forms/d/e/1FAIpQLSfVHhJRLshGDxm1ttlrM31CfvFkEOKJY1BPuvbo3bsMY7VJgw/viewform" class="ui-link">Take our user survey!</a>
              </span>
            </div>
            </li>
            <li class="col-f ord-1">
            
            </li>
            <li class="col-1 ord-2">
            <div class="block single promo light" style="">
              <span>
              <a target="_blank" href="https://www.databrary.org/about/why-share.html" class="ui-link">Share data & procedures</a>
              </span>
            </div>
            
            <div class="block single promo dark">
              <span>
              <a target="_blank" href="http://databrary.org/about/newsletter.html" class="ui-link">Read our latest newsletter</a>
              </span>
            </div>
            </li>
            <li class="col-f ord-1">
            
            </li>
            <li class="col-1 ord-2">
            <div class="block single promo dark " style="">
              <span><a target="_blank" href="http://databrary.org/community/board.html" class="ui-link">Thanks to the Databrary advisory board</a>
                </span>
            </div>
            
            <div class="block single promo light">
              <span>
              <a target="_blank" href="http://databrary.org/about/support.html" class="ui-link">Need help?</a>
              </span>
            </div>
            </li>
          </ul>
        </div>
      </div>
      <!--  /stream  -->
    </div>
    <!-- NYU Slider -->
<<<<<<< HEAD
    <div class="arrow-container"><a class="arrow-a"><span class="accessible-hidden">Arrow down to the next content</span><span class="arrow-down"></span></a></div>
=======
    <div class="arrow-container"><a class="arrow-a" href="#"><span class="arrow-down"></span></a></div>
>>>>>>> 24914374
  </div>
  <!--testimonials begins-->
  <div class="testimonial-container section">
    <h2 class="header">Researchers depend on Databrary</h2>
    <div class="testimonials stream-container">
      <div class="testimonial">
        <div class="center-container">
          <a target="_blank" href="/party/546">
<<<<<<< HEAD
            <img src="/web/images/testimonials/kathy-hirsh-pasek.jpg" class="alignleft" alt="Kathy Hirsh-Pasek portrait">
=======
            <img src="/web/images/testimonials/kathy-hirsh-pasek.jpg">
>>>>>>> 24914374
          </a>
        </div>
        <div class="text">
          <p><strong>Accessible and sharable data for secondary analysis</strong></p>
          <p>
          When I teach students how important data sharing is, I use Databrary as an example of how to actually make videos accessible and sharable. Secondary data analysis is the way of the future.
          </p>
          <p>&nbsp; &nbsp; <em>&mdash; Kathy Hirsh-Pasek, Professor of Psychology, Temple University</em></p>
        </div>
      </div>
      <div class="testimonial">
        <div class="center-container">
          <a target="_blank" href="/party/11">
<<<<<<< HEAD
            <img src="/web/images/testimonials/catherine_tamis_leMonda.jpg" class="alignleft" alt="Catherine Tamis-LeMonda portrait">
=======
            <img src="/web/images/testimonials/catherine_tamis_leMonda.jpg">
>>>>>>> 24914374
          </a>
        </div>
        <div class="text">
          <p><strong>Faster collaboration</strong></p>
          <p>
          We use Databrary to make coding across labs - and across countries - easier and faster. For example, our collaborator in Korea posts videos he collected that students here then download and code. We don't have to worry about waiting for secure access to those files, and he gets the coding files faster, too.
          </p>
          <p>&nbsp; &nbsp; <em>&mdash; Catherine Tamis-LeMonda, Professor of Applied Psychology, NYU</em></p>
        </div>
      </div>
      <div class="testimonial">
        <div class="center-container">
          <a target="_blank" href="https://www.databrary.org/community/board.html">
<<<<<<< HEAD
            <img src="/web/images/testimonials/todd_gureckis.jpg" class="alignleft" alt="Todd Gureckis portrait">
=======
            <img src="/web/images/testimonials/todd_gureckis.jpg">
>>>>>>> 24914374
          </a>
        </div>
        <div class="text">
          <p><strong>A secure and confidential framework to meet IRB concerns</strong></p>
          <p>
          The work that Databrary has done on working though these IRB issues is really impressive. It's a really important contribution to the field to tackle the difficulties around sharing video data in a secure and confidential way.
          </p>
          <p>&nbsp; &nbsp; <em>&mdash; Todd Gureckis, Associate Professor of Psychology, NYU</em></p>
        </div>
      </div>
      <div class="testimonial">
        <div class="center-container">
          <a target="_blank" href="/party/32">
<<<<<<< HEAD
            <img src="/web/images/testimonials/lana_karasik.jpg" class="alignleft" alt="Lana Karasik portrait">
=======
            <img src="/web/images/testimonials/lana_karasik.jpg">
>>>>>>> 24914374
          </a>
        </div>
        <div class="text">
          <p><strong>Easily accessible data management and storage </strong></p>
          <p>
          Databrary is a useful data management and storage system, and lets me avoid unreliable hard-drives and bulky filing cabinets. In Databrary, files are stored together with linked metadata. I can clearly tell within a dataset how many participants are included, which aren’t and why, and sample characteristics - which is also very useful to generate grant reports.
          </p>
          <p>&nbsp; &nbsp; <em>&mdash; Lana Karasik, Assistant Professor of Psychology, CUNY</em></p>
        </div>
      </div>
      <div class="testimonial">
        <div class="center-container">
          <a target="_blank" href="/party/1117">
<<<<<<< HEAD
            <img src="/web/images/testimonials/vikram_jaswal.jpg" class="alignleft" alt="Vikram Jaswal portrait">
=======
            <img src="/web/images/testimonials/vikram_jaswal.jpg">
>>>>>>> 24914374
          </a>
        </div>
        <div class="text">
          <p><strong>Efficient workflow and secure sharing</strong></p>
          <p>
          So much of my lab's research depends on the video data we collect. Databrary has made our video storage and workflow process so much more efficient. Having all of our video in one reliable, secure place has made it simple and convenient to share data within the lab and with collaborators at other institutions. And you can’t beat the cost! (Free!)
          </p>
          <p>&nbsp; &nbsp; <em>&mdash; Vikram Jaswal, Associate Professor of Psychology, University of Virginia</em></p>
        </div>
      </div>
      <div class="stream-nav left" ng-click="plusDivs(-1)">
      </div>
      <div class="stream-nav right" ng-click="plusDivs(+1)">
      </div>
    </div>
<<<<<<< HEAD
    <div class="arrow-container"><a class="arrow-a"><span class="accessible-hidden">Arrow down to the next content</span><span class="arrow-down"></span></a></div>
=======
    <div class="arrow-container"><a class="arrow-a" href="#"><span class="arrow-down"></span></a></div>
>>>>>>> 24914374
  </div>
  <!--testimonials ends-->
  <!--stat begins-->
  <div class="home-bigbuttons section">
    <div class="bigbuttons-text">
      <div class="view-center-block">
        <ul class="flat inline-block">
          <li><h2 class="count home-stats-num">{{::stats.authorized[page.permission.EDIT] | number:0}}</h2>&nbsp; <bluetext class="inline-block">investigators</bluetext></li>
          <li><h2 class="count home-stats-num">{{::stats.authorized[page.permission.READ] | number:0}}</h2>&nbsp; <bluetext class="inline-block">affiliates</bluetext></li>
          <li><h2 class="count home-stats-num">{{::stats.authorized[page.permission.ADMIN] | number:0}}</h2>&nbsp; <bluetext class="inline-block">institutions</bluetext></li>
          <li><h2 class="count home-stats-num">{{::stats.duration/(1000*60*60) | number:0}}</h2>&nbsp; <bluetext class="inline-block">hours of recordings</bluetext></li>
        </ul>
      </div>
      </div>
  </div>
  <!--stat ends-->
  <!--map begins-->
  <div id="map_wrapper">
      <div id="map_canvas" class="mapping"></div>
  </div>
  <div class="sponsors">
      <div>
        <a href="http://www.nyu.edu">
          <img src="/web/images/grants/nyu.jpg" style="margin-top:10px;" alt="funder NYU logo"/>
        </a>
      </div>
      <div>
        <a href="http://www.psu.edu/">
          <img src="/web/images/grants/pennstate.png" style="width:250px;margin-top:20px;" alt="funder Penn State logo"/>
        </a>
      </div>
      <div>
        <a href="http://www.nsf.gov/awardsearch/showAward?AWD_ID=1238599&HistoricalAwards=false">
          <img src="/web/images/grants/nsf2.png" alt="funder NSF logo"/>
          <br />
          <span>BCS-1238599</span>
        </a>
      </div>
      <div>
        <a href="http://projectreporter.nih.gov/project_info_description.cfm?aid=8531595&icde=15908155&ddparam=&ddvalue=&ddsub=&cr=1&csb=default&cs=ASC">
          <img src="/web/images/grants/nichd.png" alt="funder NICHD logo"/>
          <br />
          <span>U01-HD-076595</span>
        </a>
      </div>
      <div class="srcd-container">
        <a href="https://www.srcd.org/">
          <img src="/web/images/grants/srcd.jpg" alt="funder SRCD logo"/>
        </a>
      </div>
      <div>
        <a href="https://sloan.org/">
          <img src="/web/images/grants/sloan.png" style="width:210px" alt="funder Sloan logo"/>
        </a>
      </div>
      <div>
        <a href="http://www.legofoundation.com">
          <img src="/web/images/grants/lego.png" alt="funder Lego logo"/>
        </a>
      </div>
  </div>
  <!--map ends-->
</article><|MERGE_RESOLUTION|>--- conflicted
+++ resolved
@@ -19,12 +19,8 @@
       </a>
     </div>
     <div class="home-max-width">
-<<<<<<< HEAD
       <h2 class="accessible-hidden">Search or share data on Databrary</h2>
-      <div>
-=======
       <div class="four-recs">
->>>>>>> 24914374
         <a ng-href="{{::page.router.search()}}?volume">
           <div class="green-top">
             <p><strong>Find Clips</strong>
@@ -75,11 +71,7 @@
         <p>Read Databrary's <a href="https://www.databrary.org/resources/data-sharing-manifesto.html">Data Sharing Manifesto</a>, and login or register now to get started.</p>
       </div>
     </div>
-<<<<<<< HEAD
-    <div class="arrow-container"><a class="arrow-a"><span class="accessible-hidden">Arrow down to the next content</span><span class="arrow-down"></span></a></div>
-=======
-    <div class="arrow-container"><a class="arrow-a" href="#"><span class="arrow-down"></span></a></div>
->>>>>>> 24914374
+    <div class="arrow-container"><a class="arrow-a" href="#"><span class="accessible-hidden">Arrow down to the next content</span><span class="arrow-down"></span></a></div>
   </div>
   <div class="p-container section">
   <h2 class="header">Video as data and documentation</h2>
@@ -177,11 +169,7 @@
       <!--  /stream  -->
     </div>
     <!-- NYU Slider -->
-<<<<<<< HEAD
-    <div class="arrow-container"><a class="arrow-a"><span class="accessible-hidden">Arrow down to the next content</span><span class="arrow-down"></span></a></div>
-=======
-    <div class="arrow-container"><a class="arrow-a" href="#"><span class="arrow-down"></span></a></div>
->>>>>>> 24914374
+    <div class="arrow-container"><a class="arrow-a" href="#"><span class="accessible-hidden">Arrow down to the next content</span><span class="arrow-down"></span></a></div>
   </div>
   <!--testimonials begins-->
   <div class="testimonial-container section">
@@ -190,11 +178,7 @@
       <div class="testimonial">
         <div class="center-container">
           <a target="_blank" href="/party/546">
-<<<<<<< HEAD
-            <img src="/web/images/testimonials/kathy-hirsh-pasek.jpg" class="alignleft" alt="Kathy Hirsh-Pasek portrait">
-=======
-            <img src="/web/images/testimonials/kathy-hirsh-pasek.jpg">
->>>>>>> 24914374
+            <img src="/web/images/testimonials/kathy-hirsh-pasek.jpg" alt="Kathy Hirsh-Pasek portrait">
           </a>
         </div>
         <div class="text">
@@ -208,11 +192,7 @@
       <div class="testimonial">
         <div class="center-container">
           <a target="_blank" href="/party/11">
-<<<<<<< HEAD
-            <img src="/web/images/testimonials/catherine_tamis_leMonda.jpg" class="alignleft" alt="Catherine Tamis-LeMonda portrait">
-=======
-            <img src="/web/images/testimonials/catherine_tamis_leMonda.jpg">
->>>>>>> 24914374
+            <img src="/web/images/testimonials/catherine_tamis_leMonda.jpg" alt="Catherine Tamis-LeMonda portrait">
           </a>
         </div>
         <div class="text">
@@ -226,11 +206,7 @@
       <div class="testimonial">
         <div class="center-container">
           <a target="_blank" href="https://www.databrary.org/community/board.html">
-<<<<<<< HEAD
-            <img src="/web/images/testimonials/todd_gureckis.jpg" class="alignleft" alt="Todd Gureckis portrait">
-=======
-            <img src="/web/images/testimonials/todd_gureckis.jpg">
->>>>>>> 24914374
+            <img src="/web/images/testimonials/todd_gureckis.jpg" alt="Todd Gureckis portrait">
           </a>
         </div>
         <div class="text">
@@ -244,11 +220,7 @@
       <div class="testimonial">
         <div class="center-container">
           <a target="_blank" href="/party/32">
-<<<<<<< HEAD
-            <img src="/web/images/testimonials/lana_karasik.jpg" class="alignleft" alt="Lana Karasik portrait">
-=======
-            <img src="/web/images/testimonials/lana_karasik.jpg">
->>>>>>> 24914374
+            <img src="/web/images/testimonials/lana_karasik.jpg" alt="Lana Karasik portrait">
           </a>
         </div>
         <div class="text">
@@ -262,11 +234,7 @@
       <div class="testimonial">
         <div class="center-container">
           <a target="_blank" href="/party/1117">
-<<<<<<< HEAD
-            <img src="/web/images/testimonials/vikram_jaswal.jpg" class="alignleft" alt="Vikram Jaswal portrait">
-=======
-            <img src="/web/images/testimonials/vikram_jaswal.jpg">
->>>>>>> 24914374
+            <img src="/web/images/testimonials/vikram_jaswal.jpg" alt="Vikram Jaswal portrait">
           </a>
         </div>
         <div class="text">
@@ -282,11 +250,7 @@
       <div class="stream-nav right" ng-click="plusDivs(+1)">
       </div>
     </div>
-<<<<<<< HEAD
-    <div class="arrow-container"><a class="arrow-a"><span class="accessible-hidden">Arrow down to the next content</span><span class="arrow-down"></span></a></div>
-=======
-    <div class="arrow-container"><a class="arrow-a" href="#"><span class="arrow-down"></span></a></div>
->>>>>>> 24914374
+    <div class="arrow-container"><a class="arrow-a" href="#"><span class="accessible-hidden">Arrow down to the next content</span><span class="arrow-down"></span></a></div>
   </div>
   <!--testimonials ends-->
   <!--stat begins-->
