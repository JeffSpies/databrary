<article class="view search-view">
  <div class="wrap">
    <div class="row">
      <div class="col">
        <h1 class="panel-title smaller">
          <span>Search </span>
          <ng-form isolate>
            <input class="search-input" type="search" ng-model="searchBoxQuery" key-enter="searchBox()"/>
          </ng-form>
        </h1>
      </div>
    </div>
    <div class="search-filters col-desktop-3 col-tablet-2 col-mobile-6">
      <!--gcwork in progress-->
      <div class="search-filter">
        <div ng-repeat="t in typeDisplay" ng-click="partyVolBoxClick_temp(t)" ng-bind="::t"></div>
      </div>

      <div ng-if="filterDisplay.length > 0" class="search-filter">
        <div ng-repeat="s in filterDisplay" ng-click="filterBoxClick_temp(s)" ng-bind="::s"></div>
      </div>
      <!--gcwork in progress-->
<!--       <select multiple="multiple" ng-model="selectedType" ng-options="t for t in typeDisplay" ng-click="partyVolBoxClick()"></select>
      <select multiple="multiple" ng-model="selectedFilter" ng-options="s for s in filterDisplay" ng-click="filterBoxClick()"></select> -->

      <div class="search-filter age-filter">
        <span>Age</span><br>
        <input type="number" id="ageLower" /> - <input type="number" id="ageUpper" /> days
        <div id="age-slider"></div>
      </div>

      <div class="search-filter" ng-repeat="m in selectedMetrics track by m.metric.id">
        <span class="icon trash" ng-click="returnMetric(m)"></span><span ng-bind="::m.metric.name"></span>
        <input type="text" ng-if="::!m.metric.options && m.metric.type=='text'" ng-change="search()" ng-model="m.value" />
        <input type="number" ng-if="::!m.metric.options && m.metric.type=='numeric'" ng-change="search()" ng-model="m.value" />
        <input-completer ng-if="::m.metric.options" input-name="{{::m.metric.name}}" ng-model="m.value" completer="optionsCompleter($input, m.metric.options)" min="0" ng-change="search()"></input-completer>
      </div>

      <div class="additional-filters">
        <select ng-model="selectedMetric" ng-options="m.name for m in allMetrics" ng-change="updateSelectedMetrics()">
          <option value="">--additional filters--</option>
        </select>
      </div>

      <button ng-click="search()">Apply Filters</button>

    </div>
    <div class="search-results col-desktop-12 col-tablet-7 col-mobile-6">
      <small class="status">{{totalCount}} results found. </small>
      <small class="status" ng-if="suggestedQuery.length > 0">
        Did you mean <a class="search-suggestion" ng-click="search(suggestedQuery)">{{suggestedQuery}}</a>?
      </small>
      <div ng-if="partyCount > 0">
        <h3>Users</h3>
        <div class="row search-party-results">
          <aside class="col-desktop-5 col-tablet-4 col-mobile-6 portrait ng-cloak" ng-repeat="result in partyModels">
            <a ng-href="{{::page.router.party([result.id])}}">
              <figure class="figure-avatar" ng-class="::{inst: party.institution}">
                <img ng-src="{{::page.router.partyAvatar([result.id, size || 56], {})}}">
              </figure>
            </a>
            <div class="portrait-info">
              <a class="portrait-name" ng-href="{{::page.router.party([result.id])}}" ng-bind="::result.prename + ' ' + result.sortname"></a>
              <span class="portrait-extra" ng-bind="::result.affiliation"></span>
            </div>
          </aside>
        </div>
      </div>
      <div ng-if="volumeCount > 0">
        <h3>Volumes</h3>
        <ul class="row search-volume-results">
          <li ng-repeat="result in volumeModels">
            <h1 class="search-volume-result-title">
              <span ng-if="retrievedContainers[result.id] === undefined" ng-click="searchContainers(result)" class="icon radio"></span>
              <span ng-if="retrievedContainers[result.id] !== undefined" ng-click="clearContainers(result)" class="icon radio-selected"></span>
              <a ng-href="volume/{{result.id}}">{{result.name}}</a>
            </h1>

            <div ng-bind="formVolumeResult(result)"></div>

            <div class="search-volume-result-keywords" ng-if="result.volume_keywords_ss.length > 0">
              <span>Keywords: </span>
              <ul class="inline-block comma">
                <li ng-repeat="k in result.tags">{{k}}</li>
              </ul>
            </div>

            <div >

            <div class="search-volume-containers" ng-if="retrievedContainers[result.id] !== undefined">
              <small class="status" ng-if="retrievedContainers[result.id].length <= 0">No matching records or assets found</small>
              <ul ng-if="retrievedContainers[result.id].length > 0">
<<<<<<< HEAD
                <li class="search-volume-container" ng-repeat="container in retrievedContainers[result.id]">
                  <a ng-href="{{::page.router.slot([container.id, container.containerId, container.segment])}}?record={{container.recordId}}">
                    <span class="search-volume-container-info">
                      <span ng-if="container.age">Age: </span>
                      <display-age value="container.age"></display-age> 
                      {{container.text}}
                    </span>
                    <img ng-src="{{container.thumbRoute(240)}}">
                  </a>

=======
                <li ng-repeat="container in retrievedContainers[result.id]">
                  <a ng-href="{{::page.router.slot([container.id, container.containerId, container.segment])}}?record={{container.recordId}}">Age:
                  <span ng-if="!container.age">none</span>
                  <display-age value="container.age"></display-age>
                  Text: {{container.text? container.text: 'none'}}</a>
                  <img ng-src="{{container.thumbRoute(240)}}">
>>>>>>> d8d4454f
                </li>
              </ul>
            </div>

          </li>
        </ul>
      </div>
      <div class="search-pages" ng-if="totalCount > 0">
        <span ng-if="prev">
          <a ng-if="prev" ng-click="prev()">&lt; </a>
        </span>
        <b ng-repeat="i in pageRange">
          <b ng-if="number == i">| {{i}} </b>
          <span ng-if="number != i">
            <a ng-click="goToPage(i)">| {{i}} </a>
          </span>
        </b>
        |
        <span ng-if="next">
          <a ng-click="next()"> &gt;</a>
        </span>
      </div>
    </div>
  </div>
</article><|MERGE_RESOLUTION|>--- conflicted
+++ resolved
@@ -31,8 +31,8 @@
 
       <div class="search-filter" ng-repeat="m in selectedMetrics track by m.metric.id">
         <span class="icon trash" ng-click="returnMetric(m)"></span><span ng-bind="::m.metric.name"></span>
-        <input type="text" ng-if="::!m.metric.options && m.metric.type=='text'" ng-change="search()" ng-model="m.value" />
-        <input type="number" ng-if="::!m.metric.options && m.metric.type=='numeric'" ng-change="search()" ng-model="m.value" />
+        <input type="text" ng-if="::!m.metric.options && m.metric.type=='text'" ng-model="m.value" />
+        <input type="number" ng-if="::!m.metric.options && m.metric.type=='numeric'" ng-model="m.value" />
         <input-completer ng-if="::m.metric.options" input-name="{{::m.metric.name}}" ng-model="m.value" completer="optionsCompleter($input, m.metric.options)" min="0" ng-change="search()"></input-completer>
       </div>
 
@@ -90,25 +90,15 @@
             <div class="search-volume-containers" ng-if="retrievedContainers[result.id] !== undefined">
               <small class="status" ng-if="retrievedContainers[result.id].length <= 0">No matching records or assets found</small>
               <ul ng-if="retrievedContainers[result.id].length > 0">
-<<<<<<< HEAD
                 <li class="search-volume-container" ng-repeat="container in retrievedContainers[result.id]">
                   <a ng-href="{{::page.router.slot([container.id, container.containerId, container.segment])}}?record={{container.recordId}}">
                     <span class="search-volume-container-info">
                       <span ng-if="container.age">Age: </span>
-                      <display-age value="container.age"></display-age> 
+                      <display-age value="container.age"></display-age>
                       {{container.text}}
                     </span>
                     <img ng-src="{{container.thumbRoute(240)}}">
                   </a>
-
-=======
-                <li ng-repeat="container in retrievedContainers[result.id]">
-                  <a ng-href="{{::page.router.slot([container.id, container.containerId, container.segment])}}?record={{container.recordId}}">Age:
-                  <span ng-if="!container.age">none</span>
-                  <display-age value="container.age"></display-age>
-                  Text: {{container.text? container.text: 'none'}}</a>
-                  <img ng-src="{{container.thumbRoute(240)}}">
->>>>>>> d8d4454f
                 </li>
               </ul>
             </div>
