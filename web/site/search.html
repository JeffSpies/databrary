<article class="view search-view">
  <div class="wrap">
    <div class="row">
      <div class="col">
        <h1 class="panel-title smaller">
          <span>Search </span>
          <ng-form isolate>
            <input class="search-input" type="search" ng-model="searchBoxQuery" key-enter="searchBox()"/>
          </ng-form>
        </h1>
      </div>
    </div>
    <div class="search-filter col-desktop-3 col-tablet-2 col-mobile-6">
      <!--gcwork in progress-->
      <div>Type
        <span ng-repeat="t in typeDisplay" ng-click="partyVolBoxClick()" ng-bind="::t"></span>
      </div>

      <div>Filter
        <span ng-repeat="s in filterDisplay" ng-click="filterBoxClick()" ng-bind="::s"></span>
      </div>
      <!--gcwork in progress-->
      <select multiple="multiple" ng-model="selectedType" ng-options="t for t in typeDisplay" ng-click="partyVolBoxClick()"></select>
      <select multiple="multiple" ng-model="selectedFilter" ng-options="s for s in filterDisplay" ng-click="filterBoxClick()"></select>
      <label>Age Range</label>
      <input type="range" min=0 max=1000 ng-model="selectedAge" step=1></input>
      <select>
        <option>days</option>
        <option>months</option>
        <option>years</option>
      </select>
<<<<<<< HEAD
    </div>
    <div class="search-results col-desktop-12 col-tablet-7 col-mobile-6">
      <p>Number of results found: {{totalCount}}</p>
      <span ng-if="suggestedQuery.length > 0">
        <p>Did you mean <a ng-click="search(suggestedQuery)">{{suggestedQuery}}</a>?</p>
      </span>
=======
    </div> 
    <div class="search-results col-desktop-12 col-tablet-7 col-mobile-6">     
      <p class="search-results-count">Number of results found: {{totalCount}}</p>
      <p class="search-results-count" ng-if="suggestedQuery.length > 0">
        Did you mean <a ng-click="search(suggestedQuery)">{{suggestedQuery}}</a>?
      </p>
>>>>>>> b0a305a7
      <div ng-if="partyCount > 0">
        <h3>Users</h3>
        <div class="row search-party-results">
          <aside class="col-desktop-5 col-tablet-4 col-mobile-6 portrait ng-cloak" ng-repeat="result in partyModels">
            <a ng-href="{{::page.router.party([result.id])}}">
              <figure class="figure-avatar" ng-class="::{inst: party.institution}">
                <img ng-src="{{::page.router.partyAvatar([result.id, size || 56], {})}}">
              </figure>
            </a>
            <div class="portrait-info">
              <a class="portrait-name" ng-href="{{::page.router.party([result.id])}}" ng-bind="::result.prename + ' ' + result.sortname"></a>
              <span class="portrait-extra" ng-bind="::result.affiliation"></span>
            </div>
          </aside>
        </div>
      </div>
      <div ng-if="volumeCount > 0">
        <h3>Volumes</h3>
        <ul class="row search-volume-results">
          <li ng-repeat="result in volumeModels">
            <h1 class="search-volume-result-title">
              <span ng-if="retrievedContainers[result.id] === undefined" ng-click="searchContainers(result)" class="icon radio"></span>
              <span ng-if="retrievedContainers[result.id] !== undefined" ng-click="clearContainers(result)" class="icon radio-selected"></span>
              <a ng-href="volume/{{result.id}}">{{result.name}}</a>
            </h1>

            <div ng-bind="formVolumeResult(result)"></div>

            <div class="search-volume-result-keywords" ng-if="result.volume_keywords_ss.length > 0">
              <span>Keywords: </span>
              <ul class="inline-block comma">
                <li ng-repeat="k in result.tags">{{k}}</li>
              </ul>
            </div>

            <div >

            <div class="search-volume-containers" ng-if="retrievedContainers[result.id] !== undefined">
              <ul ng-if="retrievedContainers[result.id].length > 0">
                <li ng-repeat="container in retrievedContainers[result.id]">
                  <a ng-href="volume/{{result.volume_id_i}}/slot/{{container.container_id_i}}">{{container.container_text_t? container.container_text_t: 'no text'}}</a>
                </li>
              </ul>
            </div>

          </li>
        </ul>
      </div>
      <span ng-if="partyCount <= 0 && volumeCount <= 0">
        No results found.
      </span>
      <div class="search-pages">
        <span ng-if="prev">
          <a ng-if="prev" ng-click="prev()">&lt; </a>
        </span>
        <b ng-repeat="i in pageRange">
          <b ng-if="number == i">| {{i}} </b>
          <span ng-if="number != i">
            <a ng-click="goToPage(i)">| {{i}} </a>
          </span>
        </b>
        |
        <span ng-if="next">
          <a ng-click="next()"> &gt;</a>
        </span>
      </div>
    </div>
  </div>
</article><|MERGE_RESOLUTION|>--- conflicted
+++ resolved
@@ -29,21 +29,12 @@
         <option>months</option>
         <option>years</option>
       </select>
-<<<<<<< HEAD
     </div>
     <div class="search-results col-desktop-12 col-tablet-7 col-mobile-6">
-      <p>Number of results found: {{totalCount}}</p>
-      <span ng-if="suggestedQuery.length > 0">
-        <p>Did you mean <a ng-click="search(suggestedQuery)">{{suggestedQuery}}</a>?</p>
-      </span>
-=======
-    </div> 
-    <div class="search-results col-desktop-12 col-tablet-7 col-mobile-6">     
       <p class="search-results-count">Number of results found: {{totalCount}}</p>
       <p class="search-results-count" ng-if="suggestedQuery.length > 0">
         Did you mean <a ng-click="search(suggestedQuery)">{{suggestedQuery}}</a>?
       </p>
->>>>>>> b0a305a7
       <div ng-if="partyCount > 0">
         <h3>Users</h3>
         <div class="row search-party-results">
