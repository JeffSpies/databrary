<article class="view search-view">
  <div class="wrap">
    <ng-form name="searchForm">
    <div class="row">
      <div class="col">
        <h1 class="panel-title smaller">
          <span>Search</span>
          <input class="search-input" type="search" ng-model="query" key-enter="search()"/>
        </h1>
      </div>
    </div>
    <div class="col-desktop-3 col-tablet-3 col-mobile-6">
      <div class="search-left-section" ng-if="::!!volumes">
        <legend>Volume filters</legend>
        <div class="search-volume-types">
          <div>
            <input id="volWSess" type="checkbox" ng-model="fields.container_top" ng-true-value="'false'" ng-false-value="undefined" ng-change="searchVolumes()"/>
            <label for="volWSess">Contains sessions</label>
          </div>
          <div class="search-filter" ng-if="fields.container_top">
<<<<<<< HEAD
            Data collected betweeen <input type="number" ng-model="fields.container_date[0]" key-enter="searchVolumes()"/> and <input type="number" ng-model="fields.container_date[1]" key-enter="searchVolumes()"/>
=======
            <span>Data collected betweeen</span><br>
>>>>>>> b47b1a1f
            <div ui-slider="{range:true}" min="{{::years[0]}}" max="{{::years[1]}}" step="1" ng-model="fields.container_date"></div>
            <span ng-bind="fields.container_date[0]"></span> - <span ng-bind="fields.container_date[1]"></span>
          </div>
          <div>
            <input id="volWHighlights" type="checkbox" ng-model="fields.content_type" ng-true-value="'excerpt'" ng-false-value="undefined" ng-change="searchVolumes()"/>
            <label for="volWHighlights">Has highlights</label>
          </div>
        </div>
        <div class="search-filter">
          Contains data released for<br/>
          <input type="radio" ng-model="fields.release" ng-value="::undefined"     ng-change="searchVolumes()" id="anyRelease"><label for="anyRelease">No preference</label><br/>
          <input type="radio" ng-model="fields.release" value="EXCERPTS OR PUBLIC" ng-change="searchVolumes()" id="excerpt"><label for="excerpt">Presentation use <span class="icon release EXCERPTS" hint="release-EXCERPTS"></span></label><br/>
          <input type="radio" ng-model="fields.release" value="PUBLIC"             ng-change="searchVolumes()" id="public"><label for="public">Public use <span class="icon release PUBLIC" hint="release-PUBLIC"></span></label>
        </div>
        <div class="search-filter">
          Contains tag
          <input-completer input-name="tag" ng-model="fields.tag_name" completer="tagSearch($input)" ng-pattern="/^[a-zA-Z][a-zA-Z -]{1,30}[a-zA-Z]$/" submit="searchVolumes()"></input-completer>
        </div>
        <div class="search-filter">
          Contains files of type
          <select ng-model="fields.format_id" ng-options="'\\'+fi as f.name+' ('+f.extension+')' for (fi, f) in ::page.constants.format" ng-change="searchVolumes()">
            <option value="">Any</option>
          </select>
        </div>

        <div class="search-filter">
          <span>Participants' age</span><br>
          <div ui-slider="{range:true}" min="0" max="{{ageMax()}}" step="1" ng-model="fields.record_age"></div>
          <display-age value="fields.record_age[0]"></display-age> &ndash; <display-age value="fields.record_age[1]"></display-age>
        </div>
        <div class="search-filter" ng-repeat="(mi, v) in metrics" ng-if="metrics[mi] !== null" ng-init="m=page.constants.metric[mi]">
          <span class="icon trash clickable" ng-click="removeMetric(mi)"></span>
          <span ng-bind="::m.name"></span>
          <input-completer ng-if="::m.options" input-name="metric" ng-model="metrics[mi]" completer="optionsCompleter(m, $input)" min="0" submit="searchVolumes()"></input-completer>
          <input type="text" ng-if="::m.type==='text' && !m.options" ng-model="metrics[mi]" key-enter="search()"/>
          <span ng-if="::m.type==='numeric'">
            <input type="number" ng-model="metrics[mi][0]"/> &ndash; <input type="number" ng-model="metrics[mi][1]"/>
          </span>
        </div>
        <div class="search-filter additional-filters">
          <select ng-model="addMetric.id" ng-options="m.id as m.name for m in availableMetrics()" ng-change="addMetric()">
            <option value="">Additional filters by field</option>
          </select>
        </div>
        <div class="search-filter">
          <button class="small green" ng-disabled="searchForm.$invalid" ng-click="searchVolumes()">Apply filters</button>
          <button class="search-clear small" ng-click="page.$location.search({volume:true,q:query}) && page.$route.reload()">Clear filters</button>
        </div>
      </div>

      <div class="search-left-section" ng-if="::!!parties">
        <legend>User filters</legend>
        <ul class="search-party-types flat">
          <li class="clickable" ng-click="searchParties(page.constants.permission.EDIT, 'false')" ng-class="::{selected:fields.party_authorization == page.constants.permission.EDIT && fields.party_is_institution == 'false'}">Authorized investigators</li>
          <li class="clickable" ng-click="searchParties(page.constants.permission.ADMIN, 'true')" ng-class="::{selected:fields.party_authorization == page.constants.permission.ADMIN && fields.party_is_institution == 'true'}">Authorized institutions</li>
          <li class="clickable" ng-click="searchParties()" ng-class="::{selected:fields.party_authorization == null && fields.party_is_institution == null}">All users and groups</li>
        </ul>
      </div>
    </div>

    <div class="search-results col-desktop-12 col-tablet-6 col-mobile-6">
      <small class="status" ng-if="::!!spellcheck">
        Did you mean:
        <span ng-repeat="(w, ss) in ::spellcheck" ng-if="query.includes(w)">
          <a ng-repeat="s in ::ss" class="search-suggestion" ng-click="searchSpellcheck(w, s)"> {{::s}}</a>
        </span>?
      </small>

      <div class="search-results-section" ng-if="::!!volumes">
        <h3>
          Volumes
          <small ng-click="searchVolumes()" ng-class="::{'search-results-showall':!!parties}">
            <ng-pluralize count="::volumes.count" when="{0:'No matches',one:'One match',other:'{} matches'}"></ng-pluralize>
          </small>
        </h3>

        <ul class="row search-volume-results flat">
          <li ng-repeat="volume in ::volumes" ng-click="expandVolume(volume)">
            <h1 class="search-volume-result-title">
              <span ng-if="expanded.volume !== volume" class="icon expand clickable"></span>
              <span ng-if="expanded.volume === volume" class="icon expanded clickable"></span>
              <a ng-href="{{::volume.route()}}" ng-bind="::volume.name"></a>
            </h1>

            <div class="volume-list-investigators">
              <volume-owners></volume-owners>
            </div>

            <div class="volume-list-body" ng-bind="::volume.body | truncate:200"></div>
            <div class="search-volume-containers" ng-if="expanded.volume === volume && !!volume.excerpts">
              <mark ng-if="volume.excerpts.length < 1">No highlights in this volume.</mark>
              <volume-excerpts></volume-excerpts>
            </div>
          </li>
        </ul>
        <div class="search-results-showall" ng-if="::!!parties && volumes.count > 1" ng-click="searchVolumes()">
          Show all {{::volumes.count}}
        </div>
      </div>

      <div class="search-results-section" ng-if="::!!parties">
        <h3>
          Users
          <small ng-click="searchParties()" ng-class="::{'search-results-showall':!!volumes}">
            <ng-pluralize count="::parties.count" when="{0:'No matches',one:'One match',other:'{} matches'}"></ng-pluralize>
          </small>
        </h3>

        <div class="row search-party-results">
          <portrait class="col-desktop-5 col-tablet-4 col-mobile-6" ng-repeat="party in ::parties"></portrait>
        </div>
        <div class="search-results-showall" ng-if="::!!volumes && parties.count > 1" ng-click="searchParties()">
          Show all {{::parties.count}}
        </div>
      </div>

      <div class="search-pages" ng-if="::count">
        <div class="search-backward" ng-if="::pageCurrent != 1">
          <a class="button" ng-click="searchPage(1)">1</a> 
          <a class="button" ng-click="searchPage(pageCurrent-1)"><span class="icon backward"></span><span>Previous</span></a> 
        </div>
        <input type="number" ng-model="pageCurrent" min="1" key-enter="searchPage(pageCurrent)"/>
        <div class="search-forward" ng-if="::pageCurrent != pageCount">
          <a class="button" ng-click="searchPage(pageCurrent+1)"><span>Next</span><span class="icon forward"></span></a> 
          <a class="button" ng-click="searchPage(pageCount)" ng-bind="::pageCount"></a>
        </div>
      </div>
    </div>
    </ng-form>
  </div>
</article><|MERGE_RESOLUTION|>--- conflicted
+++ resolved
@@ -18,11 +18,7 @@
             <label for="volWSess">Contains sessions</label>
           </div>
           <div class="search-filter" ng-if="fields.container_top">
-<<<<<<< HEAD
-            Data collected betweeen <input type="number" ng-model="fields.container_date[0]" key-enter="searchVolumes()"/> and <input type="number" ng-model="fields.container_date[1]" key-enter="searchVolumes()"/>
-=======
-            <span>Data collected betweeen</span><br>
->>>>>>> b47b1a1f
+            <span>Data collected betweeen</span><br/>
             <div ui-slider="{range:true}" min="{{::years[0]}}" max="{{::years[1]}}" step="1" ng-model="fields.container_date"></div>
             <span ng-bind="fields.container_date[0]"></span> - <span ng-bind="fields.container_date[1]"></span>
           </div>
