<ul class="flat activity">
  <li ng-repeat="act in ::activity">
    <small class="activity-timestamp">{{::act.when | date:'medium'}}</small> 
    <a ng-if="::act.user >= 0" load-party="act.user" ng-href="{{::party.route()}}" class="activity-user" ng-bind="::party.name"></a> 
    <span ng-bind="::activityAction(act)"></span> 

    <ng-switch on="::act.type">
      <dl ng-switch-when="party">
        <span activity-change="act.prename" title-message="prename" ng-bind="::value"></span>
        <span activity-change="act.sortname" title-message="sortname" ng-bind="::value"></span>
        <span activity-change="act.orcid" title-message="orcid" ng-bind="::value"></span>
        <span activity-change="act.affiliation" title-message="affiliation" ng-bind="::value"></span>
        <span activity-change="act.url" title-message="party.edit.url.title" ng-bind="::value"></span>
      </dl>

      <dl ng-switch-when="account" ng-if="act.action==='add'||act.action==='remove'||act.action==='change'">
        <span activity-change="act.email" title-message="email" ng-bind="::value"></span>
        <dt ng-if="::act.password!==act.old.password">Password</dt>
      </dl>

      <dl ng-switch-when="authorize">
        <dt>authorization</dt>
        <dd ng-style="::{'border-color':idColor(act.party.id)}" class="activity-highlight">
          <a ng-href="{{::act.party.route()}}" ng-bind="::act.party.name"></a> 
          <span class="permission-auth-email" ng-if="::act.party.email">&lt;{{::act.party.email}}&gt;</span>
        </dd>
        <span activity-change="act.site" title-message="auth.site.edit" message="auth.site.{{::page.constants.permission[value]}}.title"></span>
        <span activity-change="act.member" title-message="auth.member.edit" message="auth.member.{{::page.constants.permission[value]}}.title"></span>
      </dl>

      <dl ng-switch-when="volume">
        <span activity-change="act.name" title-message="volume.name" ng-bind="::value"></span>
        <span activity-change="act.alias" title-message="volume.alias" ng-bind="::value"></span>
        <div activity-change="act.body" title-message="volume.body" block ng-bind-html="::value | format"></div>
      </dl>

      <dl ng-switch-when="access" class="activity-access">
        <dt>access for</dt>
        <dd ng-style="::{'border-color':idColor(act.party.id)}" class="activity-highlight">
          <a ng-href="{{::act.party.route()}}" ng-bind="::act.party.name"></a> 
          <span class="permission-auth-email" ng-if="::act.party.email">&lt;{{::act.party.email}}&gt;</span>
        </dd>
        <span activity-change="act.individual" title="Level" ng-init="perm=page.constants.permission[value]">
          <span class="icon user-access" ng-class="::perm"></span> 
          <span message="access.edit.{{::perm}}.title"></span>
        </span>
        <span activity-change="act.children" title="Extend">
          <span ng-if="value" class="icon network"></span>
        </span>
      </dl>

      <dl ng-switch-when="container">
        <span activity-change="act.name" title="Name" ng-bind="::value"></span>
        <span activity-change="act.date" title="Test date" ng-bind="::value"></span>
      </dl>

      <dl ng-switch-when="release">
        <dt ng-if="::!!act.segment">Segment</dt>
        <dd ng-if="::!!act.segment">{{::act.segment}}</dd>
        <span activity-change="act.release" title="Release" ng-init="release=page.constants.release[value]">
          <span class="icon release" ng-class="::release"></span>
          {{::release}}
        </span>
      </dl>

      <dl ng-switch-when="asset">
        <dt>file</dt>
        <dd ng-style="::{'border-color':idColor(act.id)}" class="activity-highlight">
          <img ng-src="{{::page.router.rawAssetThumb([act.id, 56])}}"/>
          {{::act.id}}
        </dd>
        <span activity-change="act.segment" title="Position">
          {{::value.l | timecode}}
        </span>
<<<<<<< HEAD
        <dt ng-if="::act.revision" ng-switch="::act.revision" class="normal-weight">
=======
        <dt ng-if="::act.revision">
>>>>>>> 3fa25d3d
          (
          <span ng-if="::act.revision.replace">Replacing</span>
          <span ng-if="::act.revision.transcode">Automatically converted from</span>
        </dt>
        <dd ng-if="::act.revision">
          <span ng-style="::{'border-color':idColor(act.revision.id)}" class="activity-highlight">
            <img ng-src="{{::page.router.rawAssetThumb([act.revision.id, 56])}}"/>
            {{::act.revision.id}}
          </span>
          <a class="icon download button neutral" ng-href="{{::page.router.rawAssetDownload([act.revision.id])}}"></a>
          )
        </dd>
        <span activity-change="act.name" title-message="asset.name.title" ng-bind="::value"></span>
        <span activity-change="act.classification" title-message="asset.classification" ng-init="release=page.constants.release[value]">
          <span class="icon release" ng-class="::release"></span>
          {{::release}}
        </span>
      </dl>

      <dl ng-switch-when="excerpt">
        <dt ng-style="::{'border-color':idColor(act.id)}" class="activity-highlight">highlight</dt>
        <dd>
          {{::act.id}}: 
          {{::act.segment.l | timecode}} &ndash; {{::act.segment.u | timecode}}
        </dd>
        <span activity-change="act.excerpt" title="Release" ng-init="release=page.constants.release[value]">
          <span class="icon release" ng-class="::release"></span>
          {{::release}}
        </span>
      </dl>

      <span ng-switch-default ng-bind="::act.type"></span>
    </ng-switch>

    <span ng-if="::act.type==='account'"> from {{::act.ip}}</span>

  </li>
</ol><|MERGE_RESOLUTION|>--- conflicted
+++ resolved
@@ -72,11 +72,7 @@
         <span activity-change="act.segment" title="Position">
           {{::value.l | timecode}}
         </span>
-<<<<<<< HEAD
-        <dt ng-if="::act.revision" ng-switch="::act.revision" class="normal-weight">
-=======
-        <dt ng-if="::act.revision">
->>>>>>> 3fa25d3d
+        <dt ng-if="::act.revision" class="normal-weight">
           (
           <span ng-if="::act.revision.replace">Replacing</span>
           <span ng-if="::act.revision.transcode">Automatically converted from</span>
