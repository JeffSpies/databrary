--- conflicted
+++ resolved
@@ -46,13 +46,8 @@
             <li ng-class="{'hide-mobile':!hoverNav}">
               <a href="//databrary.org/community.html"><span>Community</span></a>
               <ul>
-<<<<<<< HEAD
-                <li><a ng-href="{{::page.router.partySearch()}}">Authorized Investigators</a></li>
+                <li><a ng-href="{{::page.router.partySearch()}}?institution=false&authorization=4">Authorized Investigators</a></li>
                 <li><a ng-href="{{::page.router.partySearch()}}?institution=true&authorization=5">Institutions</a></li>
-=======
-                <li><a ng-href="{{::page.router.partySearch()}}?institution=false&access=4">Authorized Investigators</a></li>
-                <li><a ng-href="{{::page.router.partySearch()}}?institution=true&access=5">Institutions</a></li>
->>>>>>> 5932bbc4
                 <li><a href="//databrary.org/community/board.html">Board</a></li>
               </ul>
             </li>
