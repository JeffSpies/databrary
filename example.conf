# Example settings for databrary.conf

#secret =
port = 8642
ssl {
  #cert = "certificate.pem"
  #key = "key.pem"
}
log {
  messages {
    file = "stderr"
    #rotate = 4
  }
  access {
    file = "stdout"
    #rotate = 4
  }
}
db {
  #host = "localhost"
  #port = 5432
  #sock = "/tmp/.s.PGSQL.5432"
  user = "$(USER)"
  pass = ""
  db = "databrary"
  #debug = true
}
store {
  master = "store"
  #fallback
  upload = "upload"
  temp = "tmp"
  cache = "cache"
  transcode {
    #host
    #dir = "transcode"
  }
}
<<<<<<< HEAD
solr {
   host = "localhost"
   port = 8983
   install = "solr/solrInstall"
   instance= "solr/solrCore"
}
authorize = "authorize@databrary.org"
=======
static {
  authorize = "authorize@databrary.org"
  #fillin = "http://databrary.org/internal/investigator.cgi"
  #key = ""
}
>>>>>>> 31154e6c
<|MERGE_RESOLUTION|>--- conflicted
+++ resolved
@@ -36,18 +36,14 @@
     #dir = "transcode"
   }
 }
-<<<<<<< HEAD
 solr {
    host = "localhost"
    port = 8983
    install = "solr/solrInstall"
    instance= "solr/solrCore"
 }
-authorize = "authorize@databrary.org"
-=======
 static {
   authorize = "authorize@databrary.org"
   #fillin = "http://databrary.org/internal/investigator.cgi"
   #key = ""
-}
->>>>>>> 31154e6c
+}