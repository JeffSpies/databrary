# Routes
# This file defines all application routes (Higher priority routes first)
# ~~~~

# Static content
GET 	/ 									controllers.Static.index
GET 	/about 								controllers.Static.about
GET 	/about/policies 					controllers.Static.policies
GET 	/about/faq 							controllers.Static.faq
GET 	/about/board 						controllers.Static.board
GET 	/about/team 						controllers.Static.team
GET 	/about/contributors 				controllers.Static.contributors
GET 	/about/jobs 						controllers.Static.jobs
GET 	/about/contact 						controllers.Static.contact

# Users
GET 	/login 								controllers.Login.view
POST	/Login 								controllers.Login.post
GET 	/OpenID 							controllers.Login.openID(username = "")
GET 	/OpenID/:username 					controllers.Login.openID(username : String)
# TODO: should be POST:
GET 	/Logout 							controllers.Login.logout

# Entities
GET 	/party/:id 							controllers.Party.view(id : models.Party.Id)
GET 	/party/:id/edit 					controllers.Party.edit(id : models.Party.Id)
POST 	/party/:id/Edit 					controllers.Party.change(id : models.Party.Id)
GET 	/party/:id/admin 					controllers.Party.admin(id : models.Party.Id)
GET 	/party/:id/Authorize/search/child 	controllers.Party.authorizeSearch(id : models.Party.Id, which : Boolean = false)
GET 	/party/:id/Authorize/search/parent 	controllers.Party.authorizeSearch(id : models.Party.Id, which : Boolean = true)
POST 	/party/:id/Authorize/:child 		controllers.Party.authorizeChange(id : models.Party.Id, child : models.Party.Id)
POST 	/party/:id/Authorize/:other/child 	controllers.Party.authorizeAdd(id : models.Party.Id, which : Boolean = false, other : models.Party.Id)
POST 	/party/:id/Authorize/:other/parent 	controllers.Party.authorizeAdd(id : models.Party.Id, which : Boolean = true, other : models.Party.Id)
# TODO: should be POST but currently used as link:
GET 	/party/:id/Authorize/:child/delete 	controllers.Party.authorizeDelete(id : models.Party.Id, child : models.Party.Id)

GET 	/study/:id 							controllers.Study.view(id : models.Study.Id)
GET 	/study/:id/edit 					controllers.Study.edit(id : models.Study.Id)
POST 	/study/:id/Edit 					controllers.Study.change(id : models.Study.Id)
GET 	/study/:id/access 					controllers.Study.admin(id : models.Study.Id)
GET 	/study/:id/Access/search 			controllers.Study.accessSearch(id : models.Study.Id)
POST 	/study/:id/Access/:party/add 		controllers.Study.accessAdd(id : models.Study.Id, party : models.Party.Id)
# TODO: should be POST:
GET 	/study/:id/Access/:party/delete 	controllers.Study.accessDelete(id : models.Study.Id, party : models.Party.Id)
POST 	/study/:id/Access/:party 			controllers.Study.accessChange(id : models.Study.Id, party : models.Party.Id)
POST 	/study/Create 						controllers.Study.create(owner : Option[models.Party.Id] ?= None)
GET 	/studies 							controllers.Study.listAll

GET 	/study/:id/slot 					controllers.Slot.create(id : models.Study.Id)
POST 	/study/:id/Slot 					controllers.Slot.add(id : models.Study.Id)
GET 	/slot/:id 							controllers.Slot.view(id : models.Slot.Id)
GET 	/slot/:id/edit 						controllers.Slot.edit(id : models.Slot.Id)
POST 	/slot/:id/Edit 						controllers.Slot.change(id : models.Slot.Id)

GET		/asset/:id/create					controllers.Asset.create(id : models.Container.Id)
POST	/asset/:id/Upload					controllers.Asset.upload(id : models.Container.Id)
GET		/asset/:id/:obj						controllers.Asset.view(id : models.Container.Id, obj : models.Asset.Id)
GET		/asset/:id/:obj/download			controllers.Asset.download(id : models.Container.Id, obj : models.Asset.Id, inline : Boolean = false)
GET		/asset/:id/:obj/inline				controllers.Asset.download(id : models.Container.Id, obj : models.Asset.Id, inline : Boolean = true)
GET		/asset/:id/:obj/head				controllers.Asset.head(id : models.Container.Id, obj : models.Asset.Id)
GET		/asset/:id/:obj/frame/:offset		controllers.Asset.frame(id : models.Container.Id, obj : models.Asset.Id, offset : dbrary.Offset)
GET		/asset/:id/:obj/edit				controllers.Asset.edit(id : models.Container.Id, obj : models.Asset.Id)
POST	/asset/:id/:obj/Edit				controllers.Asset.change(id : models.Container.Id, obj : models.Asset.Id)

POST 	/study/:id/Comment 					controllers.Comment.postStudy(id : models.Study.Id)
POST 	/slot/:id/Comment 					controllers.Comment.postSlot(id : models.Slot.Id)
POST 	/asset/:id/:obj/Comment 			controllers.Comment.postAssetLink(id : models.Container.Id, obj : models.Asset.Id)

<<<<<<< HEAD
GET	/record/:id				controllers.Record.view(id : models.Record.Id)
GET	/record/:id/edit				controllers.Record.edit(id : models.Record.Id)
POST	/record/:id/Edit				controllers.Record.update(id : models.Record.Id)
=======
GET	/record/:id				                controllers.Record.view(id : models.Record.Id)
>>>>>>> 29774d9b

# Map static resources from the /public folder to the /assets URL path
GET 	/assets/*file 						controllers.Assets.at(path="/public", file)

# ajax
GET		/ajax/modal/login					controllers.Login.ajaxView
GET		/ajax/modal/profile					controllers.Party.ajaxView

# test
GET 	/test 								controllers.Site.test

# redirect trailing slash
GET 	/*path/ 							controllers.Site.untrail(path: String)<|MERGE_RESOLUTION|>--- conflicted
+++ resolved
@@ -66,13 +66,9 @@
 POST 	/slot/:id/Comment 					controllers.Comment.postSlot(id : models.Slot.Id)
 POST 	/asset/:id/:obj/Comment 			controllers.Comment.postAssetLink(id : models.Container.Id, obj : models.Asset.Id)
 
-<<<<<<< HEAD
-GET	/record/:id				controllers.Record.view(id : models.Record.Id)
+GET	/record/:id					controllers.Record.view(id : models.Record.Id)
 GET	/record/:id/edit				controllers.Record.edit(id : models.Record.Id)
 POST	/record/:id/Edit				controllers.Record.update(id : models.Record.Id)
-=======
-GET	/record/:id				                controllers.Record.view(id : models.Record.Id)
->>>>>>> 29774d9b
 
 # Map static resources from the /public folder to the /assets URL path
 GET 	/assets/*file 						controllers.Assets.at(path="/public", file)
