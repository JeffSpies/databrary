# Routes
# This file defines all application routes (Higher priority routes first)
# ~~~~

# Static content
GET         /                                                 controllers.Static.index
GET         /about                                                 controllers.Static.about
GET         /about/policies                                 controllers.Static.policies
GET         /about/faq                                         controllers.Static.faq
GET         /about/board                                         controllers.Static.board
GET         /about/team                                         controllers.Static.team
GET         /about/contributors                                 controllers.Static.contributors
GET         /about/jobs                                         controllers.Static.jobs
GET         /about/contact                                         controllers.Static.contact

# Users
GET         /login                                                 controllers.Login.view
POST        /login                                                 controllers.Login.post
GET         /OpenID                                         controllers.Login.openID(username = "")
GET         /OpenID/:username                                 controllers.Login.openID(username : String)
# TODO: should be POST:
GET         /logout                                         controllers.Login.logout

# Entities
GET         /party/:id                                         controllers.Party.view(id : models.Party.Id)
GET         /party/:id/edit                                 controllers.Party.edit(id : models.Party.Id)
POST        /party/:id/Edit                                 controllers.Party.change(id : models.Party.Id)
GET         /party/:id/admin                                 controllers.Party.admin(id : models.Party.Id)
GET         /party/:id/Authorize/search/child                 controllers.Party.authorizeSearch(id : models.Party.Id, which : Boolean = false)
GET         /party/:id/Authorize/search/parent                 controllers.Party.authorizeSearch(id : models.Party.Id, which : Boolean = true)
POST        /party/:id/Authorize/:child                         controllers.Party.authorizeChange(id : models.Party.Id, child : models.Party.Id)
POST        /party/:id/Authorize/:other/child                 controllers.Party.authorizeAdd(id : models.Party.Id, which : Boolean = false, other : models.Party.Id)
POST        /party/:id/Authorize/:other/parent                 controllers.Party.authorizeAdd(id : models.Party.Id, which : Boolean = true, other : models.Party.Id)
# TODO: should be POST but currently used as link:
GET         /party/:id/Authorize/:child/delete                 controllers.Party.authorizeDelete(id : models.Party.Id, child : models.Party.Id)

<<<<<<< HEAD
GET 	    /study/create 						controllers.Volume.create(owner : Option[models.Party.Id] ?= None)
POST 	    /study/Create/:owner 						controllers.Volume.add(owner : models.Party.Id)
GET         /study/:id                                         controllers.Volume.view(id : models.Volume.Id)
GET         /study/:id/edit                                 controllers.Volume.edit(id : models.Volume.Id)
POST        /study/:id/Edit                                 controllers.Volume.change(id : models.Volume.Id)
GET         /study/:id/access                                 controllers.Volume.admin(id : models.Volume.Id)
GET         /study/:id/Access/search                         controllers.Volume.accessSearch(id : models.Volume.Id)
POST        /study/:id/Access/:party/add                         controllers.Volume.accessAdd(id : models.Volume.Id, party : models.Party.Id)
# TODO: should be POST:
GET         /study/:id/Access/:party/delete                 controllers.Volume.accessDelete(id : models.Volume.Id, party : models.Party.Id)
POST        /study/:id/Access/:party                         controllers.Volume.accessChange(id : models.Volume.Id, party : models.Party.Id)
GET         /studies                                         controllers.Volume.listAll
=======
GET         /study/create                         controllers.Study.create(owner : Option[models.Party.Id] ?= None)
POST         /study/Create/:owner                         controllers.Study.add(owner : models.Party.Id)
GET         /study/:id                                         controllers.Study.view(id : models.Study.Id)
GET         /study/:id/edit                                 controllers.Study.edit(id : models.Study.Id)
POST        /study/:id/Edit                                 controllers.Study.change(id : models.Study.Id)
GET         /study/:id/access                                 controllers.Study.admin(id : models.Study.Id)
GET         /study/:id/access/search                         controllers.Study.accessSearch(id : models.Study.Id)
POST        /study/:id/access/:party/add                         controllers.Study.accessAdd(id : models.Study.Id, party : models.Party.Id)
# TODO: should be POST:
GET         /study/:id/access/:party/delete                 controllers.Study.accessDelete(id : models.Study.Id, party : models.Party.Id)
POST        /study/:id/access/:party                         controllers.Study.accessChange(id : models.Study.Id, party : models.Party.Id)
GET         /studies                                         controllers.Study.listAll
>>>>>>> 217fdfe6

GET	/study/:id/container			controllers.Container.create(id : models.Volume.Id)
POST	/study/:id/Container			controllers.Container.add(id : models.Volume.Id)
GET	/container/:id				controllers.Container.view(id : models.Container.Id)
GET	/container/:id/edit			controllers.Container.edit(id : models.Container.Id)
POST	/container/:id/Edit			controllers.Container.change(id : models.Container.Id)
GET	/container/:id/asset			controllers.Asset.create(id : models.Container.Id)
POST	/container/:id/Asset			controllers.Asset.upload(id : models.Container.Id)
GET	/container/:id/asset/:obj/edit		controllers.Asset.edit(id : models.Container.Id, obj : models.Asset.Id)
POST	/container/:id/asset/:obj/Edit		controllers.Asset.change(id : models.Container.Id, obj : models.Asset.Id)

GET	/container/:id/slot			controllers.Slot.create(id : models.Container.Id)
POST	/container/:id/Slot			controllers.Slot.add(id : models.Container.Id)
GET	/slot/:id				controllers.Slot.view(id : models.Slot.Id)
GET	/slot/:id/edit				controllers.Slot.edit(id : models.Slot.Id)
POST	/slot/:id/Edit				controllers.Slot.change(id : models.Slot.Id)
GET	/slot/:id/asset/:obj			controllers.Asset.view(id : models.Slot.Id, obj : models.Asset.Id)
GET	/slot/:id/asset/:obj/download		controllers.Asset.download(id : models.Slot.Id, obj : models.Asset.Id, inline : Boolean = false)
GET	/slot/:id/asset/:obj/inline		controllers.Asset.download(id : models.Slot.Id, obj : models.Asset.Id, inline : Boolean = true)
GET	/slot/:id/asset/:obj/head		controllers.Asset.head(id : models.Slot.Id, obj : models.Asset.Id)
GET	/slot/:id/asset/:obj/frame/:offset	controllers.Asset.frame(id : models.Slot.Id, obj : models.Asset.Id, offset : dbrary.Offset)

POST        /study/:id/Comment                                 controllers.Comment.postVolume(id : models.Volume.Id)
POST        /slot/:id/Comment                                 controllers.Comment.postSlot(id : models.Slot.Id)

GET         /record/:id                                        controllers.Record.view(id : models.Record.Id)
GET         /record/:id/edit                                controllers.Record.edit(id : models.Record.Id)
POST        /record/:id/Edit                                controllers.Record.update(id : models.Record.Id)

# Map static resources from the /public folder to the /assets URL path
GET         /public/*file                                         controllers.Assets.at(path="/public", file)

# ajax
GET         /ajax/modal/login                                controllers.Login.ajaxView
GET         /ajax/modal/profile                                controllers.Party.ajaxView

# test
GET         /test                                                 controllers.Site.test

# redirect trailing slash
GET         /*path/                                         controllers.Site.untrail(path: String)<|MERGE_RESOLUTION|>--- conflicted
+++ resolved
@@ -34,33 +34,18 @@
 # TODO: should be POST but currently used as link:
 GET         /party/:id/Authorize/:child/delete                 controllers.Party.authorizeDelete(id : models.Party.Id, child : models.Party.Id)
 
-<<<<<<< HEAD
-GET 	    /study/create 						controllers.Volume.create(owner : Option[models.Party.Id] ?= None)
-POST 	    /study/Create/:owner 						controllers.Volume.add(owner : models.Party.Id)
+GET         /study/create                         controllers.Volume.create(owner : Option[models.Party.Id] ?= None)
+POST         /study/Create/:owner                         controllers.Volume.add(owner : models.Party.Id)
 GET         /study/:id                                         controllers.Volume.view(id : models.Volume.Id)
 GET         /study/:id/edit                                 controllers.Volume.edit(id : models.Volume.Id)
 POST        /study/:id/Edit                                 controllers.Volume.change(id : models.Volume.Id)
 GET         /study/:id/access                                 controllers.Volume.admin(id : models.Volume.Id)
-GET         /study/:id/Access/search                         controllers.Volume.accessSearch(id : models.Volume.Id)
-POST        /study/:id/Access/:party/add                         controllers.Volume.accessAdd(id : models.Volume.Id, party : models.Party.Id)
+GET         /study/:id/access/search                         controllers.Volume.accessSearch(id : models.Volume.Id)
+POST        /study/:id/access/:party/add                         controllers.Volume.accessAdd(id : models.Volume.Id, party : models.Party.Id)
 # TODO: should be POST:
-GET         /study/:id/Access/:party/delete                 controllers.Volume.accessDelete(id : models.Volume.Id, party : models.Party.Id)
-POST        /study/:id/Access/:party                         controllers.Volume.accessChange(id : models.Volume.Id, party : models.Party.Id)
+GET         /study/:id/access/:party/delete                 controllers.Volume.accessDelete(id : models.Volume.Id, party : models.Party.Id)
+POST        /study/:id/access/:party                         controllers.Volume.accessChange(id : models.Volume.Id, party : models.Party.Id)
 GET         /studies                                         controllers.Volume.listAll
-=======
-GET         /study/create                         controllers.Study.create(owner : Option[models.Party.Id] ?= None)
-POST         /study/Create/:owner                         controllers.Study.add(owner : models.Party.Id)
-GET         /study/:id                                         controllers.Study.view(id : models.Study.Id)
-GET         /study/:id/edit                                 controllers.Study.edit(id : models.Study.Id)
-POST        /study/:id/Edit                                 controllers.Study.change(id : models.Study.Id)
-GET         /study/:id/access                                 controllers.Study.admin(id : models.Study.Id)
-GET         /study/:id/access/search                         controllers.Study.accessSearch(id : models.Study.Id)
-POST        /study/:id/access/:party/add                         controllers.Study.accessAdd(id : models.Study.Id, party : models.Party.Id)
-# TODO: should be POST:
-GET         /study/:id/access/:party/delete                 controllers.Study.accessDelete(id : models.Study.Id, party : models.Party.Id)
-POST        /study/:id/access/:party                         controllers.Study.accessChange(id : models.Study.Id, party : models.Party.Id)
-GET         /studies                                         controllers.Study.listAll
->>>>>>> 217fdfe6
 
 GET	/study/:id/container			controllers.Container.create(id : models.Volume.Id)
 POST	/study/:id/Container			controllers.Container.add(id : models.Volume.Id)
