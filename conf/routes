# Routes
# This file defines all application routes (Higher priority routes first)
# vi:et
# ~~~~

# Static content
GET         /                                                                                          controllers.Static.index
GET         /about/team                                                                                controllers.Static.team
GET         /about                                                                                     controllers.Static.page(page = "about")
GET         /about/$page<[a-z]+>                                                                       controllers.Static.page(page : String)

# users
GET     /login                                                                                    controllers.LoginHtml.view
POST    /login                                                                                    controllers.LoginHtml.post
GET     /OpenID                                                                                   controllers.LoginHtml.openID(email = "")
GET     /OpenID/$email<.+\@.+\..+>                                                                controllers.LoginHtml.openID(email : String)
# TODO: should be POST:
GET     /logout                                                                                   controllers.LoginHtml.logout
GET     /superuser/on                                                                             controllers.LoginHtml.superuserOn
GET     /superuser/off                                                                            controllers.LoginHtml.superuserOff
GET         /token/password                                                                            controllers.Token.getPassword
POST        /token/password                                                                            controllers.Token.issuePassword
GET         /token/:token                                                                              controllers.Token.token(token : String)

# parties
<<<<<<< HEAD
GET         /party/$pID<-?[0-9]+>                                                                      controllers.Party.html.view(pID : models.Party.Id)
GET         /party/$pID<[0-9]+>/edit                                                                   controllers.Party.html.edit(pID : models.Party.Id)
POST        /party/$pID<[0-9]+>/edit                                                                   controllers.Party.html.change(pID : models.Party.Id)
POST        /party/$pID<[0-9]+>/token                                                                  controllers.Token.password(pID : models.Account.Id)
GET         /party/$pID<[0-9]+>/authorize                                                              controllers.Party.html.admin(pID : models.Party.Id)
GET         /party/$pID<[0-9]+>/authorize/search/child                                                 controllers.Party.html.authorizeSearch(pID : models.Party.Id, which : Boolean = false)
GET         /party/$pID<[0-9]+>/authorize/search/parent                                                controllers.Party.html.authorizeSearch(pID : models.Party.Id, which : Boolean = true)
POST        /party/$pID<[0-9]+>/authorize/$child<-?[0-9]+>                                             controllers.Party.html.authorizeChange(pID : models.Party.Id, child : models.Party.Id)
POST        /party/$pID<[0-9]+>/authorize/$parent<-?[0-9]+>/apply                                      controllers.Party.html.authorizeApply(pID : models.Party.Id, parent : models.Party.Id)
# TODO: should be POST but currently used as link:
GET         /party/$pID<[0-9]+>/authorize/$child<-?[0-9]+>/remove                                      controllers.Party.html.authorizeDelete(pID : models.Party.Id, child : models.Party.Id)
=======
GET     /party/$pID<-?[0-9]+>                                                                     controllers.PartyHtml.view(pID : models.Party.Id)
GET     /party/$pID<[0-9]+>/edit                                                                  controllers.PartyHtml.edit(pID : models.Party.Id)
POST    /party/$pID<[0-9]+>/edit                                                                  controllers.PartyHtml.update(pID : models.Party.Id)
POST    /party/$pID<[0-9]+>/token                                                                 controllers.Token.password(pID : models.Account.Id)
GET     /party/$pID<[0-9]+>/authorize                                                             controllers.PartyHtml.admin(pID : models.Party.Id)
GET     /party/$pID<[0-9]+>/authorize/search/child                                                controllers.PartyHtml.authorizeSearch(pID : models.Party.Id, which : Boolean = false)
GET     /party/$pID<[0-9]+>/authorize/search/parent                                               controllers.PartyHtml.authorizeSearch(pID : models.Party.Id, which : Boolean = true)
POST    /party/$pID<[0-9]+>/authorize/$child<-?[0-9]+>                                            controllers.PartyHtml.authorizeChange(pID : models.Party.Id, child : models.Party.Id)
POST    /party/$pID<[0-9]+>/authorize/$parent<-?[0-9]+>/apply                                     controllers.PartyHtml.authorizeApply(pID : models.Party.Id, parent : models.Party.Id)
# TODO: should be POST but currently used as link:
GET     /party/$pID<[0-9]+>/authorize/$child<-?[0-9]+>/remove                                     controllers.PartyHtml.authorizeDelete(pID : models.Party.Id, child : models.Party.Id)
>>>>>>> 7e7fff1a

# volumes
GET     /search                                                                                   controllers.VolumeHtml.search
GET     /volume/create                                                                            controllers.VolumeHtml.add(owner : Option[models.Party.Id] ?= None)
POST    /volume/create/$pID<[0-9]+>                                                               controllers.VolumeHtml.create(pID : models.Party.Id)
GET     /volume/$vID<[0-9]+>                                                                      controllers.VolumeHtml.view(vID : models.Volume.Id)
GET     /volume/$vID<[0-9]+>/edit                                                                 controllers.VolumeHtml.edit(vID : models.Volume.Id)
POST    /volume/$vID<[0-9]+>/edit                                                                 controllers.VolumeHtml.update(vID : models.Volume.Id)
GET     /volume/$vID<[0-9]+>/access                                                               controllers.VolumeHtml.admin(vID : models.Volume.Id)
GET     /volume/$vID<[0-9]+>/access/search                                                        controllers.VolumeHtml.accessSearch(vID : models.Volume.Id)
# TODO: should be POST:
GET     /volume/$vID<[0-9]+>/access/$pID<-?[0-9]+>/remove                                         controllers.VolumeHtml.accessDelete(vID : models.Volume.Id, pID : models.Party.Id)
POST    /volume/$vID<[0-9]+>/access/$pID<-?[0-9]+>                                                controllers.VolumeHtml.accessChange(vID : models.Volume.Id, pID : models.Party.Id)
GET     /volume/$vID<[0-9]+>/thumb                                                                controllers.VolumeController.thumb(vID : models.Volume.Id)

# slots
POST    /volume/$vID<[0-9]+>/slot/container                                                       controllers.Slot.html.addContainer(vID : models.Volume.Id)
GET     /volume/$vID<[0-9]+>/slot/container                                                       controllers.Slot.html.createContainer(vID : models.Volume.Id)

GET     /volume/$vID<[0-9]+>/slot/$cID<[0-9]+>/slot/create                                        controllers.Slot.html.create(vID : models.Volume.Id, cID : models.Slot.Id)
POST    /volume/$vID<[0-9]+>/slot/$cID<[0-9]+>/slot/create                                        controllers.Slot.html.add(vID : models.Volume.Id, cID : models.Slot.Id)

GET     /volume/$vID<[0-9]+>/slot/$sID<[0-9]+>                                                    controllers.Slot.html.view(vID : models.Volume.Id, sID : models.Slot.Id)
GET     /volume/$vID<[0-9]+>/slot/$sID<[0-9]+>/edit                                               controllers.Slot.html.edit(vID : models.Volume.Id, sID : models.Slot.Id)
POST    /volume/$vID<[0-9]+>/slot/$sID<[0-9]+>/edit                                               controllers.Slot.html.change(vID : models.Volume.Id, sID : models.Slot.Id)
GET     /volume/$vID<[0-9]+>/slot/$sID<[0-9]+>/thumb                                              controllers.Slot.html.thumb(vID : models.Volume.Id, sID : models.Slot.Id)

# assets
GET     /volume/$vID<[0-9]+>/asset/create                                                         controllers.Asset.html.createTop(vID : models.Volume.Id)
GET     /volume/$vID<[0-9]+>/slot/$cID<[0-9]+>/asset/create                                       controllers.Asset.html.create(vID : models.Volume.Id, cID : models.Slot.Id)
POST    /volume/$vID<[0-9]+>/slot/$cID<[0-9]+>/asset/create                                       controllers.Asset.html.upload(vID : models.Volume.Id, cID : models.Slot.Id)
GET     /volume/$vID<[0-9]+>/asset/$aID<[0-9]+>                                                   controllers.Asset.html.view(vID : models.Volume.Id, aID : models.Asset.Id)
GET     /volume/$vID<[0-9]+>/asset/$aID<[0-9]+>/edit                                              controllers.Asset.html.edit(vID : models.Volume.Id, aID : models.Asset.Id)
POST    /volume/$vID<[0-9]+>/asset/$aID<[0-9]+>/edit                                              controllers.Asset.html.change(vID : models.Volume.Id, aID : models.Asset.Id)
POST    /volume/$vID<[0-9]+>/asset/$aID<[0-9]+>/remove                                            controllers.Asset.html.remove(vID : models.Volume.Id, aID : models.Asset.Id)

GET     /volume/$vID<[0-9]+>/slot/$sID<[0-9]+>/asset/$aID<[0-9]+>                                 controllers.SlotAsset.view(vID : models.Volume.Id, sID : models.Slot.Id, aID : models.Asset.Id)
GET     /volume/$vID<[0-9]+>/slot/$sID<[0-9]+>/asset/$aID<[0-9]+>/download                        controllers.SlotAsset.download(vID : models.Volume.Id, sID : models.Slot.Id, aID : models.Asset.Id, inline : Boolean = false)
GET     /volume/$vID<[0-9]+>/slot/$sID<[0-9]+>/asset/$aID<[0-9]+>/inline                          controllers.SlotAsset.download(vID : models.Volume.Id, sID : models.Slot.Id, aID : models.Asset.Id, inline : Boolean = true)
GET     /volume/$vID<[0-9]+>/slot/$sID<[0-9]+>/asset/$aID<[0-9]+>/head                            controllers.SlotAsset.head(vID : models.Volume.Id, sID : models.Slot.Id, aID : models.Asset.Id)
GET     /volume/$vID<[0-9]+>/slot/$sID<[0-9]+>/asset/$aID<[0-9]+>/thumb                           controllers.SlotAsset.thumb(vID : models.Volume.Id, sID : models.Slot.Id, aID : models.Asset.Id)
GET     /volume/$vID<[0-9]+>/slot/$sID<[0-9]+>/asset/$aID<[0-9]+>/frame/$offset<[0-9:\.]+>        controllers.SlotAsset.frame(vID : models.Volume.Id, sID : models.Slot.Id, aID : models.Asset.Id, offset : dbrary.Offset)

# annotations
POST    /volume/$vID<[0-9]+>/slot/$sID<[0-9]+>/comment/create                                     controllers.Slot.html.comment(vID : models.Volume.Id, sID : models.Slot.Id, parent : Option[models.Comment.Id] ?= None)

POST    /volume/$vID<[0-9]+>/slot/$sID<[0-9]+>/tag                                                controllers.Slot.html.tag(vID : models.Volume.Id, sID : models.Slot.Id)

# records
POST        /volume/$vID<[0-9]+>/slot/$sID<[0-9]+>/record/$rID<[0-9]+>/remove                          controllers.Record.html.slotRemove(vID : models.Volume.Id, sID : models.Slot.Id, rID : models.Record.Id, editRedirect : Boolean = false)
POST        /volume/$vID<[0-9]+>/slot/$sID<[0-9]+>/record/$rID<[0-9]+>/remove/return                   controllers.Record.html.slotRemove(vID : models.Volume.Id, sID : models.Slot.Id, rID : models.Record.Id, editRedirect : Boolean = true)
POST        /volume/$vID<[0-9]+>/slot/$sID<[0-9]+>/record/$cID<-?[0-9]+>/create                        controllers.Record.html.slotAdd(vID : models.Volume.Id, sID : models.Slot.Id, cID : models.RecordCategory.Id, editRedirect : Boolean = false)
POST        /volume/$vID<[0-9]+>/slot/$sID<[0-9]+>/record/$cID<-?[0-9]+>/create/return                 controllers.Record.html.slotAdd(vID : models.Volume.Id, sID : models.Slot.Id, cID : models.RecordCategory.Id, editRedirect : Boolean = true)

GET         /volume/$vID<[0-9]+>/record/$rID<[0-9]+>                                                   controllers.Record.html.view(vID : models.Volume.Id, rID : models.Record.Id)
GET         /volume/$vID<[0-9]+>/record/$cID<-?[0-9]+>/create                                          controllers.Record.html.add(vID : models.Volume.Id, cID : models.RecordCategory.Id)
GET         /volume/$vID<[0-9]+>/record/$rID<[0-9]+>/edit                                              controllers.Record.html.edit(vID : models.Volume.Id, rID : models.Record.Id)
POST        /volume/$vID<[0-9]+>/record/$rID<[0-9]+>/edit                                              controllers.Record.html.update(vID : models.Volume.Id, rID : models.Record.Id)

GET         /volume/$vID<[0-9]+>/ingest/csv                                                            controllers.Ingest.csv(vID : models.Volume.Id)
POST        /volume/$vID<[0-9]+>/ingest/curated                                                        controllers.Ingest.curated(vID : models.Volume.Id)

# API
GET         /api/about                                                                                 controllers.Static.api.index
GET         /api/about/team                                                                            controllers.Static.api.team
GET         /api/about/$page<[a-z]+>                                                                   controllers.Static.api.page(page : String)

<<<<<<< HEAD
GET         /api/user                                                                                  controllers.LoginApi.get
POST        /api/user/login                                                                            controllers.LoginApi.post
POST        /api/user/logout                                                                           controllers.LoginApi.logout
POST        /api/user/superuser/on                                                                     controllers.LoginApi.superuserOn
POST        /api/user/superuser/off                                                                    controllers.LoginApi.superuserOff

GET         /api/party/$partyId<-?[0-9]+>                                                              controllers.Party.api.get(partyId : models.Party.Id)
=======
GET     /api/party/$partyId<-?[0-9]+>                                                             controllers.PartyApi.get(partyId : models.Party.Id)
POST    /api/party/$partyId<-?[0-9]+>                                                             controllers.PartyApi.update(partyId : models.Party.Id)
>>>>>>> 7e7fff1a

GET     /api/volume/$volumeId<[0-9]+>                                                             controllers.VolumeApi.get(volumeId : models.Volume.Id)
POST    /api/volume/$volumeId<[0-9]+>                                                             controllers.VolumeApi.update(volumeId : models.Volume.Id)
POST    /api/volume                                                                               controllers.VolumeApi.create(owner : models.Party.Id)

GET     /api/slot/$containerId<[0-9]+>                                                            controllers.Slot.api.get(containerId : models.Container.Id, start : Option[dbrary.Offset] ?= None, end : Option[dbrary.Offset] ?= None)

GET         /api/record/$recordId<[0-9]+>                                                              controllers.Record.api.get(recordId : models.Record.Id)
GET     /api/record                                                                               controllers.Record.api.query(volume : models.Volume.Id)

GET         /api/asset/$assetId<[0-9]+>                                                                controllers.Asset.api.get(assetId : models.Asset.Id)

# static resources
GET         /public/*file                                                                              controllers.Assets.at(path="/public", file)

# test
GET         /test                                                                                      controllers.Site.test

# redirects
GET         /p/*path                                                                                   controllers.Site.tinyUrl(path : String, prefix : String = "party")
GET         /v/*path                                                                                   controllers.Site.tinyUrl(path : String, prefix : String = "volume")
GET         /*path/                                                                                    controllers.Site.untrail(path: String)<|MERGE_RESOLUTION|>--- conflicted
+++ resolved
@@ -23,23 +23,10 @@
 GET         /token/:token                                                                              controllers.Token.token(token : String)
 
 # parties
-<<<<<<< HEAD
-GET         /party/$pID<-?[0-9]+>                                                                      controllers.Party.html.view(pID : models.Party.Id)
-GET         /party/$pID<[0-9]+>/edit                                                                   controllers.Party.html.edit(pID : models.Party.Id)
-POST        /party/$pID<[0-9]+>/edit                                                                   controllers.Party.html.change(pID : models.Party.Id)
-POST        /party/$pID<[0-9]+>/token                                                                  controllers.Token.password(pID : models.Account.Id)
-GET         /party/$pID<[0-9]+>/authorize                                                              controllers.Party.html.admin(pID : models.Party.Id)
-GET         /party/$pID<[0-9]+>/authorize/search/child                                                 controllers.Party.html.authorizeSearch(pID : models.Party.Id, which : Boolean = false)
-GET         /party/$pID<[0-9]+>/authorize/search/parent                                                controllers.Party.html.authorizeSearch(pID : models.Party.Id, which : Boolean = true)
-POST        /party/$pID<[0-9]+>/authorize/$child<-?[0-9]+>                                             controllers.Party.html.authorizeChange(pID : models.Party.Id, child : models.Party.Id)
-POST        /party/$pID<[0-9]+>/authorize/$parent<-?[0-9]+>/apply                                      controllers.Party.html.authorizeApply(pID : models.Party.Id, parent : models.Party.Id)
-# TODO: should be POST but currently used as link:
-GET         /party/$pID<[0-9]+>/authorize/$child<-?[0-9]+>/remove                                      controllers.Party.html.authorizeDelete(pID : models.Party.Id, child : models.Party.Id)
-=======
 GET     /party/$pID<-?[0-9]+>                                                                     controllers.PartyHtml.view(pID : models.Party.Id)
 GET     /party/$pID<[0-9]+>/edit                                                                  controllers.PartyHtml.edit(pID : models.Party.Id)
 POST    /party/$pID<[0-9]+>/edit                                                                  controllers.PartyHtml.update(pID : models.Party.Id)
-POST    /party/$pID<[0-9]+>/token                                                                 controllers.Token.password(pID : models.Account.Id)
+POST        /party/$pID<[0-9]+>/token                                                                  controllers.Token.password(pID : models.Account.Id)
 GET     /party/$pID<[0-9]+>/authorize                                                             controllers.PartyHtml.admin(pID : models.Party.Id)
 GET     /party/$pID<[0-9]+>/authorize/search/child                                                controllers.PartyHtml.authorizeSearch(pID : models.Party.Id, which : Boolean = false)
 GET     /party/$pID<[0-9]+>/authorize/search/parent                                               controllers.PartyHtml.authorizeSearch(pID : models.Party.Id, which : Boolean = true)
@@ -47,7 +34,6 @@
 POST    /party/$pID<[0-9]+>/authorize/$parent<-?[0-9]+>/apply                                     controllers.PartyHtml.authorizeApply(pID : models.Party.Id, parent : models.Party.Id)
 # TODO: should be POST but currently used as link:
 GET     /party/$pID<[0-9]+>/authorize/$child<-?[0-9]+>/remove                                     controllers.PartyHtml.authorizeDelete(pID : models.Party.Id, child : models.Party.Id)
->>>>>>> 7e7fff1a
 
 # volumes
 GET     /search                                                                                   controllers.VolumeHtml.search
@@ -115,18 +101,14 @@
 GET         /api/about/team                                                                            controllers.Static.api.team
 GET         /api/about/$page<[a-z]+>                                                                   controllers.Static.api.page(page : String)
 
-<<<<<<< HEAD
 GET         /api/user                                                                                  controllers.LoginApi.get
 POST        /api/user/login                                                                            controllers.LoginApi.post
 POST        /api/user/logout                                                                           controllers.LoginApi.logout
 POST        /api/user/superuser/on                                                                     controllers.LoginApi.superuserOn
 POST        /api/user/superuser/off                                                                    controllers.LoginApi.superuserOff
 
-GET         /api/party/$partyId<-?[0-9]+>                                                              controllers.Party.api.get(partyId : models.Party.Id)
-=======
 GET     /api/party/$partyId<-?[0-9]+>                                                             controllers.PartyApi.get(partyId : models.Party.Id)
 POST    /api/party/$partyId<-?[0-9]+>                                                             controllers.PartyApi.update(partyId : models.Party.Id)
->>>>>>> 7e7fff1a
 
 GET     /api/volume/$volumeId<[0-9]+>                                                             controllers.VolumeApi.get(volumeId : models.Volume.Id)
 POST    /api/volume/$volumeId<[0-9]+>                                                             controllers.VolumeApi.update(volumeId : models.Volume.Id)
