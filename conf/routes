--- conflicted
+++ resolved
@@ -10,19 +10,6 @@
 GET         /about/$page<[a-z]+>                                                                       controllers.Static.page(page : String)
 
 # users
-<<<<<<< HEAD
-GET         /login                                                                                     controllers.Login.html.view
-POST        /login                                                                                     controllers.Login.post
-GET         /OpenID                                                                                    controllers.Login.html.openID(email = "")
-GET         /OpenID/$email<.+\@.+\..+>                                                                 controllers.Login.html.openID(email : String)
-# TODO: should be POST:
-GET         /logout                                                                                    controllers.Login.logout
-GET         /superuser/on                                                                              controllers.Login.superuserOn
-GET         /superuser/off                                                                             controllers.Login.superuserOff
-GET         /token/password                                                                            controllers.Token.getPassword
-POST        /token/password                                                                            controllers.Token.issuePassword
-GET         /token/:token                                                                              controllers.Token.token(token : String)
-=======
 GET     /login                                                                                    controllers.LoginHtml.view
 POST    /login                                                                                    controllers.LoginHtml.post
 GET     /OpenID                                                                                   controllers.LoginHtml.openID(email = "")
@@ -31,10 +18,9 @@
 GET     /logout                                                                                   controllers.LoginHtml.logout
 GET     /superuser/on                                                                             controllers.LoginHtml.superuserOn
 GET     /superuser/off                                                                            controllers.LoginHtml.superuserOff
-GET     /token/password                                                                           controllers.Token.getPassword
-POST    /token/password                                                                           controllers.Token.issuePassword
-GET     /token/:token                                                                             controllers.Token.token(token : String)
->>>>>>> 0c487dc2
+GET         /token/password                                                                            controllers.Token.getPassword
+POST        /token/password                                                                            controllers.Token.issuePassword
+GET         /token/:token                                                                              controllers.Token.token(token : String)
 
 # parties
 GET         /party/$pID<-?[0-9]+>                                                                      controllers.Party.html.view(pID : models.Party.Id)
@@ -50,20 +36,6 @@
 GET         /party/$pID<[0-9]+>/authorize/$child<-?[0-9]+>/remove                                      controllers.Party.html.authorizeDelete(pID : models.Party.Id, child : models.Party.Id)
 
 # volumes
-<<<<<<< HEAD
-GET         /search                                                                                    controllers.Volume.html.search
-GET         /volume/create                                                                             controllers.Volume.html.create(owner : Option[models.Party.Id] ?= None)
-POST        /volume/create/$pID<[0-9]+>                                                                controllers.Volume.html.add(pID : models.Party.Id)
-GET         /volume/$vID<[0-9]+>                                                                       controllers.Volume.html.view(vID : models.Volume.Id)
-GET         /volume/$vID<[0-9]+>/edit                                                                  controllers.Volume.html.edit(vID : models.Volume.Id)
-POST        /volume/$vID<[0-9]+>/edit                                                                  controllers.Volume.html.change(vID : models.Volume.Id)
-GET         /volume/$vID<[0-9]+>/access                                                                controllers.Volume.html.admin(vID : models.Volume.Id)
-GET         /volume/$vID<[0-9]+>/access/search                                                         controllers.Volume.html.accessSearch(vID : models.Volume.Id)
-# TODO: should be POST:
-GET         /volume/$vID<[0-9]+>/access/$pID<-?[0-9]+>/remove                                          controllers.Volume.html.accessDelete(vID : models.Volume.Id, pID : models.Party.Id)
-POST        /volume/$vID<[0-9]+>/access/$pID<-?[0-9]+>                                                 controllers.Volume.html.accessChange(vID : models.Volume.Id, pID : models.Party.Id)
-GET         /volume/$vID<[0-9]+>/thumb                                                                 controllers.Volume.thumb(vID : models.Volume.Id)
-=======
 GET     /search                                                                                   controllers.VolumeHtml.search
 GET     /volume/create                                                                            controllers.VolumeHtml.add(owner : Option[models.Party.Id] ?= None)
 POST    /volume/create/$pID<[0-9]+>                                                               controllers.VolumeHtml.create(pID : models.Party.Id)
@@ -76,7 +48,6 @@
 GET     /volume/$vID<[0-9]+>/access/$pID<-?[0-9]+>/remove                                         controllers.VolumeHtml.accessDelete(vID : models.Volume.Id, pID : models.Party.Id)
 POST    /volume/$vID<[0-9]+>/access/$pID<-?[0-9]+>                                                controllers.VolumeHtml.accessChange(vID : models.Volume.Id, pID : models.Party.Id)
 GET     /volume/$vID<[0-9]+>/thumb                                                                controllers.VolumeController.thumb(vID : models.Volume.Id)
->>>>>>> 0c487dc2
 
 # slots
 POST    /volume/$vID<[0-9]+>/slot/container                                                       controllers.Slot.html.addContainer(vID : models.Volume.Id)
@@ -126,33 +97,21 @@
 POST        /volume/$vID<[0-9]+>/ingest/curated                                                        controllers.Ingest.curated(vID : models.Volume.Id)
 
 # API
-<<<<<<< HEAD
 GET         /api/about                                                                                 controllers.Static.api.index
 GET         /api/about/team                                                                            controllers.Static.api.team
 GET         /api/about/$page<[a-z]+>                                                                   controllers.Static.api.page(page : String)
-=======
-GET     /api/about/$page<[a-z]+>                                                                  controllers.Static.api.page(page : String)
-POST    /api/login                                                                                controllers.LoginApi.post
-POST    /api/logout                                                                               controllers.LoginApi.logout
-POST    /api/superuser/on                                                                         controllers.LoginApi.superuserOn
-POST    /api/superuser/off                                                                        controllers.LoginApi.superuserOff
->>>>>>> 0c487dc2
 
-GET         /api/user                                                                                  controllers.Login.getUser
-POST        /api/user/login                                                                            controllers.Login.post
-POST        /api/user/logout                                                                           controllers.Login.logout
-POST        /api/user/superuser/on                                                                     controllers.Login.superuserOn
-POST        /api/user/superuser/off                                                                    controllers.Login.superuserOff
+GET         /api/user                                                                                  controllers.LoginApi.get
+POST        /api/user/login                                                                            controllers.LoginApi.post
+POST        /api/user/logout                                                                           controllers.LoginApi.logout
+POST        /api/user/superuser/on                                                                     controllers.LoginApi.superuserOn
+POST        /api/user/superuser/off                                                                    controllers.LoginApi.superuserOff
 
-<<<<<<< HEAD
 GET         /api/party/$partyId<-?[0-9]+>                                                              controllers.Party.api.get(partyId : models.Party.Id)
 
-GET         /api/volume/$volumeId<[0-9]+>                                                              controllers.Volume.api.get(volumeId : models.Volume.Id)
-=======
 GET     /api/volume/$volumeId<[0-9]+>                                                             controllers.VolumeApi.get(volumeId : models.Volume.Id)
 POST    /api/volume/$volumeId<[0-9]+>                                                             controllers.VolumeApi.update(volumeId : models.Volume.Id)
 POST    /api/volume                                                                               controllers.VolumeApi.create(owner : models.Party.Id)
->>>>>>> 0c487dc2
 
 GET     /api/slot/$containerId<[0-9]+>                                                            controllers.Slot.api.get(containerId : models.Container.Id, start : Option[dbrary.Offset] ?= None, end : Option[dbrary.Offset] ?= None)
 
