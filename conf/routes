# Routes
# This file defines all application routes (Higher priority routes first)
# vi:et
# ~~~~

# static
GET     /                                                                                         controllers.Site.start

# users
GET     /login                                                                                    controllers.LoginHtml.view
POST    /login                                                                                    controllers.LoginHtml.post
GET     /OpenID                                                                                   controllers.LoginHtml.openID(email = "")
GET     /OpenID/$email<.+\@.+\..+>                                                                controllers.LoginHtml.openID(email : String)
# TODO: should be POST:
GET     /logout                                                                                   controllers.LoginHtml.logout
GET     /superuser/on                                                                             controllers.LoginHtml.superuserOn
GET     /superuser/off                                                                            controllers.LoginHtml.superuserOff
GET     /register                                                                                 controllers.LoginHtml.registration
POST    /register                                                                                 controllers.LoginHtml.register
GET     /token/password                                                                           controllers.Token.getPassword
POST    /token/password                                                                           controllers.Token.issuePassword
GET     /token/:token                                                                             controllers.Token.token(token : String)

# parties
GET     /party/create                                                                             controllers.PartyHtml.createNew()
POST    /party/create                                                                             controllers.PartyHtml.create()
GET     /party/$pID<-?[0-9]+>                                                                     controllers.PartyHtml.view(pID : models.Party.Id)
GET     /party/$pID<[0-9]+>/edit                                                                  controllers.PartyHtml.edit(pID : models.Party.Id)
POST    /party/$pID<[0-9]+>/edit                                                                  controllers.PartyHtml.update(pID : models.Party.Id)
POST    /party/$pID<[0-9]+>/token                                                                 controllers.Token.password(pID : models.Account.Id)
GET     /party/$pID<[0-9]+>/authorize                                                             controllers.PartyHtml.admin(pID : models.Party.Id)
GET     /party/$pID<[0-9]+>/authorize/search/child                                                controllers.PartyHtml.authorizeSearch(pID : models.Party.Id, which : Boolean = false)
GET     /party/$pID<[0-9]+>/authorize/search/parent                                               controllers.PartyHtml.authorizeSearch(pID : models.Party.Id, which : Boolean = true)
POST    /party/$pID<[0-9]+>/authorize/$child<-?[0-9]+>                                            controllers.PartyHtml.authorizeChange(pID : models.Party.Id, child : models.Party.Id)
POST    /party/$pID<[0-9]+>/authorize/$parent<-?[0-9]+>/apply                                     controllers.PartyHtml.authorizeApply(pID : models.Party.Id, parent : models.Party.Id)
# TODO: should be POST but currently used as link:
GET     /party/$pID<[0-9]+>/authorize/$child<-?[0-9]+>/remove                                     controllers.PartyHtml.authorizeDelete(pID : models.Party.Id, child : models.Party.Id)
GET     /party/$pID<-?[0-9]+>/avatar                                                              controllers.PartyHtml.avatar(pID : models.Party.Id, size : Int ?= 64)
POST    /party/$pID<[0-9]+>/avatar                                                                controllers.PartyHtml.uploadAvatar(pID : models.Party.Id)

# volumes
GET     /search                                                                                   controllers.VolumeHtml.search
GET     /volume/create                                                                            controllers.VolumeHtml.add(owner : Option[models.Party.Id] ?= None)
POST    /volume/create/$pID<[0-9]+>                                                               controllers.VolumeHtml.create(pID : models.Party.Id)
GET     /volume/$vID<[0-9]+>                                                                      controllers.VolumeHtml.view(vID : models.Volume.Id)
GET     /volume/$vID<[0-9]+>/edit                                                                 controllers.VolumeHtml.edit(vID : models.Volume.Id)
POST    /volume/$vID<[0-9]+>/edit                                                                 controllers.VolumeHtml.update(vID : models.Volume.Id)
GET     /volume/$vID<[0-9]+>/access                                                               controllers.VolumeHtml.admin(vID : models.Volume.Id)
GET     /volume/$vID<[0-9]+>/access/search                                                        controllers.VolumeHtml.accessSearch(vID : models.Volume.Id)
# TODO: should be POST:
GET     /volume/$vID<[0-9]+>/access/$pID<-?[0-9]+>/remove                                         controllers.VolumeHtml.accessDelete(vID : models.Volume.Id, pID : models.Party.Id)
POST    /volume/$vID<[0-9]+>/access/$pID<-?[0-9]+>                                                controllers.VolumeHtml.accessChange(vID : models.Volume.Id, pID : models.Party.Id)
GET     /volume/$vID<[0-9]+>/thumb                                                                controllers.VolumeController.thumb(vID : models.Volume.Id)

# slots
POST    /volume/$vID<[0-9]+>/slot/container                                                       controllers.SlotHtml.addContainer(vID : models.Volume.Id)
GET     /volume/$vID<[0-9]+>/slot/container                                                       controllers.SlotHtml.createContainer(vID : models.Volume.Id)

GET     /slot/$id<[0-9]+>                                                                         controllers.SlotHtml.view(   id : models.Container.Id, segment : dbrary.Segment)
GET     /slot/$sID<[0-9]+>/edit                                                                   controllers.SlotHtml.edit(  sID : models.Container.Id, segment : dbrary.Segment)
POST    /slot/$sID<[0-9]+>/edit                                                                   controllers.SlotHtml.update(sID : models.Container.Id, segment : dbrary.Segment)
GET     /slot/$sID<[0-9]+>/thumb                                                                  controllers.SlotHtml.thumb( sID : models.Container.Id, segment : dbrary.Segment)

# assets
GET     /volume/$vID<[0-9]+>/asset/create                                                         controllers.AssetHtml.create(vID : models.Volume.Id, container : Option[models.Container.Id] ?= None, position : Option[dbrary.Offset] ?= None)
POST    /volume/$vID<[0-9]+>/asset/create                                                         controllers.AssetHtml.upload(vID : models.Volume.Id)
GET     /asset/$aID<[0-9]+>                                                                       controllers.AssetHtml.view(aID : models.Asset.Id)
GET     /asset/$aID<[0-9]+>/edit                                                                  controllers.AssetHtml.edit(aID : models.Asset.Id)
POST    /asset/$aID<[0-9]+>/edit                                                                  controllers.AssetHtml.update(aID : models.Asset.Id)
POST    /asset/$aID<[0-9]+>/remove                                                                controllers.AssetHtml.remove(aID : models.Asset.Id)

GET     /slot/$sID<[0-9]+>/asset/$aID<[0-9]+>                                                     controllers.SlotAssetHtml.view(    sID : models.Container.Id, segment : dbrary.Segment, aID : models.Asset.Id)
GET     /slot/$sID<[0-9]+>/asset/$aID<[0-9]+>/download                                            controllers.SlotAssetHtml.download(sID : models.Container.Id, segment : dbrary.Segment, aID : models.Asset.Id, inline : Boolean = false)
GET     /slot/$sID<[0-9]+>/asset/$aID<[0-9]+>/inline                                              controllers.SlotAssetHtml.download(sID : models.Container.Id, segment : dbrary.Segment, aID : models.Asset.Id, inline : Boolean = true)
GET     /slot/$sID<[0-9]+>/asset/$aID<[0-9]+>/head                                                controllers.SlotAssetHtml.head(    sID : models.Container.Id, segment : dbrary.Segment, aID : models.Asset.Id)
GET     /slot/$sID<[0-9]+>/asset/$aID<[0-9]+>/thumb                                               controllers.SlotAssetHtml.thumb(   sID : models.Container.Id, segment : dbrary.Segment, aID : models.Asset.Id)
GET     /slot/$sID<[0-9]+>/asset/$aID<[0-9]+>/frame/$offset<[0-9:\.]+>                            controllers.SlotAssetHtml.frame(   sID : models.Container.Id, aID : models.Asset.Id, offset : dbrary.Offset)

# annotations
POST    /slot/$sID<[0-9]+>/comment/create                                                         controllers.SlotHtml.comment(sID : models.Container.Id, segment : dbrary.Segment ?= dbrary.Range.full[dbrary.Offset], parent : Option[models.Comment.Id] ?= None)

POST    /slot/$sID<[0-9]+>/tag                                                                    controllers.TagHtml.update(name : String ?= "", sID : models.Container.Id, segment : dbrary.Segment)

# records
POST    /slot/$sID<[0-9]+>/record/$rID<[0-9]+>/remove                                             controllers.RecordHtml.remove(rID : models.Record.Id, sID : models.Container.Id, segment : dbrary.Segment, editRedirect : Boolean = false)
POST    /slot/$sID<[0-9]+>/record/$rID<[0-9]+>/remove/return                                      controllers.RecordHtml.remove(rID : models.Record.Id, sID : models.Container.Id, segment : dbrary.Segment, editRedirect : Boolean = true)
POST    /slot/$sID<[0-9]+>/record/$cID<-?[0-9]+>/create                                           controllers.RecordHtml.slotAdd(sID : models.Container.Id, segment : dbrary.Segment, cID : models.RecordCategory.Id, editRedirect : Boolean = false)
POST    /slot/$sID<[0-9]+>/record/$cID<-?[0-9]+>/create/return                                    controllers.RecordHtml.slotAdd(sID : models.Container.Id, segment : dbrary.Segment, cID : models.RecordCategory.Id, editRedirect : Boolean = true)

GET     /record/$rID<[0-9]+>                                                                      controllers.RecordHtml.view(rID : models.Record.Id)
GET     /volume/$vID<[0-9]+>/record/$cID<-?[0-9]+>/create                                         controllers.RecordHtml.add(vID : models.Volume.Id, cID : models.RecordCategory.Id)
GET     /record/$rID<[0-9]+>/edit                                                                 controllers.RecordHtml.edit(rID : models.Record.Id)
POST    /record/$rID<[0-9]+>/edit                                                                 controllers.RecordHtml.update(rID : models.Record.Id)

GET     /volume/$vID<[0-9]+>/ingest/csv                                                           controllers.Ingest.csv(vID : models.Volume.Id)
POST    /volume/$vID<[0-9]+>/ingest/curated                                                       controllers.Ingest.curated(vID : models.Volume.Id)

# ===== API ===== #

# GET
GET     /api/constants                                                                            controllers.SiteApi.constants

# ----- LOGIN ----- #
# GET
GET     /api/user                                                                                 controllers.LoginApi.get
# LOGIN
POST    /api/user/login                                                                           controllers.LoginApi.post
# LOGOUT
POST    /api/user/logout                                                                          controllers.LoginApi.logout
# REGISTER
POST    /api/user/register                                                                        controllers.LoginApi.register
# SUPERUSER ON
POST    /api/user/superuser/on                                                                    controllers.LoginApi.superuserOn
# SUPERUSER OFF
POST    /api/user/superuser/off                                                                   controllers.LoginApi.superuserOff

# ----- PARTY ----- #
# GET       ?volumes;comments;parents[=all];children[=all];funding                                TODO: tags;network
GET     /api/party/$partyId<-?[0-9]+>                                                             controllers.PartyApi.get(partyId : models.Party.Id)
# UPDATE
POST    /api/party/$partyId<[0-9]+>                                                               controllers.PartyApi.update(partyId : models.Party.Id)
# CREATE
POST    /api/party                                                                                controllers.PartyApi.create()

# ----- PARTY AUTHORIZE ----- #
# QUERY
GET     /api/party/$partyId<[0-9]+>/authorize                                                     controllers.PartyApi.authorizeGet(partyId : models.Party.Id)
# SEARCH
<<<<<<< HEAD
GET     /api/party/$partyId<-?[0-9]+>/authorize/search                                            controllers.PartyApi.authorizeSearch(partyId : models.Party.Id, name : String)
=======
GET     /api/party/$partyId<[0-9]+>/authorize/search                                              controllers.PartyApi.authorizeSearch(partyId : models.Party.Id, name : String)
>>>>>>> e521c13d
# CHANGE
POST    /api/party/$partyId<[0-9]+>/authorize/$childId<[0-9]+>                                    controllers.PartyApi.authorizeChange(partyId : models.Party.Id, childId : models.Party.Id)
# APPLY
POST    /api/party/$partyId<[0-9]+>/authorize/$parentId<[0-9]+>/apply                             controllers.PartyApi.authorizeApply(partyId : models.Party.Id, parentId : models.Party.Id)
# DELETE
DELETE  /api/party/$partyId<[0-9]+>/authorize/$otherId<[0-9]+>                                    controllers.PartyApi.authorizeDelete(partyId : models.Party.Id, otherId : models.Party.Id)

# ----- VOLUME ----- #
# QUERY     ?query=search+terms
GET     /api/volume                                                                               controllers.VolumeApi.query(query : String ?= "")
# GET       ?summary;access;citations;tags;comments;funding;categories;records;sessions;assets;top
GET     /api/volume/$volumeId<[0-9]+>                                                             controllers.VolumeApi.get(volumeId : models.Volume.Id)
# CREATE    ?owner=ID
POST    /api/volume                                                                               controllers.VolumeApi.create(owner : models.Party.Id)
# UPDATE
POST    /api/volume/$volumeId<[0-9]+>                                                             controllers.VolumeApi.update(volumeId : models.Volume.Id)

# ----- VOLUME ACCESS ----- #
# QUERY
GET     /api/volume/$volumeId<[0-9]+>/access                                                      controllers.VolumeApi.accessGet(volumeId : models.Volume.Id)
# SEARCH
GET     /api/volume/$volumeId<[0-9]+>/access/search                                               controllers.VolumeApi.accessSearch(volumeId : models.Volume.Id, name : String)
# CHANGE
POST    /api/volume/$volumeId<[0-9]+>/access/$partyId<-?[0-9]+>                                   controllers.VolumeApi.accessChange(volumeId : models.Volume.Id, partyId : models.Party.Id)
# DELETE
DELETE  /api/volume/$volumeId<[0-9]+>/access/$partyId<-?[0-9]+>                                   controllers.VolumeApi.accessDelete(volumeId : models.Volume.Id, partyId : models.Party.Id)

# ----- SLOT ----- #
# QUERY     ?volume=ID;record=ID;asset=ID
#                                                                                                 TODO: GET     /api/slot
# GET       ?segment=;assets;records;tags;comments
GET     /api/slot/$containerId<[0-9]+>                                                            controllers.SlotApi.get(containerId : models.Container.Id, segment : dbrary.Segment)
# UPDATE    ?segment=
POST    /api/slot/$containerId<[0-9]+>                                                            controllers.SlotApi.update(containerId : models.Container.Id, segment : dbrary.Segment)
# DELETE
#                                                                                                 TODO: DELETE /api/slot/$containerId<[0-9]+>

# ----- RECORD ----- #
# QUERY     ?volume=ID;category=NAME;                                                             TODO: container=ID;asset=ID
GET     /api/record                                                                               controllers.RecordApi.query(volume : models.Volume.Id)
# GET       ?slots;                                                                               TODO: assets
GET     /api/record/$recordId<[0-9]+>                                                             controllers.RecordApi.get(recordId : models.Record.Id)
# CREATE    ?volume=ID;category=NAME
POST    /api/record                                                                               controllers.RecordApi.create(volume : models.Volume.Id, category : Option[String] ?= None)
# UPDATE
POST    /api/record/$recordId<[0-9]+>                                                             controllers.RecordApi.update(recordId : models.Record.Id)
# DELETE
#                                                                                                 TODO: DELETE /api/record/$recordId<[0-9]+>
# ADD           ?segment=
POST    /api/record/$recordId<[0-9]+>/slot/$containerId<[0-9]+>                                   controllers.RecordApi.add(recordId : models.Record.Id, containerId : models.Container.Id, segment : dbrary.Segment)
# REMOVE        ?segment=
DELETE  /api/record/$recordId<[0-9]+>/slot/$containerId<[0-9]+>                                   controllers.RecordApi.remove(recordId : models.Record.Id, containerId : models.Container.Id, segment : dbrary.Segment)

# ----- ASSET ----- #
# GET       ?slot;revisions
GET     /api/asset/$assetId<[0-9]+>                                                               controllers.AssetApi.get(assetId : models.Asset.Id)
# CREATE
#                                                                                                 TODO: POST    /api/asset
# UPDATE
POST    /api/asset/$assetId<[0-9]+>                                                               controllers.AssetApi.update(assetId : models.Asset.Id)

# ----- SLOT ASSET ----- #
# QUERY     ?volume=ID;segment=
#                                                                                                 TODO: GET     /api/slot/$containerId<[0-9]+>/asset
# GET       ?segment=
GET     /api/slot/$containerId<[0-9]+>/asset/$assetId<[0-9]+>                                     controllers.SlotAssetApi.get(containerId : models.Container.Id, segment : dbrary.Segment, assetId : models.Asset.Id)

# ----- COMMENT ----- #
# CREATE    ?container=ID;segment=
POST    /api/comment                                                                              controllers.SlotApi.comment(container : models.Container.Id, segment : dbrary.Segment, parent : Option[models.Comment.Id] ?= None)

# ----- TAG ----- #
# GET       ?containers
GET     /api/tag/:name                                                                            controllers.TagApi.get(name : String)
# UPDATE    ?container=ID;segment=
POST    /api/tag/:name                                                                            controllers.TagApi.update(name : String, container : models.Container.Id, segment : dbrary.Segment)

# ===== /API ===== #

# static resources
GET     /public/*file                                                                             controllers.Assets.at(path="/public", file)

# test
GET     /test                                                                                     controllers.Site.test

# redirects
GET     /p/*path                                                                                  controllers.Site.tinyUrl(prefix : String = "party", path : String)
GET     /v/*path                                                                                  controllers.Site.tinyUrl(prefix : String = "volume", path : String)

GET     /*path/                                                                                   controllers.Site.untrail(path: String)<|MERGE_RESOLUTION|>--- conflicted
+++ resolved
@@ -126,11 +126,7 @@
 # QUERY
 GET     /api/party/$partyId<[0-9]+>/authorize                                                     controllers.PartyApi.authorizeGet(partyId : models.Party.Id)
 # SEARCH
-<<<<<<< HEAD
-GET     /api/party/$partyId<-?[0-9]+>/authorize/search                                            controllers.PartyApi.authorizeSearch(partyId : models.Party.Id, name : String)
-=======
 GET     /api/party/$partyId<[0-9]+>/authorize/search                                              controllers.PartyApi.authorizeSearch(partyId : models.Party.Id, name : String)
->>>>>>> e521c13d
 # CHANGE
 POST    /api/party/$partyId<[0-9]+>/authorize/$childId<[0-9]+>                                    controllers.PartyApi.authorizeChange(partyId : models.Party.Id, childId : models.Party.Id)
 # APPLY
