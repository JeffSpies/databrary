--- conflicted
+++ resolved
@@ -182,11 +182,7 @@
 avatar=avatar
 affiliation=Affiliation
 
-<<<<<<< HEAD
-return.volume=Return to volume
-=======
 password.advice=Your Databrary password is used to protect many sensitive resources, including identifying human subjects data, and to control your own stored research data.  Therefore, we require that passwords meet a minimum security threshold.  To choose a secure password, please: do not use the same password you use for other websites or computers; do not base your password on a single word, even with minimal substitutions or additions; do not use repeated characters or simple sequences (like "&*()"); do use a long password with multiple words or a variety of characters.
->>>>>>> d06d80af
 
 logout.success=You are logged out.
 logout.error=That''s weird. We couldn''t log you out.
@@ -530,6 +526,8 @@
 search.error=Could not complete your search.
 search.deep.info=You are in deep search mode. Press enter to submit new request, or click [X] to return to filter mode.
 
+return.volume=Return to volume
+
 # --- Notices
 notice.help.pilot=<strong>Pilot</strong>: This session contains pilot data.
 notice.help.exclusion=<strong>Exclusion</strong>: This session was excluded due to <em>{0}</em>.
