--- conflicted
+++ resolved
@@ -28,15 +28,9 @@
 var (
 	proj_root   = strings.Split(filepath.Join(os.Getenv("GOPATH"), "src/github.com/databrary/databrary/"), ":")[1]
 	config_path = kingpin.Flag("config", "Path to config file").
-<<<<<<< HEAD
 			Default(filepath.Join(proj_root, "config/databrary_dev.toml")).
 			Short('c').
 			String()
-=======
-		Default(filepath.Join(os.Getenv("GOPATH"), "src/github.com/databrary/databrary/config/databrary_dev.toml")).
-		Short('c').
-		String()
->>>>>>> be9494e9
 )
 
 func init() {
@@ -77,10 +71,7 @@
 		PublicKey:             `pin-sha256="base64+primary=="; pin-sha256="base64+backup=="; max-age=5184000; includeSubdomains; report-uri="https://www.example.com/hpkp-report"`,
 		IsDevelopment:         true,
 	})
-<<<<<<< HEAD
-=======
 
->>>>>>> be9494e9
 	r := chi.NewRouter()
 	r.Use(middleware.RequestID)
 	r.Use(middleware.RealIP)
@@ -114,15 +105,9 @@
 	})
 
 	r.FileServer("/public", http.Dir("public"))
-<<<<<<< HEAD
 	GenerateApi(r)
-	addr := ":3444"
-	fmt.Printf("serving on https://%s/\n", addr)
-=======
-
 	addr := conf.GetString("address.domain") + ":" + conf.GetString("address.backend_port")
 	fmt.Printf("serving on %s://%s/\n", conf.GetString("address.scheme"), addr)
->>>>>>> be9494e9
 
 	certPath := conf.GetString("ssl.cert")
 	keyPath := conf.GetString("ssl.key")
