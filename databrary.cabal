Name:                databrary
Version:             0
Synopsis:            Databrary
Description:         An experimental rewrite of Databrary (http://databrary.org, http://github.com/databrary/databrary) in Haskell.
License:             GPL-3
License-file:        COPYING
Author:              Dylan Simon
Maintainer:          dylan@dylex.net
Stability:           Experimental
Category:            Web
Tested-with:         GHC == 7.8.4
Build-type:          Custom
Cabal-version:       >=1.20

data-files:
  databrary.conf,
  messages.conf,
  schema/*.sql,
  transctl.sh,
  transcode,
  volume.json,
  web/*.min.css,
  web/*.min.js,
  web/icons/*.ico,
  web/icons/*.png,
  web/icons/*.svg,
  web/icons/release/*.svg,
  web/images/*.png,
  web/images/elements/*.svg,
  web/images/filetype/16px/*.svg,
  web/images/grants/*.png,
  web/images/logo/*.png,
  web/images/logo/*.svg,
  web/images/social/16px/*.png,
  web/lib/*.min.js

Source-Repository head
  Type:	git
  Location: https://github.com/dylex/databrary

Flag tls
  description: Enable TLS/SSL https connections
  default: True

Flag devel
  description: Enable development mode
  default: False
  manual: True

Flag sandbox
  description: Enable sandbox/demo mode
  default: False
  manual: True

Executable schemabrary
  main-is: Databrary/Setup/DB.hs
  default-language: Haskell2010
  build-depends:
    base == 4.7.*,
    bytestring >= 0.10,
    transformers == 0.4.*,
    transformers-base,
    mtl >= 2.2.1,
    monad-control >= 1,
    lifted-base,
    template-haskell,
    filepath,
    directory,
    configurator,
    resource-pool,
    network,
    postgresql-typed == 0.4.0

Executable databrary
  main-is: Databrary/Main.hs
  other-modules: Databrary.Store.AV
  c-sources: Databrary/Store/avFrame.c

  build-depends:
    base == 4.7.*,
    bytestring >= 0.10,
    containers,
    transformers == 0.4.*,
    transformers-base,
    mtl >= 2.2.1,
    monad-control >= 1,
    lifted-base,
    template-haskell,
    th-lift,
    th-lift-instances,
    haskell-src-meta,
    time,
    old-locale,
    unix,
    filepath,
    posix-paths,
    directory,
    process,
    data-default-class,
    text,
    base64-bytestring,
    utf8-string,
    hashable >= 1.2.1,
    unordered-containers,
    attoparsec,
    byteable,
    network,
    network-uri,
    http-types,
    wai,
    wai-extra,
    warp,
    case-insensitive,
    aeson,
    vector,
    cookie,
    configurator,
    resource-pool,
    scientific,
    postgresql-typed == 0.4.0,
    cryptohash,
    entropy,
    resourcet,
    streaming-commons,
    blaze-builder >= 0.4,
    blaze-markup,
    blaze-html,
    regex-posix,
    bcrypt,
    http-client,
    mime-mail,
    fast-logger,
    digest,
<<<<<<< HEAD
    split
=======
    hjsonschema,
    aeson-better-errors > 0.9.0
>>>>>>> 445d5b44

  if flag(tls)
    Build-depends: warp-tls

  default-language: Haskell2010
  default-extensions: MultiParamTypeClasses, FlexibleContexts, FlexibleInstances, ScopedTypeVariables, ConstraintKinds, PatternGuards

  ghc-options: -threaded -Wall -fwarn-tabs -funbox-strict-fields

  if flag(devel)
    cpp-options: -DDEVEL
  else
    ghc-options: -with-rtsopts -N
  if flag(sandbox)
    cpp-options: -DSANDBOX

  pkgconfig-depends: libavformat, libswscale, libavcodec, libavutil
  extra-libraries: crack
  build-tools: npm<|MERGE_RESOLUTION|>--- conflicted
+++ resolved
@@ -131,12 +131,9 @@
     mime-mail,
     fast-logger,
     digest,
-<<<<<<< HEAD
+    hjsonschema,
+    aeson-better-errors > 0.9.0,
     split
-=======
-    hjsonschema,
-    aeson-better-errors > 0.9.0
->>>>>>> 445d5b44
 
   if flag(tls)
     Build-depends: warp-tls
