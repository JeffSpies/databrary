package models

import scala.concurrent.Future
import play.api.libs.concurrent.Execution.Implicits.defaultContext
import play.api.libs.json.JsObject
import macros._
import macros.async._
import dbrary._
import site._

final class Excerpt (val segment : Segment, val classification : Classification.Value, val context : ContextSlot) extends Slot {
  private[models] def sqlKey = ???
}

object Excerpt extends Table[Excerpt]("excerpt") with TableSlot[Excerpt] {
  protected final type A = Excerpt
  private[models] val columns = Columns(
      segment
    , SelectColumn[Classification.Value]("classification")
    ).map { (segment, classification) =>
      context : ContextSlot => new Excerpt(segment, classification, context)
    }
  private[models] val columnsContext = columns from
    "(SELECT asset, container, excerpt.segment, excerpt.classification, slot_asset.segment AS asset_segment FROM slot_asset JOIN excerpt USING (asset)) AS excerpt"

  private[models] def rowVolume(volume : Selector[Volume]) =
    columnsSlot(columnsContext, Container.columnsVolume(volume))

  def set(asset : Asset, segment : Segment, classification : Option[Classification.Value]) : Future[Boolean] = {
    implicit val site = asset.site
    val key = SQLTerms('asset -> asset.id, 'segment -> segment)
    classification.fold {
      Audit.remove("excerpt", key)
    } { classification =>
      Audit.changeOrAdd("excerpt", SQLTerms('classification -> classification), key)
    }.execute
  }
}

/** A segment of an asset as used in a slot.
  * This is a "virtual" model representing an ContainerAsset within the context of a Slot. */
sealed class SlotAsset protected (val asset : Asset, asset_segment : Segment, val slot : Slot, val excerpt : Option[Excerpt]) extends Slot with TableRow with BackedAsset with InVolume with SiteObject {
  private[models] def sqlKey = asset.sqlKey
  final val segment = slot.segment * asset_segment
  final def context = slot.context
  final override def volume = asset.volume
  final def assetId = asset.id
  def source = asset.source
  override def format = asset.format

  def entire = slot.segment @> asset_segment
  /** Segment occupied by asset wrt slot position. */
  final def relativeSegment = segment.map(_ - slot.position)
  require(excerpt.forall(_ @> this))

  final def classification = excerpt.fold(asset.classification)(e => max(e.classification, asset.classification))

  /** Effective permission the site user has over this segment, specifically in regards to the asset itself.
    * Asset permissions depend on volume permissions, but can be further restricted by consent levels. */
  final override val permission : Permission.Value =
    slot.dataPermission(classification).permission

  final private def in(s : Slot) = {
    require(s.containerId === containerId)
    if (s.segment === slot.segment)
      this
    else
      SlotAsset.make(asset, asset_segment, s, excerpt.filter(_.segment @> s.segment))
  }
  /** "Expand" this slot asset to a larger one with equivalent permissions.
    * This determines what segment should be shown to users when they request a smaller one.
    */
  final def inContext : SlotAsset = {
    val c = in(slot.context)
    if (c.permission < permission)
      this
    else {
      val a = c.in(container)
      if (a.permission < c.permission)
        c
      else
        a
    }
  }
  final def inContainer : SlotAsset = in(container)

  final def auditDownload(implicit site : Site) : Future[Boolean] =
    Audit.action(Audit.Action.open, "slot_asset", SQLTerms('container -> containerId, 'segment -> segment, 'asset -> assetId)).execute

  override def pageName = asset.pageName
  override def pageParent = Some(slot)
  override def pageURL = controllers.routes.SlotAssetHtml.view(containerId, slot.segment, assetId)

<<<<<<< HEAD
  override def fileName : Future[String] =
    for {
      vol <- volume.fileName
      slot <- super.fileName
    } yield {
      store.fileName(Seq(vol) ++ Maybe(slot).opt ++ asset.name : _*)
=======
  def fileName : Future[String] = {
    def last(s : String) =
      Maybe(s.lastIndexOf(' ')).fold(s)(i => s.substring(i+1))
    def trunc(s : String) =
      s.take(Maybe(s.lastIndexOf(' ', 32)).orElse(32))
    for {
      owns <- volume.partyAccess(Permission.ADMIN)
      own = owns.headOption.map(_.party.name).map(last _)
      cite <- volume.citation
      auth = cite.flatMap(_.authors).flatMap(_.headOption).map(last _).filterNot(a => own.exists(_.equals(a)))
      name = trunc(volume.alias.getOrElse(volume.name))
      ids <- idents
    } yield {
      SlotAsset.fileNamePad.replaceAllIn(
	(Seq("databrary" + volume.id) ++
	own ++ auth ++ cite.flatMap(_.year).map(_.toString) ++
	(name +: (ids ++ asset.name.map(trunc)))).mkString("-"),
	"_")
>>>>>>> 730c6d4e
    }

  override def json : JsonObject = JsonObject.flatten(
    Some('permission -> permission),
    if (format === asset.format) None else Some('format -> format.id),
    excerpt.map('excerpt -> _.classification),
    Some('asset -> (asset.json ++
      JsonObject.flatten(if (asset_segment.isFull) None else Some('segment -> asset_segment))))
  ) ++ slotJson

  def json(options : JsonOptions.Options) : Future[JsObject] =
    JsonOptions(json.obj, options
    )
}

final class SlotTimeseries private[models] (override val asset : TimeseriesAsset, asset_segment : Segment, slot : Slot, _excerpt : Option[Excerpt]) extends SlotAsset(asset, asset_segment, slot, _excerpt) with TimeseriesData {
  override def source = asset.source
  def section = segment.singleton.fold {
      /* We need to determine the portion of this asset and the slot which overlap, in asset-source space: */
      /* it must be within (and default to) this asset's own space */
      val l = asset.duration
      /* shifted forward if the slot starts later than the asset */
      val t0 = (for { s <- segment.lowerBound ; p <- asset_segment.lowerBound ; if s > p }
        yield (s - p)).getOrElse(Offset.ZERO)
      /* the lesser of the slot end and the asset end */
      val t1 = l + (for { s <- segment.upperBound ; p <- asset_segment.upperBound ; if s < p }
        yield (s - p)).getOrElse(Offset.ZERO)
      Segment(t0, t1)
    } { s =>
      Range.singleton[Offset](s - asset_segment.lowerBound.getOrElse(Offset.ZERO))
    }
}

object SlotAsset extends Table[SlotAsset]("slot_asset") {
  private[models] def make(asset : Asset, asset_segment : Segment, slot : Slot, excerpt : Option[Excerpt]) = asset match {
    case ts : TimeseriesAsset => new SlotTimeseries(ts, asset_segment, slot, excerpt)
    case _ => new SlotAsset(asset, asset_segment, slot, excerpt)
  }

  private object SlotAssetSlot extends SlotTable("slot_asset") {
  }

  private def row(slot : Selector[Slot], asset : Selector[Volume => Asset] = Asset.columns) : Selector[SlotAsset] =
    slot
    .join(SlotAssetSlot.columns, "slot.container = slot_asset.container AND slot.segment && slot_asset.segment")
    .leftJoin(Excerpt.columns, "slot.segment <@ excerpt.segment AND slot_asset.asset = excerpt.asset")
    .join(asset, "slot_asset.asset = asset.id")
    .map { case (((slot, segment), excerpt), asset) =>
      make(asset(slot.volume), segment, slot, excerpt.map(_(slot.context)))
    }

  /** Retrieve a single SlotAsset by asset id and slot id.
    * This checks permissions on the slot('s container's volume) which must also be the asset's volume.
    * @param full only return full slots */
  def get(assetId : Asset.Id, containerId : Container.Id, segment : Segment)(implicit site : Site) : Future[Option[SlotAsset]] =
    row(Slot.row(containerId, segment))
    .SELECT("WHERE asset.id = ? AND asset.volume = container.volume AND", Volume.condition)
    .apply(assetId).singleOpt

  /** Retrieve the list of all assets within the given slot. */
  private[models] def getSlot(slot : Slot) : Future[Seq[SlotAsset]] =
    row(Slot.fixed(slot))
    .SELECT("WHERE asset.volume = ? ORDER BY slot.segment")
    .apply(slot.volumeId).list

  /** Retrieve an asset's native (full) SlotAsset representing the entire span of the asset. */
  private[models] def getAsset(asset : Asset) : Future[Option[SlotAsset]] =
    SlotAssetSlot.rowVolume(Volume.fixed(asset.volume))
    .leftJoin(Excerpt.columns, "slot_asset.segment <@ excerpt.segment AND slot_asset.asset = excerpt.asset")
    .map { case (slot, excerpt) =>
      make(asset, slot.segment, slot, excerpt.map(_(slot.context)))
    }
    .SELECT("WHERE slot_asset.asset = ?")
    .apply(asset.id).singleOpt

  private def excerpts(volume : Volume) = 
    Excerpt.rowVolume(Volume.fixed(volume))
    .~(SelectColumn[Segment]("excerpt", "asset_segment"))
    .join(Asset.columns, "excerpt.asset = asset.id AND container.volume = asset.volume")
    .map { case ((excerpt, segment), asset) =>
      make(asset(volume), segment, excerpt, Some(excerpt))
    }

  /** Retrieve the list of all readable excerpts. */
  private[models] def getExcerpts(volume : Volume) : Future[Seq[SlotAsset]] =
    excerpts(volume)
    .SELECT("WHERE GREATEST(excerpt.classification, asset.classification) >= read_classification(?::permission, excerpt_consent.consent)")
    .apply(volume.permission).list

  /** Find an asset suitable for use as a volume thumbnail. */
  private[models] def getThumb(volume : Volume) : Future[Option[SlotAsset]] =
    excerpts(volume)
    .SELECT("JOIN format ON asset.format = format.id",
      "WHERE GREATEST(excerpt.classification, asset.classification) >= read_classification(?::permission, excerpt_consent.consent)",
        "AND (asset.duration IS NOT NULL OR format.mimetype LIKE 'image/%')",
      "ORDER BY container.top DESC LIMIT 1")
    .apply(volume.permission).singleOpt
}<|MERGE_RESOLUTION|>--- conflicted
+++ resolved
@@ -91,33 +91,12 @@
   override def pageParent = Some(slot)
   override def pageURL = controllers.routes.SlotAssetHtml.view(containerId, slot.segment, assetId)
 
-<<<<<<< HEAD
   override def fileName : Future[String] =
     for {
       vol <- volume.fileName
       slot <- super.fileName
     } yield {
-      store.fileName(Seq(vol) ++ Maybe(slot).opt ++ asset.name : _*)
-=======
-  def fileName : Future[String] = {
-    def last(s : String) =
-      Maybe(s.lastIndexOf(' ')).fold(s)(i => s.substring(i+1))
-    def trunc(s : String) =
-      s.take(Maybe(s.lastIndexOf(' ', 32)).orElse(32))
-    for {
-      owns <- volume.partyAccess(Permission.ADMIN)
-      own = owns.headOption.map(_.party.name).map(last _)
-      cite <- volume.citation
-      auth = cite.flatMap(_.authors).flatMap(_.headOption).map(last _).filterNot(a => own.exists(_.equals(a)))
-      name = trunc(volume.alias.getOrElse(volume.name))
-      ids <- idents
-    } yield {
-      SlotAsset.fileNamePad.replaceAllIn(
-	(Seq("databrary" + volume.id) ++
-	own ++ auth ++ cite.flatMap(_.year).map(_.toString) ++
-	(name +: (ids ++ asset.name.map(trunc)))).mkString("-"),
-	"_")
->>>>>>> 730c6d4e
+      store.fileName(Seq(vol) ++ Maybe(slot).opt ++ asset.name.map(store.truncate(_)) : _*)
     }
 
   override def json : JsonObject = JsonObject.flatten(
