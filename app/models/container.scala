--- conflicted
+++ resolved
@@ -50,13 +50,8 @@
     ("edit", controllers.routes.Slot.edit(volumeId, fullSlot.id), Permission.EDIT),
     ("add asset", controllers.routes.Asset.create(volumeId, id, fullSlot.segment.lowerBound), Permission.CONTRIBUTE),
     ("add slot", controllers.routes.Slot.create(volumeId, id), Permission.CONTRIBUTE),
-<<<<<<< HEAD
     ("add participant", controllers.routes.Record.slotAdd(volumeId, fullSlot.id, IntId[models.RecordCategory](-500), false), Permission.CONTRIBUTE)
-  ).filter(a => permission >= a._3) // TODO: This isn't actually accessible.
-=======
-    ("add record", controllers.routes.Record.slotAdd(volumeId, fullSlot.id, false), Permission.CONTRIBUTE)
   ).filter(a => checkPermission(a._3)) // TODO: This isn't actually accessible.
->>>>>>> 82675ba7
 }
 
 object Container extends TableId[Container]("container") {
@@ -187,13 +182,8 @@
     ("edit", controllers.routes.Slot.edit(volumeId, id), Permission.EDIT),
     ("add asset", controllers.routes.Asset.create(volumeId, containerId, segment.lowerBound), Permission.CONTRIBUTE),
     ("add slot", controllers.routes.Slot.create(volumeId, containerId), Permission.CONTRIBUTE),
-<<<<<<< HEAD
     ("add participant", controllers.routes.Record.slotAdd(volumeId, id, IntId[models.RecordCategory](-500), false), Permission.CONTRIBUTE)
-  ).filter(permission >= _._3)
-=======
-    ("add record", controllers.routes.Record.slotAdd(volumeId, id, false), Permission.CONTRIBUTE)
   ).filter(a => checkPermission(a._3))
->>>>>>> 82675ba7
 }
 
 object Slot extends TableId[Slot]("slot") {
