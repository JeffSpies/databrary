--- conflicted
+++ resolved
@@ -9,83 +9,26 @@
 
         <p>@link.description</p>
 
-<<<<<<< HEAD
-        <dl>
-            @link.asset(request.db) match {
-        case ts : Timeseries => {
-            @fileData(ts)
-            <dt>Duration</dt>
-            <dd>@ts.duration</dd>
-        }
-        case f : FileAsset => {
-            @fileData(f)
-        }
-        case e : Excerpt => {
-            <dt>Source</dt>
-            <dd>??? need study reference!!!</dd>
-            <dt>Offset</dt>
-            <dd>@e.offset</dd>
-            @e.duration.map { duration =>
-                <dt>Duration</dt>
-                <dd>@duration</dd>
-            }
-        }
-            }
-        </dl>
-=======
-	<dl>
-		<dt>Format</dt>
-		<dd>@link.asset(request.db).format.name</dd>
-	@link.asset(request.db) match {
-	case ts : Timeseries => {
-		@fileData(ts)
-		<dt>Duration</dt>
-		<dd>@ts.duration</dd>
+	@if(link.permission >= Permission.DOWNLOAD) {
+
+		@link.asset(request.db).format.mimeSubTypes match {
+		case ("image", _) => {
+			<img src='@routes.Asset.download(link.containerId, link.assetId, true)'/>
+		}
+		case ("video", _) => {
+			<img src='@routes.Asset.head(link.containerId, link.assetId)' alt='preview'/>
+		}
+		case ("text", _) => {
+			<iframe src='@routes.Asset.download(link.containerId, link.assetId, true)'/>
+		}
+		case _ => {
+		}
+		}
+
+		<a href='@routes.Asset.download(link.containerId, link.assetId, false)'>download</a>
 	}
-	case f : FileAsset => {
-		@fileData(f)
-	}
-	case e : Clip => {
-		<dt>Offset</dt>
-		<dd>@e.segment.lowerBound.get</dd>
-		<dt>Duration</dt>
-		<dd>@e.duration</dd>
-	}
-	}
-		<dt>Consent</dt>
-		<dd>@link.asset(request.db).consent</dd>
-	</dl>
->>>>>>> 6c4f8058
 
-        @if(link.permission >= Permission.EDIT) {
-            <a href='@routes.Asset.edit(link.containerId, link.assetId)'>edit</a>
-        }
-
-        @if(link.permission >= Permission.DOWNLOAD) {
-
-            @link.asset(request.db).format.mimeSubTypes match {
-                case ("image", _) => {
-                    <img src='@routes.Asset.download(link.containerId, link.assetId, true)'/>
-                }
-                case ("video", _) => {
-                    <img src='@routes.Asset.head(link.containerId, link.assetId)' alt='preview'/>
-                }
-                case ("text", _) => {
-                    <iframe src='@routes.Asset.download(link.containerId, link.assetId, true)'/>
-                }
-                case _ => {
-                }
-            }
-
-            <a href='@routes.Asset.download(link.containerId, link.assetId, false)'>download</a>
-            }
-
-<<<<<<< HEAD
         @region.comments(Some(routes.Comment.postAssetLink(link.containerId, link.assetId)), link.comments()(request.db)) { c =>
-            @display(c.who)) }
+            @display(c.who) }
     </article>
-=======
-	@comments(Some(routes.Comment.postAssetLink(link.containerId, link.assetId)), link.comments()(request.db)) { c => 
-		@display(c.who) }
->>>>>>> 6c4f8058
 }