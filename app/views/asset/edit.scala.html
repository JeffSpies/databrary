@(target : Either[Container, ContainerAsset], form : controllers.Asset.AssetForm)(implicit request : RequestObject[SiteObject]#Site[_])

@import helper.FieldConstructor

    @implicitField = @{
        FieldConstructor(widget.tag.minimalFieldConstructor.f)
    }

@widget.template.crud(target.fold(_ => "Upload Asset", "Edit Asset: " + _.name)) {
        @widget.tag.form(target.fold(
            container => routes.Asset.upload(container.volumeId, container.id),
            link => routes.Asset.change(link.volumeId, link.containerId, link.assetId)),
            'enctype -> "multipart/form-data") {
            @widget.tag.inputText(form("name"), 'placeholder -> "Title", '_class -> "big")
            @widget.tag.textarea(form("body"), 'placeholder -> "Description")
            @widget.tag.inputText(form("offset"), 'placeholder -> "Offset in seconds", 'class -> "half")

            @if(controllers.Asset.formForFile(form, target)) {
                @widget.enumSelect(form("classification"), Classification)
                @widget.tag.inputFile(form("file"))

		@if(request.access >= Permission.ADMIN) {
                    <fieldset>
                        <legend>Admin Options</legend>
<<<<<<< HEAD
                        @tag.select(form("format"), ("", "") +: Async.get(AssetFormat.getAll(true)).map(f => (f.id.toString, f.extension.fold("")("." + _ + "  ||  ") + f.name)))
                        @tag.inputText(form("localfile"), 'placeholder -> "Local location (overridden by file upload)")
=======
                        @widget.tag.select(form("format"), ("", "") +: AssetFormat.getAll(true).map(f => (f.id.toString, f.extension.fold("")("." + _ + "  ||  ") + f.name)))
                        @widget.tag.inputText(form("localfile"), 'placeholder -> "Local location (overridden by file upload)")
>>>>>>> 7c998f07
                    </fieldset>
                }
            }

            <button type='submit' class="big button first">@target.fold(_ => "Upload", _ => "Change")</button>
        }
        @widget.formErrors(form)
}<|MERGE_RESOLUTION|>--- conflicted
+++ resolved
@@ -22,13 +22,8 @@
 		@if(request.access >= Permission.ADMIN) {
                     <fieldset>
                         <legend>Admin Options</legend>
-<<<<<<< HEAD
-                        @tag.select(form("format"), ("", "") +: Async.get(AssetFormat.getAll(true)).map(f => (f.id.toString, f.extension.fold("")("." + _ + "  ||  ") + f.name)))
-                        @tag.inputText(form("localfile"), 'placeholder -> "Local location (overridden by file upload)")
-=======
                         @widget.tag.select(form("format"), ("", "") +: AssetFormat.getAll(true).map(f => (f.id.toString, f.extension.fold("")("." + _ + "  ||  ") + f.name)))
                         @widget.tag.inputText(form("localfile"), 'placeholder -> "Local location (overridden by file upload)")
->>>>>>> 7c998f07
                     </fieldset>
                 }
             }
