--- conflicted
+++ resolved
@@ -1,108 +1,53 @@
-<<<<<<< HEAD
-@(party: Party, delegated: Permission.Value)(implicit request: SiteRequest[_])
-
-    @template.crud("Party: " + party.toString()) {
-        <article>
-            <h1>@party.toString()</h1>
-
-            @if(delegated >= Permission.ADMIN) {
-                <a href='@routes.Party.admin(party.id)'>admin</a>
-            }
-
-            <dl>
-
-                @* This information is limited to VIEW(?) *@
-                @if(request.identity.access(request.db) >= Permission.VIEW) {
-
-                    @dbrary.cast[Account](party).map { a =>
-                        <dt>username</dt>
-                        <dd>@a.username</dd>
-                        <dt>email</dt>
-                        <dd>@a.email</dd>
-                    @a.orcid.map { o =>
-                        <dt>ORCID iD</dt>
-                        <dd><a href="@o.uri">@o.toString</a></dd>
-                    }
-                    }
-
-                    <dt>Memberships</dt>
-                    @party.authorizeParents()(request.db).map { t =>
-                        <dd>@display(t.parent)</dd>
-                    }
-                    <dt>Members</dt>
-                    @party.authorizeChildren()(request.db).map { t =>
-                        <dd>@display(t.child)</dd>
-                    }
-
-                }
-
-                <dt>Studies</dt>
-                @if(delegated >= Permission.CONTRIBUTE) {
-                    <dd>@helper.form(routes.Study.create(Some(party.id))) {
-                        <button type='submit'>Create new study</button>
-                    }</dd>
-                }
-                @party.studyAccess(Permission.CONTRIBUTE).map { a =>
-                    <dd>@display(a.study)</dd>
-                }
-
-
-            </dl>
-
-            @region.comments(None, party.getComments) { c =>
-                @display.path(c.target)
-            }
-        </article>
-    }
-=======
 @(party : Party, delegated : Permission.Value)(implicit request : SiteRequest[_])
 
-@common(party) {
+@template.crud("Party: " + party.toString()) {
+    <article>
+        <h1>@party.toString()</h1>
 
-	@if(delegated >= Permission.ADMIN) {
-		<a href='@routes.Party.admin(party.id)'>admin</a>
-	}
-
-	<dl>
-
-	@* This information is limited to VIEW(?) *@
-	@if(request.identity.access(request.db) >= Permission.VIEW) {
-
-	@dbrary.cast[Account](party).map { a =>
-		<dt>email</dt>
-		<dd>@a.email</dd>
-		@a.orcid.map { o =>
-		<dt>ORCID iD</dt>
-		<dd><a href="@o.uri">@o.toString</a></dd>
+		@if(delegated >= Permission.ADMIN) {
+			<a href='@routes.Party.admin(party.id)'>admin</a>
 		}
-	}
-
-		<dt>Memberships</dt>
-		@party.authorizeParents()(request.db).map { t => 
-			<dd>@display(t.parent)</dd>
+	
+		<dl>
+	
+		@* This information is limited to VIEW(?) *@
+		@if(request.identity.access(request.db) >= Permission.VIEW) {
+	
+		@dbrary.cast[Account](party).map { a =>
+			<dt>email</dt>
+			<dd>@a.email</dd>
+			@a.orcid.map { o =>
+			<dt>ORCID iD</dt>
+			<dd><a href="@o.uri">@o.toString</a></dd>
+			}
 		}
-		<dt>Members</dt>
-		@party.authorizeChildren()(request.db).map { t => 
-			<dd>@display(t.child)</dd>
+	
+			<dt>Memberships</dt>
+			@party.authorizeParents()(request.db).map { t => 
+				<dd>@display(t.parent)</dd>
+			}
+			<dt>Members</dt>
+			@party.authorizeChildren()(request.db).map { t => 
+				<dd>@display(t.child)</dd>
+			}
+	
 		}
-
-	}
-
-		<dt>Studies</dt>
-		@if(delegated >= Permission.CONTRIBUTE) {
-			<dd>@helper.form(routes.Study.create(Some(party.id))) {
-				<button type='submit'>Create new study</button>
-			}</dd>
+	
+			<dt>Studies</dt>
+			@if(delegated >= Permission.CONTRIBUTE) {
+				<dd>@helper.form(routes.Study.create(Some(party.id))) {
+					<button type='submit'>Create new study</button>
+				}</dd>
+			}
+			@party.studyAccess(Permission.CONTRIBUTE).map { a =>
+				<dd>@display(a.study)</dd>
+			}
+	
+	
+		</dl>
+	
+		@comments(None, dbrary.cast[Account](party).fold(Nil : Seq[models.Comment])(_.comments(request.db))) { c =>
+			@c.allContainers.map(display.path _)
 		}
-		@party.studyAccess(Permission.CONTRIBUTE).map { a =>
-			<dd>@display(a.study)</dd>
-		}
-
-
-	</dl>
-
-	@comments(None, dbrary.cast[Account](party).fold(Nil : Seq[models.Comment])(_.comments(request.db))) { c =>
-		@c.allContainers.map(display.path _)
-	}
-}
->>>>>>> 6c4f8058
+    </article>
+}