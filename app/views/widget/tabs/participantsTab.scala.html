@(volume : Volume, recordSlots : Seq[(models.Record, Seq[models.Slot])])(implicit request : SiteRequest[_])

@if(recordSlots.nonEmpty) {
    @defining(recordSlots.head._1.category.get.name) { name =>
        <div id="@{name}s" class="@{name}s view">
            <h2 class='tab' data-message="The <strong>@{name.capitalize}s tab</strong> organizes study data by @{name}.">@{name.capitalize}s</h2>

            <h3>@{name.capitalize}s</h3>

            <table class="expander">
                <thead>
                    <tr>
                        <th class="meta">Record</th>
                        <th class="mini tc">Media</th>
                        <th class="meta tc">Age</th>
                        <th class="meta tc">Consent</th>
                        <th class="main"></th>
                    </tr>
                </thead>

                <tbody>
                    @recordSlots.map { case (record, slots)  =>
                        @slots.map { slot =>
                            <tr class="message-trace" data-message="<strong>Notice!</strong> @Consent.description(slot.consent)">

                                @if(slots.headOption.nonEmpty && slots.head.id == slot.id) {
                                    <td class="meta record-holder" rowspan="@slots.length">
                                        <div class="record">@display(record)</div>
                                        <div class="gender">@record.gender</div>
                                    </td>
                                }

<<<<<<< HEAD
                                <td class="mini tc"><a href="@slot.pageURL">
                                    @widget.slotThumb(slot)
                                </a></td>
                                <td class="meta tc">@display.age(slot.container.date.flatMap(record.age _).get)</td>
=======
				<td class="mini tc"><a href="@slot.pageURL">
				    @widget.slotThumb(slot)
				</a></td>
                                <td class="meta tc">@display.age(record, slot)</td>
>>>>>>> 55f3766f
                                <td class="meta tc"><span class="consent">@slot.consent</span></td>
                                <td class="main"><a href="@slot.pageURL">@slot.container.name</a></td>
                            </tr>
                        }
                    }
                </tbody>
            </table>
        </div>
    }
}<|MERGE_RESOLUTION|>--- conflicted
+++ resolved
@@ -30,17 +30,10 @@
                                     </td>
                                 }
 
-<<<<<<< HEAD
-                                <td class="mini tc"><a href="@slot.pageURL">
-                                    @widget.slotThumb(slot)
-                                </a></td>
-                                <td class="meta tc">@display.age(slot.container.date.flatMap(record.age _).get)</td>
-=======
 				<td class="mini tc"><a href="@slot.pageURL">
 				    @widget.slotThumb(slot)
 				</a></td>
                                 <td class="meta tc">@display.age(record, slot)</td>
->>>>>>> 55f3766f
                                 <td class="meta tc"><span class="consent">@slot.consent</span></td>
                                 <td class="main"><a href="@slot.pageURL">@slot.container.name</a></td>
                             </tr>
