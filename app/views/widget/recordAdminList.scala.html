--- conflicted
+++ resolved
@@ -50,11 +50,7 @@
                 <tfoot>
                     @widget.tag.form(routes.Record.slotAdd(slot.volumeId, slot.id, IntId[models.RecordCategory](-500), true)) {
                         <tr>
-<<<<<<< HEAD
-                            @tag.select(f("record"), selectList, '_default -> "Create new record...", '_colspan -> 2)
-=======
-                            @widget.tag.select(f("record"), controllers.Record.selectList(slot), '_default -> "Create new record...", '_colspan -> 2)
->>>>>>> 7c998f07
+                            @widget.tag.select(f("record"), selectList, '_default -> "Create new record...", '_colspan -> 2)
                             <td><button type='submit' class="button first">add participant</button></td>
                         </tr>
                     }
