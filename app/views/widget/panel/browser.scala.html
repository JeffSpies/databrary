--- conflicted
+++ resolved
@@ -1,6 +1,3 @@
-<<<<<<< HEAD
-@(volume: Volume, record: Option[Record] = None)(implicit request : SiteRequest[_])
-=======
 @(sessions : Seq[(Slot, Any)])(implicit request : SiteRequest[_])
 
 @import play.api.templates.HtmlFormat._
@@ -16,5 +13,4 @@
                 </ul>
             </div>
         }
-    }
->>>>>>> 6c5f5f63
+    }