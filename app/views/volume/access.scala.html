@(volume : Volume, accessForms : Seq[(Party,controllers.Volume.AccessForm)], accessSearch : Form[String], accessResults : Seq[(Party,controllers.Volume.AccessForm)])(implicit request : RequestObject[Volume]#Site[_])

@accessFields(party : Party, form : controllers.Volume.AccessForm)(implicit fieldConstructor : helper.FieldConstructor) = {
	<td>@display(party)</td>
	@widget.enumSelect(form("access"), Permission)
	@widget.tag.select(form("inherit"), Permission.values.to(if (party.id.unId > 0) Permission.EDIT else Permission.DOWNLOAD).toSeq.map(v => (v.id.toString, v.toString)))
}

@widget.template.crud("Edit Volume Permissions: " + volume.name) {
	<table class="permission">
	@defining(helper.FieldConstructor(widget.tag.tableFieldConstructor.f)) { implicit fieldConstructor =>
			<thead>
				<tr>
			<th>Name</th>
			<th>Individual</th>
			<th>Group</th>
			<th>Action</th>
		</tr>
			</thead>

<tbody>
		@accessForms.map { case (party,form) =>
		@widget.tag.form(routes.Volume.accessChange(volume.id, party.id)) {
		<tr>
			@accessFields(party, form)
			<td>
				<button type='submit' class="button first">Update</button>
				@if(party.id != request.identity.id) {
				<a href='@routes.Volume.accessDelete(volume.id, party.id)' class="button second">Revoke</a>
				}
				@widget.formErrors(form)
			</td>
		</tr>
		}
		}
</tbody>
			<tfoot>
		@widget.tag.form(routes.Volume.accessSearch(volume.id)) {
		<tr class="null">
			@widget.tag.inputText(accessSearch("name"), 'placeholder -> "Search users and institutions...")
			<td/>
			<td/>
			<td>
				<button type='submit' class="button third">Search</button>
				@widget.formErrors(accessSearch)
			</td>
		</tr>
		}

		@accessResults.map { case (party,form) =>
<<<<<<< HEAD
		@tag.form(routes.Volume.accessChange(volume.id, party.id)) {
=======
		@widget.tag.form(routes.Volume.accessAdd(volume.id, party.id)) {
>>>>>>> 7c998f07
		<tr>
			@accessFields(party, form)
			<td>
				<button type='submit' class="button first">Add</button>
				@widget.formErrors(form)
			</td>
		</tr>
		}
		}
	}</tfoot>
	</table>
}<|MERGE_RESOLUTION|>--- conflicted
+++ resolved
@@ -48,11 +48,7 @@
 		}
 
 		@accessResults.map { case (party,form) =>
-<<<<<<< HEAD
-		@tag.form(routes.Volume.accessChange(volume.id, party.id)) {
-=======
-		@widget.tag.form(routes.Volume.accessAdd(volume.id, party.id)) {
->>>>>>> 7c998f07
+		@widget.tag.form(routes.Volume.accessChange(volume.id, party.id)) {
 		<tr>
 			@accessFields(party, form)
 			<td>
