@(a : Either[SiteParty, Volume], editForm : VolumeHtml.VolumeForm)(implicit request : RequestObject[SiteObject]#Site[_])

@import helper.FieldConstructor

    @implicitField = @{
        FieldConstructor(widget.tag.labeledFieldConstructor.f)
    }

@widget.template.form(Some(a.merge), a.fold(_ => "Create Volume", _ => "Edit Volume")) {
        @widget.tag.form(a.fold(p => routes.VolumeHtml.create(p.party.id), s => routes.VolumeHtml.update(s.id))) {
            @widget.formErrors(editForm)

            @widget.tag.inputText(editForm("name"), 'placeholder -> "Title", '_class -> "")
            @widget.tag.textarea(editForm("body"), 'placeholder -> "Description", '_class -> "")

            <fieldset class="publications">
                <legend>Publications</legend>

                <div repeater class="repeater" ng-init="repeats = @editForm.data.filter(i => i._1.contains("citation")).map(i => (i._1.split("\\.").head, i._1.split("\\.").last, i._2)).groupBy(i => i._1).map(i => i._2.map(i => i._2+": '"+i._3+"'").mkString("{",",","}")).mkString("[",",","]")">
<<<<<<< HEAD
                    @angular.directive.mode {
                        <div ng-repeat="repeat in repeats" class="repeat">
                            <div class="repeat_repeated">
                               <div class="field cf" id="citation_{{$index}}__head_field">
                                   <label for="citation_{{$index}}__head">Citation</label>
                                   <input type="text" id="citation_{{$index}}__head" name="citation[{{$index}}].head" ng-model="repeat.head">
                               </div>

                               <div class="field cf" id="citation_{{$index}}__url_field">
                                   <label for="citation_{{$index}}__url">DOI or URL</label>
                                   <input type="text" id="citation_{{$index}}__url" name="citation[{{$index}}].url" ng-model="repeat.url">
                               </div>

                               <div class="field cf" id="citation_{{$index}}__body_field">
                                   <label for="citation_{{$index}}__body">Abstract</label>
                                   <textarea type="text" id="citation_{{$index}}__body" name="citation[{{$index}}].body" ng-model="repeat.body"></textarea>
                               </div>
                            </div>

                            <div class="repeat_controls">
                                <div class="repeat_control repeat_crud repeat_delete" ng-click="deleteRepeat(repeat)">-</div>
                                <div class="repeat_control repeat_move" ng-show="isMovable()"></div>
                                <div class="repeat_control repeat_crud repeat_add" ng-click="createRepeat()" ng-show="$last">+</div>
                            </div>
                        </div>
                    } {
=======
>>>>>>> 8a45159c
                        @widget.tag.repeat(editForm("citation")) { f =>
                            @widget.tag.inputText(f("head"), 'placeholder -> "Citation")
                            @widget.tag.inputText(f("url"), 'placeholder -> "DOI or URL")
                            @widget.tag.textarea(f("body"), 'placeholder -> "Abstract")
                        }
                </div>
            </fieldset>

            <button type="submit" class="button">@a.fold(_ => "Create", _ => "Change")</button>
        }
}<|MERGE_RESOLUTION|>--- conflicted
+++ resolved
@@ -17,35 +17,6 @@
                 <legend>Publications</legend>
 
                 <div repeater class="repeater" ng-init="repeats = @editForm.data.filter(i => i._1.contains("citation")).map(i => (i._1.split("\\.").head, i._1.split("\\.").last, i._2)).groupBy(i => i._1).map(i => i._2.map(i => i._2+": '"+i._3+"'").mkString("{",",","}")).mkString("[",",","]")">
-<<<<<<< HEAD
-                    @angular.directive.mode {
-                        <div ng-repeat="repeat in repeats" class="repeat">
-                            <div class="repeat_repeated">
-                               <div class="field cf" id="citation_{{$index}}__head_field">
-                                   <label for="citation_{{$index}}__head">Citation</label>
-                                   <input type="text" id="citation_{{$index}}__head" name="citation[{{$index}}].head" ng-model="repeat.head">
-                               </div>
-
-                               <div class="field cf" id="citation_{{$index}}__url_field">
-                                   <label for="citation_{{$index}}__url">DOI or URL</label>
-                                   <input type="text" id="citation_{{$index}}__url" name="citation[{{$index}}].url" ng-model="repeat.url">
-                               </div>
-
-                               <div class="field cf" id="citation_{{$index}}__body_field">
-                                   <label for="citation_{{$index}}__body">Abstract</label>
-                                   <textarea type="text" id="citation_{{$index}}__body" name="citation[{{$index}}].body" ng-model="repeat.body"></textarea>
-                               </div>
-                            </div>
-
-                            <div class="repeat_controls">
-                                <div class="repeat_control repeat_crud repeat_delete" ng-click="deleteRepeat(repeat)">-</div>
-                                <div class="repeat_control repeat_move" ng-show="isMovable()"></div>
-                                <div class="repeat_control repeat_crud repeat_add" ng-click="createRepeat()" ng-show="$last">+</div>
-                            </div>
-                        </div>
-                    } {
-=======
->>>>>>> 8a45159c
                         @widget.tag.repeat(editForm("citation")) { f =>
                             @widget.tag.inputText(f("head"), 'placeholder -> "Citation")
                             @widget.tag.inputText(f("url"), 'placeholder -> "DOI or URL")
