--- conflicted
+++ resolved
@@ -9,34 +9,22 @@
   @defining("Databrary: The Open Data Library for Developmental Science"){ tail =>
   <title @if(angular){ng-bind="page.display.title + ' || @tail'"}>@title || @tail</title>
   }
+  
   <!-- icons -->
   <link rel="shortcut icon" href="@routes.Assets.at("icons/favicon.png")">
   <link rel="apple-touch-icon-precomposed" sizes="114x114" href="@routes.Assets.at("icons/apple-touch-icon-114x114.png")">
   <link rel="apple-touch-icon-precomposed" sizes="72x72" href="@routes.Assets.at("icons/apple-touch-icon-72x72.png")">
   <link rel="apple-touch-icon-precomposed" href="@routes.Assets.at("icons/apple-touch-icon.png")">
+  
   <!-- css -->
   <link rel="stylesheet" href="@routes.Assets.at("app.css")">
-<<<<<<< HEAD
-
-  <!-- js -->
-  @angular.map { obj =>
-    <script src="@routes.Assets.at("lib/jquery/jquery.min.js")"></script>
-    <script src="@routes.Assets.at("lib/angularjs/angular.min.js")"></script>
-    <script src="@routes.Assets.at("lib/angularjs/angular-resource.min.js")"></script>
-    <script src="@routes.Assets.at("lib/angularjs/angular-route.min.js")"></script>
-    <script src="@routes.Assets.at("lib/angularjs/angular-sanitize.min.js")"></script>
-    <script src="@routes.Assets.at("lib/bindonce/bindonce.min.js")"></script>
-    <script src="@routes.Assets.at("lib/ngStorage/ngStorage.min.js")"></script>
-    <script src="@routes.Assets.at("app.js")"></script>
-    <script src="@routes.Assets.at("templates.js")"></script>
-
-=======
+  
   <!-- js -->
   @angular.map { obj =>
     @SiteApi.jsDepends.map { js =>
       <script src="@routes.Assets.at(js)"></script>
     }
->>>>>>> 99077824
+	
     <script>
 	window.$play = {
       object: @format.raw(obj.toString),
@@ -48,7 +36,6 @@
   }
 </head>
 <body class="@if(play.api.Play.isDev(play.api.Play.current)){dev}">
-<<<<<<< HEAD
   <section toolbar id="toolbar" class="toolbar" class="cf">
     <div class="wrap">
       <div class="row">
@@ -97,52 +84,6 @@
             }
           }
         </div>
-=======
-  <section toolbar id="toolbars" class="cf">
-    <nav id="toolbar_databrary" class="toolbar toolbar_databrary">
-      <div class="wrap">
-	<div class="row">
-	  <div class="title cf col-desktop-10 col-laptop-7 col-tablet-6 col-mobile-2">
-	    <h1 class="toolbar_h1">
-	      <a href="@routes.Site.start" title="Databrary: An Open Data Library"></a>
-	    </h1>
-	  </div>
-	  <div class="toolbar_user col-desktop-5 col-laptop-5 col-tablet-3 col-mobile-4">
-	    @requestOption match {
-	      case Some(request : SiteRequest.Auth[_]) => {
-		<a href="@routes.PartyHtml.profile" class="toolbar_user_link">
-		  <span class="username hide-mobile hide-tablet">@requestOption.get.identity.name</span>
-		  <img src="@display.avatar(request.identity, 16)" class="avatar">
-		</a>
-		@if(request.access.isAdmin) {
-		  <span class="sep">|</span>
-		  @if(request.superuser) {
-		    @helper.form(routes.LoginHtml.superuserOff) {
-		      <button type="submit" class="link superuser on">SU</button>
-		    }
-		  } else {
-		    @defining(new LoginController.SuperuserForm()(request)) { form =>
-		      @widget.tag.form(form) {
-			@defining(helper.FieldConstructor(widget.tag.rawFieldConstructor.f)) { implicit fieldConstructor =>
-			  @widget.tag.inputPassword(form.auth(), 'class -> "mini supermini password")
-			  <button type="submit" class="link superuser off">SU</button>
-			}
-		      }
-		    }
-		  }
-		}
-		<span class="sep">|</span>
-		@widget.tag.form(LoginController.LogoutForm) {
-		  <button type="submit" class="link">logout</button>
-		}
-	      }
-	      case _ => {
-		<a href="@routes.LoginHtml.view">login</a>
-	      }
-	    }
-	  </div>
-	</div>
->>>>>>> 99077824
       </div>
     </div>
   </section>
@@ -177,7 +118,6 @@
   </footer>
   @if(angular){
     <messages default></messages>
-<<<<<<< HEAD
     <tooltips></tooltips>
 
     <div id="loading" class="loading" ng-show="page.display.loading">
@@ -189,23 +129,9 @@
         </div>
 
         <div class="loading-text">[<span>loading</span>]</div>
-=======
-    <div id="tooltips" class="tooltips" ng-controller="TooltipCtrl" ng-class="getControllerClasses()">
-      <div ng-repeat="tooltip in tooltips.toArray() | filter:{enabled: true}" id="{{tooltip.id}}" ng-class="getTooltipClasses(tooltip)" ng-style="tooltip.style">
-	<div class="tooltip_content" ng-bind-html="tooltip.message"></div>
       </div>
     </div>
-    <div id="loading" class="loading" ng-show="page.display.loading">
-      <div class="loading_spinner">
-	<div class="spinner">
-	  <div class="mask">
-	    <div class="circle"></div>
-	  </div>
-	</div>
-	<div class="loading_text">[<span>loading</span>]</div>
->>>>>>> 99077824
-      </div>
-    </div>
+	
     <script>
       document.getElementById('loading').style.display = 'block';
     </script>
