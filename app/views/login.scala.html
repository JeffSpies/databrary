--- conflicted
+++ resolved
@@ -1,5 +1,4 @@
-<<<<<<< HEAD
-@(form: Form[(String, String)])
+@(form : Login.LoginForm)
 
 @import helper.FieldConstructor
     @implicitField = @{
@@ -22,16 +21,4 @@
             }
         </div>
     </article>
-=======
-@(form : Login.LoginForm)
-
-@template.html5("Login") {
-	@helper.form(routes.Login.post) {
-		@helper.inputText(form("email"))
-		@helper.inputPassword(form("password"))
-		@helper.inputText(form("openid"))
-		<button type='submit'>Login</button>
-		@formErrors(form)
-	}
->>>>>>> 6c4f8058
 }