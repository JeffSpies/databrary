@(slot : Slot, form : controllers.Slot.EditForm)(implicit request : SiteRequest[_])

<<<<<<< HEAD
@template.crud("Edit Slot: " + slot.toString) {
=======
@import helper.FieldConstructor

    @implicitField = @{
        FieldConstructor(tag.minimalFieldConstructor.f)
    }

@template.crud(s.fold("Create Slot in Study: " + _.toString, "Edit Slot: " + _.toString)) {
>>>>>>> 217fdfe6
    <article>
        <h1>@slot.toString</h1>

<<<<<<< HEAD
	@helper.form(routes.Slot.change(slot.id)) {
		@widget.enumSelect(form("consent"), Consent)
		<button type='submit'>Change</button>
=======
	@helper.form(s.fold(study => routes.Slot.add(study.id), slot => routes.Slot.change(slot.id))) {
		@widget.enumSelect(editForm("consent"), Consent)
		@helper.inputDate(editForm("date"), 'class -> "half")

		<button type='submit' class="big button first">@s.fold(_ => "Add", _ => "Change")</button>
>>>>>>> 217fdfe6
	}
	@widget.formErrors(form)
    </article>
}<|MERGE_RESOLUTION|>--- conflicted
+++ resolved
@@ -1,30 +1,18 @@
 @(slot : Slot, form : controllers.Slot.EditForm)(implicit request : SiteRequest[_])
 
-<<<<<<< HEAD
-@template.crud("Edit Slot: " + slot.toString) {
-=======
 @import helper.FieldConstructor
 
     @implicitField = @{
         FieldConstructor(tag.minimalFieldConstructor.f)
     }
 
-@template.crud(s.fold("Create Slot in Study: " + _.toString, "Edit Slot: " + _.toString)) {
->>>>>>> 217fdfe6
+@template.crud("Edit Slot: " + slot.toString) {
     <article>
         <h1>@slot.toString</h1>
 
-<<<<<<< HEAD
 	@helper.form(routes.Slot.change(slot.id)) {
 		@widget.enumSelect(form("consent"), Consent)
-		<button type='submit'>Change</button>
-=======
-	@helper.form(s.fold(study => routes.Slot.add(study.id), slot => routes.Slot.change(slot.id))) {
-		@widget.enumSelect(editForm("consent"), Consent)
-		@helper.inputDate(editForm("date"), 'class -> "half")
-
-		<button type='submit' class="big button first">@s.fold(_ => "Add", _ => "Change")</button>
->>>>>>> 217fdfe6
+		<button type='submit' class="big button first">Change</button>
 	}
 	@widget.formErrors(form)
     </article>
