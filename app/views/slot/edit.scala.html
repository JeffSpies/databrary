--- conflicted
+++ resolved
@@ -10,20 +10,16 @@
     <article>
         @crud.slotHeader(slot)
 
-<<<<<<< HEAD
-	@tag.form(routes.Slot.change(slot.volumeId, slot.id), 'id -> "slot_edit") {
-=======
-	@tag.form(routes.Slot.change(slot.volumeId, slot.id)) {
-		@if(controllers.Slot.formForContainer(form, slot)) {
-			@tag.inputText(form("name"))
-			@tag.inputDate(form("date"))
-		}
->>>>>>> 03832b45
-		@widget.enumSelect(form("consent"), Consent)
-		@tag.checkbox(form("toplevel"), 'placeholder -> "Top Level?", '_text -> "Top Level?")
+    @tag.form(routes.Slot.change(slot.volumeId, slot.id), 'id -> "slot_edit") {
+        @if(controllers.Slot.formForContainer(form, slot)) {
+            @tag.inputText(form("name"))
+            @tag.inputDate(form("date"))
+        }
+        @widget.enumSelect(form("consent"), Consent)
+        @tag.checkbox(form("toplevel"), 'placeholder -> "Top Level?", '_text -> "Top Level?")
     }
 
-	@widget.formErrors(form)
+    @widget.formErrors(form)
 
         <fieldset>
             <legend>Records</legend>
