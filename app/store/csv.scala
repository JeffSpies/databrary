--- conflicted
+++ resolved
@@ -20,10 +20,7 @@
           val header = cc.makeHeader(r)
           
           cc.makeRow(cr, header).toString
-<<<<<<< HEAD
 
-=======
->>>>>>> 1a68fb7c
         }
       }
     }
@@ -45,24 +42,15 @@
        .toList
   }
 
-<<<<<<< HEAD
   def makeRow(crs: Seq[Seq[(Segment, Record)]], hs: List[(Option[RecordCategory], Metric[_])]): List[Seq[Option[Measure[_]]]] = { 
     /** make a row by adding cells to a list */
     hs.map(h => crs.map(cr => makeCell(cr.map(_._2), h._1, h._2))).transpose
-=======
-  def makeRow(crs: Seq[Seq[(Segment, Record)]], hs: List[(Option[RecordCategory], Metric[_])]): List[Measure[_]] = { 
-    /** make a row by adding cells to a list */
-    hs.flatMap(h => crs.flatMap(cr => makeCell(cr.map(_._2), h._1, h._2)))
->>>>>>> 1a68fb7c
+
   }
 
 
   def makeCell(crs: Seq[Record], ocat: Option[RecordCategory], met: Metric[_]): Option[Measure[_]] = {
     /** make a cell by locating measures with category and metric */
-<<<<<<< HEAD
-=======
-    
->>>>>>> 1a68fb7c
     crs.find(cr => cr.category == ocat)
         .flatMap(cr => cr.measures.list.find(_.metric == met))
 
