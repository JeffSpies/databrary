--- conflicted
+++ resolved
@@ -53,14 +53,9 @@
       pid = scala.util.control.Exception.catching(classOf[RuntimeException]).either {
 	val r = ctl(asset.id,
 	  "-f", src.getAbsolutePath,
-<<<<<<< HEAD
 	  "-r", new controllers.AssetApi.TranscodedForm(asset.id)._action.absoluteURL(play.api.Play.isProd))
-      }
-=======
-	  "-r", controllers.AssetApi.TranscodedForm(asset.id)._action.absoluteURL(play.api.Play.isProd))
 	Maybe.toInt(r.trim).toRight(new RuntimeException("Unexpected transcode result: " + r))
       }.joinRight
->>>>>>> fb2a2bd1
       _ = logger.debug("running " + asset.id + ": " + pid.merge.toString)
       r <- SQL("UPDATE transcode SET process = ?::integer, result = ? WHERE asset = ?")
 	.apply(pid.right.toOption, pid.left.toOption.map(_.toString), asset.id).execute
