--- conflicted
+++ resolved
@@ -14,13 +14,8 @@
   &.session
     height b23
     width b23+b8
-<<<<<<< HEAD
-  &.consent
-    width b1+b6
-=======
   &.release
     min-width 28px
->>>>>>> 71ddab5c
 
   &.activity
     background-image url('/public/images/icon/activity.svg')
@@ -40,19 +35,11 @@
   &.release.PRIVATE
     background-image url('/public/icons/release/private.svg')
 
-<<<<<<< HEAD
-  &.consent.SHARED
-    background-image url('/public/icons/consent/shared.svg')
-
-  &.consent.EXCERPTS
-    background-image url('/public/icons/consent/excerpts.svg')
-=======
   &.release.SHARED
     background-image url('/public/icons/release/shared.svg')
 
   &.release.EXCERPTS
     background-image url('/public/icons/release/excerpts.svg')
->>>>>>> 71ddab5c
 
   &.release.PUBLIC
     background-image url('/public/icons/release/public.svg')
