--- conflicted
+++ resolved
@@ -659,15 +659,9 @@
 
       error: (message) ->
         messages.addError
-<<<<<<< HEAD
-          owner: @
-          color: 'red'
-          body: constants.message('asset.upload.error', @name, message || 'unknown error')
-=======
           type: 'red'
           body: constants.message('asset.upload.error', @name, message || 'unknown error')
           owner: this
->>>>>>> 1ee627f8
         @file.cancel()
         delete @file
         delete @progress
@@ -841,12 +835,8 @@
 
     $scope.fileSuccess = uploads.fileSuccess
     $scope.fileProgress = uploads.fileProgress
-<<<<<<< HEAD
-    $scope.fileError = uploads.fileError
-=======
     $scope.fileError = (file, message) ->
       file.store.error(message)
->>>>>>> 1ee627f8
 
     class Record extends TimeBar
       constructor: (r) ->
