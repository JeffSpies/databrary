<article class="view slot-view" flow-init="flowOptions"
    flow-file-added="fileAdded($file, $event)"
    flow-file-success="fileSuccess($file)"
    flow-file-progress="fileProgress($file)">
  <div class="wrap">
    <div class="row">
      <div class="col">
        <hgroup>
          <a class="view-link" ng-href="{{::editing ? page.router.volumeSpreadsheet(volume.id) : volume.route()}}" ng-bind="::volume.alias || volume.name"></a>
          <h3 class="view-title smaller">
            <span ng-bind="::slot.displayName"></span>
            <span ng-if="::slot.date" ng-bind="::' (' + slot.date + ')'"></span>
          </h3>
        </hgroup>

        <div ng-if="::!editing" class="slot-download" ng-show="!!tracks[0].asset">
          <a class="slot-download-link" ng-href="{{::slot.zipRoute()}}" target="_self">
            <span class="download" message="download.zip"></span>
            <span class="icon download"></span>
          </a>
        </div>

        <section class="slot-player slot frame" fold ng-if="!!current">
          <div class="slot-header folder" folder ng-click="toggleFold()">
            <span>Viewer</span>
          </div>
          <div class="player-main" folded>
            <div class="player-main-info">
              <div class="sticky">
                <nav class="player-main-info-actions">
                  <button ng-if="editing && !!(current.asset || current.record)" ng-init="current.dirty && form.edit.$setDirty()" class="save-slot green" ng-click="current.save()" message="save" ng-disabled="form.edit.$pristine || form.edit.$invalid || current.pending"></button>
                  <button ng-if="editing && !!(current.asset || current.file || current.record) && !current.pending" ng-click="current.remove()" class="player-main-info-link icon trash2"></button>
                  <button ng-href="{{current.asset.downloadRoute(false)}}" target="_self" ng-if="!!current.asset && !current.asset.pending && current.asset.checkPermission(page.permission.READ)" class="player-main-info-link icon download"></button>
                  <button ng-if="current.canRestore()" class="paste icon" tooltip="'asset.restore' | message:current.canRestore().name" ng-click="current.restore()"></button>
                </nav>
                <h1 class="player-main-info-name">
                  <img ng-if="!editing && !!current.asset" ng-src="{{current.asset.icon}}" hint="format-{{current.asset.format.extension}}" class="player-main-info-file-icon">
                  <span ng-if="!editing && !!current.asset" class="classification icon" ng-class="page.constants.classification[current.asset.classification]" hint="classification-{{page.constants.classification[current.asset.classification]}}"></span>              
                  <span class="filename" ng-if="!editing && !!current.asset" ng-bind="current.name"></span>
                  <span class="category" ng-if="!editing && !!current.record" ng-bind="current.record.displayName"></span>
                  <span class="category" ng-if="editing && !!current.record.category" ng-bind="page.constants.category[current.record.category].name"></span>
                </h1>
              </div>
              <div class="scroll">
                <div ng-if="::!editing">
                  <dl class="player-main-info-list cf">
                    <dt ng-if="!!current.asset" message="asset.format"></dt>
                    <dd ng-if="!!current.asset" ng-bind="(current.asset.format.description || current.asset.format.name) + ' (' + current.asset.format.extension + ')'"></dd>
                    <dt ng-if="current.segment.full === false || current.asset.duration">Position</dt>
                    <dd>
                      <span ng-if="current.segment.full === false"><span ng-if="current.segment.lBounded" ng-bind="current.segment.l | timecode:true"></span> &ndash; <span ng-if="current.segment.uBounded" ng-bind="current.segment.u | timecode:true"></span></span>
                      <span ng-if="current.asset.duration"> (<span ng-bind="current.asset.duration | timecode:true"></span>)</span>
                    </dd>
                    <dt ng-if="!!current.record" ng-repeat-start="metric in current.metrics() track by metric.id" ng-bind="::metric.display || metric.name"></dt>
                    <dd ng-if="!!current.record" ng-repeat-end ng-bind="::current.record.measures[metric.id]"></dd>
                    <dt ng-if="!!current.age">age</dt>
                    <dd ng-if="!!current.age"><display-age value="current.age"></display-age></dd>
                  </dl>
                </div>

                <ng-form ng-if="::editing" name="form.edit" ng-switch="current.type">
                  <div ng-switch-when="asset">
                    <validator name="name" label="asset.name">
                      <input type="text" name="name" ng-model="current.data.name" placeholder="{{::'asset.name.placeholder' | message}}">
                    </validator>

                    <validator name="classification" label="asset.classification">
                      <classification-select name="classification" ng-model="current.data.classification"></classification-select>
                    </validator>

                    <validator name="position" label="position" noclientval>
                      <input input-position class="position-input" type="text" size="10" name="position" ng-model="current.data.position" placeholder="{{::'position.placeholder' | message}}">
                    </validator>


                    <!--MOVE MOVEMOVEMOVEMOVE MOVE-->
                    <div class="player-excerpt-form" ng-if="current.excerpt !== undefined">
                      <ng-form name="current.form.excerpt">
                        <label class="option">
                          <input type="checkbox" name="excerpt-on" ng-disabled="!current.excerpt" ng-model="current.excerpt.on">
                          <span message="asset.excerpt.checkbox-label"></span>
                        </label>
                        <validator noclientval class="excerpt-validator" name="excerpt" ng-show="current.excerpt.on && current.data.classification < page.classification.PUBLIC" label="asset.excerpt">
                          <select name="excerpt" ng-model="current.excerpt.classification" ng-options="i as 'classification.excerpt.'+c | message for (i, c) in current.excerptOptions()"></select>
                        </validator>
                        <button ng-if="current.excerpt" class="mini green" ng-click="current.saveExcerpt()" message="save" ng-disabled="current.form.excerpt.$pristine || current.form.excerpt.$invalid"></button>
                      </ng-form>
                    </div>
                  </div>

                  <div ng-switch-when="record">
                    <ng-form name="current.form.measures">
                    <dl class="cf">
                      <dt ng-repeat-start="(m, v) in current.data.measures" ng-init="metric=page.constants.metric[m]" ng-bind="::metric.display || metric.name"></dt><br>
                      <dd ng-repeat-end ng-switch="::metric.options ? 'select' : (metric.long ? 'long' : metric.type)">
                        <select ng-switch-when="select" name="{{::m}}" ng-model="current.data.measures[m]" ng-options="o for o in metric.options"/>
                        <input ng-switch-when="text" type="text" name="{{::m}}" ng-model="current.data.measures[m]"/>
                        <textarea ng-switch-when="long" name="m" ng-model="current.data.measures[m]"/>
                        <input ng-switch-when="date" input-date name="{{::m}}" ng-model="current.data.measures[m]" placeholder="YYYY-MM-DD"/>
                        <input ng-switch-when="number" type="text" name="{{::m}}" ng-model="current.data.measures[m]"/>
                      </dd>
                      <dt>
                        <select class="add" name="add" ng-model="current.data.add" ng-options="metric.id+'' as metric.name for metric in current.addOptions()" ng-change="current.add()"/>
                      </dt>
                    </dl>
                    </ng-form>
                    <ng-form name="current.form.position">
                    <validator name="position" label="position">
                      <input input-position="-Infinity" class="position-input" type="text" size="10" name="position-lower" ng-model="current.segment.l" position-max="current.segment.u" placeholder="{{::'position.placeholder' | message}}">
                      &ndash;
                      <input input-position="Infinity" class="position-input" type="text" size="10" name="position-upper" ng-model="current.segment.u" position-min="current.segment.l" placeholder="{{::'position.placeholder' | message}}">
                    </validator>
                    </ng-form>
                  </div>
                </ng-form>
              </div>
            </div>

            <div class="player-main-viewport">
              <div ng-if="editing && !current.file" flow-drop flow-btn flow-drag-enter="dropClasses['over-zone'] = true" flow-drag-leave="dropClasses['over-zone'] = false" ng-class="dropClasses" class="player-main-drop">
                <span class="icon line add"></span>
                <span class="vem-float-dropzone-message" message="asset.add-drop{{current.asset ? '.replace' : ''}}"></span>
              </div>
              <asset-display ng-if="!!asset" asset="asset"></asset-display>
            </div>
          </div>

        </section>

        <div id="slot-tags" class="slot-tags panel-tags-list" ng-form="form.tag">
          <ul class="panel-tags-items">
            <li ng-repeat="tag in tags" class="panel-tags-item" ng-class="{'active': tag.active}">
              <div class="panel-tag-name" ng-click="tag.toggle()" ng-bind="::tag.id" ng-class="::{'keyword': tag.keyword.length}"></div>
              <div class="panel-tag-controls" ng-if="::page.models.Login.isAuthorized()">
                <button class="panel-tag-vote available null" name="vote" ng-click="tag.save(false)" ng-if="tag.state === true" hint="tags-vote-null">
                  -
                </button>
                <button class="panel-tag-vote available up" name="vote" ng-click="tag.save(true)" ng-if="tag.state === false" hint="tags-vote-up">
                  +
                </button>
              </div>
            </li>
            <li class="panel-tags-item" ng-if="::page.models.Login.isAuthorized()">
              <tag-add></tag-add>
            </li>
          </ul>
        </div>

        <section id="slot-timeline" class="slot-timeline slot frame" mouse-drag-region>
          <div class="slot-toolbar" ng-if="editing">
            <!-- button only appears if possible to add excerpt/ clear an existing one -->
            <button ng-click="someToggleFunction()" class="mini">Add Excerpt</button>
            <!-- button only appears if possible to add keyword/ clear an existing one -->
            <button ng-click="" class="mini">Add Keyword</button>
            <button ng-click="" class="mini">Add Record</button>
            <button ng-click="addBlank()" class="mini">Add File</button>

            <select ng-if="new excerpt or existing excerpt selected"></select>
            <input ng-if="new keyword"></input>
            <input ng-if="new record"></input>
          </div>
          <div class="slot-timeline-now-zone">
            <div class="slot-timeline-now" ng-class="{edit: editing}" ng-if="ruler.position != null" ng-style="positionStyle(ruler.position)"></div>
          </div>

          <div class="slot-timeline-selection" ng-if="!ruler.selection.empty">
            <div class="selection" ng-class="{edit: editing}" ng-style="positionStyle(ruler.selection)"></div>
          </div>

          <div class="slot-timeline-temporal" ng-if="!ruler.range.empty" ng-form="form.ruler">
            <div class="slot-timeline-control">
              <input input-position="-Infinity" class="slot-timeline-time start" type="text" size="10" ng-model="ruler.selection.l" position-max="ruler.selection.u" name="selection-l"></input>
              <button id="setOnset" ng-disabled="ruler.position == null" ng-click="setSelection(ruler.position,0)">&larr;</button>
              <input input-position class="slot-timeline-time" type="text" size="10" ng-model="ruler.position" name="position"></input>
              <button id="setOffset" ng-disabled="ruler.position == null" ng-click="setSelection(ruler.position,1)">&rarr;</button>
              <input input-position="Infinity" class="slot-timeline-time stop" type="text" size="10" ng-model="ruler.selection.u" position-min="ruler.selection.l" name="selection-u"></input>
            </div>
            
            <div class="slot-timeline-zoom">
              <span class="icon zoomin" ng-click="zoom(ruler.selection)" ng-if="!ruler.selection.empty && !ruler.selection.contains(ruler.range)"></span>
              <span class="icon zoomout" ng-if="ruler.zoomed" ng-click="zoom()"></span>
            </div>

            <div class="slot-timeline-ruler" ng-click="select($event)" mouse-drag="dragSelection($down, $up)">
              <div class="slot-timeline-ruler-time left" ng-bind="ruler.range.l | timecode"></div>
              <div class="slot-timeline-ruler-time right" ng-bind="ruler.range.u | timecode"></div>
            </div>
          </div>

          <div>
            <div class="slot-tag-track slot-track" ng-repeat="t in tags" ng-if="t.active" ng-class="{select: t === current}" ng-click="select($event, t)" mouse-drag="dragSelection($down, $up, t)">
              <div class="slot-tag-segment" ng-repeat="ts in t.coverage" ng-style="positionStyle(ts)" ng-dblclick="selectAll($event, {segment:ts})"></div>
              <div class="slot-tag-keyword" ng-repeat="ts in t.keyword" ng-style="positionStyle(ts)" ng-dblclick="selectAll($event, {segment:ts})"></div>
              <div class="slot-tag-vote" ng-repeat="ts in t.vote" ng-style="positionStyle(ts)" ng-dblclick="selectAll($event, {segment:ts})"></div>
              <div class="slot-tag-name" ng-bind="t.id"></div>
            </div>
          </div>

          <div class="slot-annotations">
            <div class="slot-record-track slot-track" ng-repeat="rs in records">
              <div class="slot-record" ng-repeat-start="r in rs" ng-class="{'slot-record-select': r === current}" ng-style="positionStyle(r.segment)">
                <div ng-if="editing && r === current" class="slot-handle slot-handle-left" mouse-drag="r.dragLeft($up)"></div>
                <div ng-if="editing && r === current" class="slot-handle slot-handle-right" mouse-drag="r.dragRight($up)"></div>
              </div>
              <div class="slot-record-background" ng-repeat-end ng-style="positionBackgroundStyle(rs, $index)" ng-click="select($event, r)" ng-dblclick="selectAll($event, r)" mouse-drag="dragSelection($down, $up, r)" ng-bind="r.record.displayName"></div>
            </div>
          </div>

          <div class="slot-timeline-tracks">
            <div ng-repeat="t in tracks" class="slot-timeline-track slot-track" ng-class="{select: t === current, dirty: t.dirty, 'slot-track-positioned': t.asset && !t.asset.segment.full, 'slot-track-select': t === current, 'slot-track-empty': !(t.asset || t.file)}" ng-click="select($event, t)" ng-dblclick="selectAll($event, t)" mouse-drag="dragSelection($down, $up, t)">
              <div class="slot-track-asset" ng-if="t.asset && !t.asset.segment.full" ng-style="positionStyle(t.segment)">
                <div ng-if="editing && t === current" class="slot-handle slot-handle-move" mouse-drag="t.dragMove($up)"></div>
              </div>
              <div class="slot-excerpt" ng-repeat="excerpt in t.excerpts" ng-if="!excerpt.segment.full" ng-style="positionStyle(excerpt.segment)" ng-dblclick="selectAll($event, excerpt)">
              </div>
              <div class="slot-track-asset-info">
                <img class="slot-track-asset-thumb" ng-if="!!t.asset && t.asset.checkPermission(page.constants.permission.READ)" ng-src="{{::t.asset.thumbRoute(24)}}">
                <div class="slot-track-asset-info-name" ng-class="{uploading: !!t.file, excerpt: t.excerpts.length}">
                  <span ng-bind="t.name"></span>
                  <span class="track-status" ng-if="t.asset && !t.asset.duration && t.asset.format.type=='video'"> (processing)</span>
                </div>
                <upload-progress class="upload-progress-info" ng-if="!!t.file" progress-value="t.progress"></upload-progress>
                <span ng-if="!!t.asset" class="classification-info classification icon" ng-class="page.constants.classification[t.asset.excerpt || t.asset.classification]" hint="classification-{{page.constants.classification[t.asset.excerpt || t.asset.classification]}}"></span>
              </div>
            </div>
          </div>

<<<<<<< HEAD
          <div>
            <div class="slot-consent-track slot-track">
              <div class="slot-consent consent icon" ng-repeat="c in consents" ng-class="c.classes()" ng-style="positionStyle(c.segment)" ng-click="select($event, c)" ng-dblclick="selectAll($event, c)" mouse-drag="dragSelection($down, $up, c)"></div>
=======
            <div class="player-main-viewport">
              <div ng-if="editing && !current.file" flow-drop flow-btn flow-drag-enter="dropClasses['over-zone'] = true" flow-drag-leave="dropClasses['over-zone'] = false" ng-class="dropClasses" class="player-main-drop">
                <span class="icon line add"></span>
                <span class="vem-float-dropzone-message" message="asset.add-drop{{current.asset ? '.replace' : ''}}"></span>
              </div>
              <asset-display ng-repeat="asset in [asset]" ng-if="!!asset" asset="asset"></asset-display>
>>>>>>> c2d08362
            </div>
          </div>
        </section>
      </div>
    </div>
  </div>
</article><|MERGE_RESOLUTION|>--- conflicted
+++ resolved
@@ -121,7 +121,7 @@
                 <span class="icon line add"></span>
                 <span class="vem-float-dropzone-message" message="asset.add-drop{{current.asset ? '.replace' : ''}}"></span>
               </div>
-              <asset-display ng-if="!!asset" asset="asset"></asset-display>
+              <asset-display ng-repeat="asset in [asset]" ng-if="!!asset" asset="asset"></asset-display>
             </div>
           </div>
 
@@ -225,18 +225,9 @@
             </div>
           </div>
 
-<<<<<<< HEAD
           <div>
             <div class="slot-consent-track slot-track">
               <div class="slot-consent consent icon" ng-repeat="c in consents" ng-class="c.classes()" ng-style="positionStyle(c.segment)" ng-click="select($event, c)" ng-dblclick="selectAll($event, c)" mouse-drag="dragSelection($down, $up, c)"></div>
-=======
-            <div class="player-main-viewport">
-              <div ng-if="editing && !current.file" flow-drop flow-btn flow-drag-enter="dropClasses['over-zone'] = true" flow-drag-leave="dropClasses['over-zone'] = false" ng-class="dropClasses" class="player-main-drop">
-                <span class="icon line add"></span>
-                <span class="vem-float-dropzone-message" message="asset.add-drop{{current.asset ? '.replace' : ''}}"></span>
-              </div>
-              <asset-display ng-repeat="asset in [asset]" ng-if="!!asset" asset="asset"></asset-display>
->>>>>>> c2d08362
             </div>
           </div>
         </section>
