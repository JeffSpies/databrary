<article class="view slot-view" flow-init="flowOptions"
    flow-file-added="fileAdded($file, $event)"
    flow-file-success="fileSuccess($file)"
    flow-file-progress="fileProgress($file)">
  <div class="wrap">
    <div class="row">
      <div class="col">
        <hgroup>
          <a class="view-link" ng-href="{{::editing ? page.router.volumeSpreadsheet(volume.id) : volume.route()}}" ng-bind="::volume.alias || volume.name"></a>
          <h3 class="view-title smaller">
            <span ng-bind="::slot.displayName"></span>
            <span ng-if="::slot.date" ng-bind="::' (' + slot.date + ')'"></span>
          </h3>
        </hgroup>

        <div ng-if="::!editing" class="slot-download" ng-show="!!tracks[0].asset">
          <a class="slot-download-link" ng-href="{{::slot.zipRoute()}}" target="_self">
            <span class="download" message="download.zip"></span>
            <span class="icon download"></span>
          </a>
        </div>

        <div id="slot-tags" class="slot-tags panel-tags-list" ng-form="form.tag">
          <ul class="panel-tags-items">
            <li ng-repeat="tag in tags" class="panel-tags-item" ng-class="{'active': tag.active}">
              <div class="panel-tag-name" ng-click="tag.toggle()" ng-bind="tag.id" ng-class="{'keyword': tag.keyword.length}"></div>
              <div class="panel-tag-controls" ng-if="::page.models.Login.isAuthorized()">
                <button class="panel-tag-vote available null" name="vote" ng-click="tag.save(false)" ng-if="tag.state === true" hint="tags-vote-null">
                  -
                </button>
                <button class="panel-tag-vote available up" name="vote" ng-click="tag.save(true)" ng-if="tag.state === false" hint="tags-vote-up">
                  +
                </button>
              </div>
            </li>
            <li class="panel-tags-item" ng-if="::page.models.Login.isAuthorized()">
              <tag-add></tag-add>
            </li>
          </ul>
        </div>

<<<<<<< HEAD
=======
        <section id="slot-timeline" class="slot-timeline" mouse-drag-region>
          <div class="slot-timeline-now-zone">
            <div class="slot-timeline-now" ng-if="ruler.position != null" ng-style="positionStyle(ruler.position)"></div>
          </div>

          <div class="slot-timeline-selection" ng-if="!ruler.selection.empty">
            <div class="selection" ng-style="positionStyle(ruler.selection)"></div>
          </div>

          <div class="slot-timeline-temporal" ng-if="!ruler.range.empty" ng-form="form.ruler">
            <input input-position id="position-edit" class="slot-timeline-time position-input" type="text" size="10" ng-model="ruler.position" name="position"></input>
            <div class="position-input" ng-if="!ruler.selection.empty">
              <input input-position="Infinity" id="position-edit" class="slot-timeline-time start" type="text" size="10" ng-model="ruler.selection.l" position-max="ruler.selection.u" name="selection-l"></input>
              <input input-position="-Infinity" id="position-edit" class="slot-timeline-time stop" type="text" size="10" ng-model="ruler.selection.u" position-min="ruler.selection.l" name="selection-u"></input>
              <a ng-click="zoom(ruler.selection)">zoom</a>
            </div>
            <a ng-if="ruler.zoomed" ng-click="zoom()">unzoom</a>
            <div class="slot-timeline-ruler" ng-click="select($event)" mouse-drag="dragSelection($down, $up)">
              <div class="slot-timeline-ruler-time left" ng-bind="ruler.range.l | timecode"></div>
              <div class="slot-timeline-ruler-time right" ng-bind="ruler.range.u | timecode"></div>
            </div>
          </div>

          <div>
            <div class="slot-tag-track slot-track" ng-repeat="t in tags" ng-if="t.active" ng-class="{select: t === current}" mouse-drag="dragSelection($down, $up, t)">
              <div class="slot-tag-segment" ng-repeat="ts in t.coverage" ng-style="positionStyle(ts)" ng-click="select($event, t)" ng-dblclick="selectAll($event, {segment:ts})"></div>
              <div class="slot-tag-keyword" ng-repeat="ts in t.keyword" ng-style="positionStyle(ts)" ng-click="select($event, t)" ng-dblclick="selectAll($event, {segment:ts})"></div>
              <div class="slot-tag-vote" ng-repeat="ts in t.vote" ng-style="positionStyle(ts)" ng-click="select($event, t)" ng-dblclick="selectAll($event, {segment:ts})"></div>
              <div class="slot-tag-name" ng-bind="t.id"></div>
            </div>
          </div>

          <div>
            <div class="slot-consent-track slot-track">
              <div class="slot-consent consent icon" ng-repeat="c in consents" ng-class="c.classes()" ng-style="positionStyle(c.segment)" ng-click="select($event, c)" ng-dblclick="selectAll($event, c)" mouse-drag="dragSelection($down, $up, c)"></div>
            </div>
          </div>

          <div class="slot-annotations">
            <div class="slot-record-track slot-track" ng-repeat="rs in records">
              <div class="slot-record" ng-repeat-start="r in rs" ng-class="{'slot-record-select': r === current}" ng-style="positionStyle(r.segment)">
                <div ng-if="editing && r === current" class="slot-handle slot-handle-left" mouse-drag="r.dragLeft($up)"></div>
                <div ng-if="editing && r === current" class="slot-handle slot-handle-right" mouse-drag="r.dragRight($up)"></div>
              </div>
              <div class="slot-record-background" ng-repeat-end ng-style="positionBackgroundStyle(rs, $index)" ng-click="select($event, r)" ng-dblclick="selectAll($event, r)" mouse-drag="dragSelection($down, $up, r)" ng-bind="r.record.displayName"></div>
            </div>
          </div>

          <div class="slot-timeline-tracks">
            <div ng-repeat="t in tracks" class="slot-timeline-track slot-track" ng-class="{select: t === current, dirty: t.dirty, 'slot-track-positioned': t.asset && !t.asset.segment.full, 'slot-track-select': t === current, 'slot-track-empty': !(t.asset || t.file)}" ng-click="select($event, t)" ng-dblclick="selectAll($event, t)" mouse-drag="dragSelection($down, $up, t)">
              <div class="slot-track-asset" ng-if="t.asset && !t.asset.segment.full" ng-style="positionStyle(t.segment)">
                <div ng-if="editing && t === current" class="slot-handle slot-handle-move" mouse-drag="t.dragMove($up)"></div>
              </div>
              <div class="slot-excerpt" ng-repeat="excerpt in t.excerpts" ng-if="!excerpt.segment.full" ng-style="positionStyle(excerpt.segment)" ng-dblclick="selectAll($event, excerpt)">
              </div>
              <div class="slot-track-asset-info">
                <img class="slot-track-asset-thumb" ng-if="!!t.asset && t.asset.checkPermission(page.constants.permission.READ)" ng-src="{{::t.asset.thumbRoute(24)}}">
                <div class="slot-track-asset-info-name" ng-class="{uploading: !!t.file, excerpt: t.excerpts.length}">
                  <span ng-bind="t.name"></span>
                  <span ng-if="t.asset && !t.asset.duration && t.asset.format.type=='video'"> (converting)</span>
                </div>
                <upload-progress class="upload-progress-info" ng-if="!!t.file" progress-value="t.progress"></upload-progress>
                <span ng-if="!!t.asset" class="classification-info classification icon" ng-class="page.constants.classification[t.asset.excerpt || t.asset.classification]" hint="classification-{{page.constants.classification[t.asset.excerpt || t.asset.classification]}}"></span>
              </div>
            </div>
          </div>
        </section>

>>>>>>> 4fab3e4f
        <section class="slot-player" ng-repeat="current in [current]" ng-if="!!current">
          <div class="player-main">
            <div class="player-main-info">
              <nav class="player-main-info-actions">
                <img ng-if="!editing && !!current.asset" ng-src="{{::current.asset.icon}}" hint="format-{{::current.asset.format.extension}}" class="player-main-info-file-icon">
                <span ng-if="!editing && !!current.asset" class="classification icon" ng-class="::page.constants.classification[current.asset.classification]" hint="classification-{{::page.constants.classification[current.asset.classification]}}"></span>
                <a ng-if="editing && !!(current.asset || current.file || current.record) && !current.pending" ng-click="current.remove()" class="player-main-info-link icon trash2"></a>
                <a ng-href="{{::current.asset.downloadRoute(false)}}" target="_self" ng-if="!!current.asset && !current.asset.pending && current.asset.checkPermission(page.permission.READ)" class="player-main-info-link icon download"></a>
                <span ng-if="current.canRestore()" class="paste icon" tooltip="'asset.restore' | message:current.canRestore().name" ng-click="current.restore()"></span>
              </nav>
              <h1 class="player-main-info-name">
                <span class="filename" ng-if="::!editing && !!current.asset" ng-bind="::current.name"></span>
                <span class="category" ng-if="::!editing && !!current.record" ng-bind="::current.record.displayName"></span>
                <span class="category" ng-if="::editing && !!current.record.category" ng-bind="::page.constants.category[current.record.category].name"></span>
              </h1>
              <div ng-if="::!editing">
                <dl class="player-main-info-list cf">
                  <dt ng-if="!!current.asset" message="asset.format"></dt>
                  <dd ng-if="!!current.asset" ng-bind="::(current.asset.format.description || current.asset.format.name) + ' (' + current.asset.format.extension + ')'"></dd>
                  <dt ng-if="current.segment.full === false || current.asset.duration">Position</dt>
                  <dd>
                    <span ng-if="current.segment.full === false"><span ng-if="::current.segment.lBounded" ng-bind="::current.segment.l | timecode:true"></span> &ndash; <span ng-if="::current.segment.uBounded" ng-bind="::current.segment.u | timecode:true"></span></span>
                    <span ng-if="current.asset.duration"> (<span ng-bind="::current.asset.duration | timecode:true"></span>)</span>
                  </dd>
                  <dt ng-if="!!current.record" ng-repeat-start="metric in current.metrics() track by metric.id" ng-bind="::metric.display || metric.name"></dt>
                  <dd ng-if="!!current.record" ng-repeat-end ng-bind="::current.record.measures[metric.id]"></dd>
                  <dt ng-if="!!current.age">age</dt>
                  <dd ng-if="!!current.age"><display-age value="current.age"></display-age></dd>
                </dl>
              </div>

              <ng-form ng-if="::editing" name="form.edit" ng-switch="::current.type">
                <div ng-switch-when="asset">
                  <validator name="name" label="asset.name">
                    <input type="text" name="name" ng-model="current.data.name" placeholder="{{::'asset.name.placeholder' | message}}">
                  </validator>

                  <validator name="classification" label="asset.classification">
                    <classification-select name="classification" ng-model="current.data.classification"></classification-select>
                  </validator>

                  <validator name="position" label="position" noclientval>
                    <input input-position class="position-input" type="text" size="10" name="position" ng-model="current.data.position" placeholder="{{::'position.placeholder' | message}}">
                  </validator>

                  <div class="player-excerpt-form" ng-if="current.excerpt !== undefined">
                    <ng-form name="current.form.excerpt">
                      <label class="option">
                        <input type="checkbox" name="excerpt-on" ng-disabled="!current.excerpt" ng-model="current.excerpt.on">
                        <span message="asset.excerpt.checkbox-label"></span>
                      </label>
                      <validator noclientval class="excerpt-validator" name="excerpt" ng-show="current.excerpt.on && current.data.classification < page.classification.PUBLIC" label="asset.excerpt">
                        <select name="excerpt" ng-model="current.excerpt.classification" ng-options="i as 'classification.excerpt.'+c | message for (i, c) in current.excerptOptions()"></select>
                      </validator>
                      <button ng-if="current.excerpt" class="mini green" ng-click="current.saveExcerpt()" message="save" ng-disabled="current.form.excerpt.$pristine || current.form.excerpt.$invalid"></button>
                    </ng-form>
                  </div>
                </div>

                <div ng-switch-when="record">
                  <ng-form name="current.form.measures">
                  <dl class="cf">
                    <dt ng-repeat-start="(m, v) in current.data.measures" ng-init="metric=page.constants.metric[m]" ng-bind="metric.display || metric.name"></dt><br>
                    <dd ng-repeat-end ng-switch="metric.options ? 'select' : (metric.long ? 'long' : metric.type)">
                      <select ng-switch-when="select" name="{{m}}" ng-model="current.data.measures[m]" ng-options="o for o in metric.options"/>
                      <input ng-switch-when="text" type="text" name="{{m}}" ng-model="current.data.measures[m]"/>
                      <textarea ng-switch-when="long" name="m" ng-model="current.data.measures[m]"/>
                      <input ng-switch-when="date" input-date name="{{m}}" ng-model="current.data.measures[m]" placeholder="YYYY-MM-DD"/>
                      <input ng-switch-when="number" type="text" name="{{m}}" ng-model="current.data.measures[m]"/>
                    </dd>
                    <dt>
                      <select class="add" name="add" ng-model="current.data.add" ng-options="metric.id+'' as metric.name for metric in current.addOptions()" ng-change="current.add()"/>
                    </dt>
                  </dl>
                  </ng-form>
                  <ng-form name="current.form.position">
                  <validator name="position" label="position">
                    <input input-position="-Infinity" class="position-input" type="text" size="10" name="position-lower" ng-model="current.segment.l" position-max="current.segment.u" placeholder="{{::'position.placeholder' | message}}">
                    &ndash;
                    <input input-position="Infinity" class="position-input" type="text" size="10" name="position-upper" ng-model="current.segment.u" position-min="current.segment.l" placeholder="{{::'position.placeholder' | message}}">
                  </validator>
                  </ng-form>
                </div>

                <button ng-if="!!(current.asset || current.record)" ng-init="current.dirty && form.edit.$setDirty()" class="save-slot green mini" ng-click="current.save()" message="save" ng-disabled="form.edit.$pristine || form.edit.$invalid || current.pending"></button>
              </ng-form>
            </div>

            <div class="player-main-viewport">
              <div ng-if="editing && !current.file" flow-drop flow-btn flow-drag-enter="dropClasses['over-zone'] = true" flow-drag-leave="dropClasses['over-zone'] = false" ng-class="dropClasses" class="player-main-drop">
                <span class="icon line add"></span>
                <span class="vem-float-dropzone-message" message="asset.add-drop{{::current.asset ? '.replace' : ''}}"></span>
              </div>
              <asset-display ng-if="!!asset" asset="asset"></asset-display>
            </div>
          </div>
        </section>

        <section id="slot-timeline" class="slot-timeline" mouse-drag-region>
          <div class="slot-timeline-now-zone">
            <div class="slot-timeline-now" ng-if="ruler.position != null" ng-style="positionStyle(ruler.position)"></div>
          </div>

          <div class="slot-timeline-selection" ng-if="!ruler.selection.empty">
            <div class="selection" ng-style="positionStyle(ruler.selection)"></div>
          </div>

          <div class="slot-timeline-temporal" ng-if="!ruler.range.empty" ng-form="form.ruler">
            <input input-position id="position-edit" class="slot-timeline-time position-input" type="text" size="10" ng-model="ruler.position" name="position"></input>
            <div class="position-input" ng-if="!ruler.selection.empty">
              <input input-position="Infinity" id="position-edit" class="slot-timeline-time start" type="text" size="10" ng-model="ruler.selection.l" position-max="ruler.selection.u" name="selection-l"></input>
              <input input-position="-Infinity" id="position-edit" class="slot-timeline-time stop" type="text" size="10" ng-model="ruler.selection.u" position-min="ruler.selection.l" name="selection-u"></input>
            </div>
            <div class="slot-timeline-ruler" ng-click="select($event)" mouse-drag="dragSelection($down, $up)">
              <div class="slot-timeline-ruler-time left" ng-bind="ruler.range.l | timecode"></div>
              <div class="slot-timeline-ruler-time right" ng-bind="ruler.range.u | timecode"></div>
            </div>
          </div>

          <div>
            <div class="slot-tag-track slot-track" ng-repeat="t in tags" ng-if="t.active" ng-class="{select: t === current}">
              <div class="slot-tag-segment" ng-repeat="ts in t.coverage" ng-style="positionStyle(ts)" ng-click="select($event, t)" ng-dblclick="selectAll($event, {segment:ts})" mouse-drag="dragSelection($down, $up, t)"></div>
              <div class="slot-tag-keyword" ng-repeat="ts in t.keyword" ng-style="positionStyle(ts)" ng-click="select($event, t)" ng-dblclick="selectAll($event, {segment:ts})" mouse-drag="dragSelection($down, $up, t)"></div>
              <div class="slot-tag-vote" ng-repeat="ts in t.vote" ng-style="positionStyle(ts)" ng-click="select($event, t)" ng-dblclick="selectAll($event, {segment:ts})" mouse-drag="dragSelection($down, $up, t)"></div>
              <div class="slot-tag-name" ng-bind="t.id"></div>
            </div>
          </div>

          <div>
            <div class="slot-consent-track slot-track">
              <div class="slot-consent consent icon" ng-repeat="c in consents" ng-class="c.classes()" ng-style="positionStyle(c.segment)" ng-click="select($event, c)" ng-dblclick="selectAll($event, c)" mouse-drag="dragSelection($down, $up, c)"></div>
            </div>
          </div>

          <div class="slot-annotations">
            <div class="slot-record-track slot-track" ng-repeat="rs in records">
              <div class="slot-record" ng-repeat-start="r in rs" ng-class="{'slot-record-select': r === current}" ng-style="positionStyle(r.segment)">
                <div ng-if="editing && r === current" class="slot-handle slot-handle-left" mouse-drag="r.dragLeft($up)"></div>
                <div ng-if="editing && r === current" class="slot-handle slot-handle-right" mouse-drag="r.dragRight($up)"></div>
              </div>
              <div class="slot-record-background" ng-repeat-end ng-style="positionBackgroundStyle(rs, $index)" ng-click="select($event, r)" ng-dblclick="selectAll($event, r)" mouse-drag="dragSelection($down, $up, r)" ng-bind="r.record.displayName"></div>
            </div>
          </div>

          <div class="slot-timeline-tracks">
            <div ng-repeat="t in tracks" class="slot-timeline-track slot-track" ng-class="{select: t === current, dirty: t.dirty, 'slot-track-positioned': t.asset && !t.asset.segment.full, 'slot-track-select': t === current, 'slot-track-empty': !(t.asset || t.file)}" ng-click="select($event, t)" ng-dblclick="selectAll($event, t)" mouse-drag="dragSelection($down, $up, t)">
              <div class="slot-track-asset" ng-if="t.asset && !t.asset.segment.full" ng-style="positionStyle(t.segment)">
                <div ng-if="editing && t === current" class="slot-handle slot-handle-move" mouse-drag="t.dragMove($up)"></div>
              </div>
              <div class="slot-excerpt" ng-repeat="excerpt in t.excerpts" ng-if="!excerpt.segment.full" ng-style="positionStyle(excerpt.segment)" ng-dblclick="selectAll($event, excerpt)">
              </div>
              <div class="slot-track-asset-info">
                <img class="slot-track-asset-thumb" ng-if="!!t.asset && t.asset.checkPermission(page.constants.permission.READ)" ng-src="{{::t.asset.thumbRoute(24)}}">
                <div class="slot-track-asset-info-name" ng-class="{uploading: !!t.file, excerpt: t.excerpts.length}">
                  <span ng-bind="t.name"></span>
                  <span ng-if="t.asset && !t.asset.duration && t.asset.format.type=='video'"> (converting)</span>
                </div>
                <upload-progress class="upload-progress-info" ng-if="!!t.file" progress-value="t.progress"></upload-progress>
                <span ng-if="!!t.asset" class="classification-info classification icon" ng-class="page.constants.classification[t.asset.excerpt || t.asset.classification]" hint="classification-{{page.constants.classification[t.asset.excerpt || t.asset.classification]}}"></span>
              </div>
            </div>
          </div>
        </section>

      </div>
    </div>
  </div>
</article><|MERGE_RESOLUTION|>--- conflicted
+++ resolved
@@ -39,8 +39,6 @@
           </ul>
         </div>
 
-<<<<<<< HEAD
-=======
         <section id="slot-timeline" class="slot-timeline" mouse-drag-region>
           <div class="slot-timeline-now-zone">
             <div class="slot-timeline-now" ng-if="ruler.position != null" ng-style="positionStyle(ruler.position)"></div>
@@ -109,7 +107,6 @@
           </div>
         </section>
 
->>>>>>> 4fab3e4f
         <section class="slot-player" ng-repeat="current in [current]" ng-if="!!current">
           <div class="player-main">
             <div class="player-main-info">
@@ -206,74 +203,8 @@
               <asset-display ng-if="!!asset" asset="asset"></asset-display>
             </div>
           </div>
+
         </section>
-
-        <section id="slot-timeline" class="slot-timeline" mouse-drag-region>
-          <div class="slot-timeline-now-zone">
-            <div class="slot-timeline-now" ng-if="ruler.position != null" ng-style="positionStyle(ruler.position)"></div>
-          </div>
-
-          <div class="slot-timeline-selection" ng-if="!ruler.selection.empty">
-            <div class="selection" ng-style="positionStyle(ruler.selection)"></div>
-          </div>
-
-          <div class="slot-timeline-temporal" ng-if="!ruler.range.empty" ng-form="form.ruler">
-            <input input-position id="position-edit" class="slot-timeline-time position-input" type="text" size="10" ng-model="ruler.position" name="position"></input>
-            <div class="position-input" ng-if="!ruler.selection.empty">
-              <input input-position="Infinity" id="position-edit" class="slot-timeline-time start" type="text" size="10" ng-model="ruler.selection.l" position-max="ruler.selection.u" name="selection-l"></input>
-              <input input-position="-Infinity" id="position-edit" class="slot-timeline-time stop" type="text" size="10" ng-model="ruler.selection.u" position-min="ruler.selection.l" name="selection-u"></input>
-            </div>
-            <div class="slot-timeline-ruler" ng-click="select($event)" mouse-drag="dragSelection($down, $up)">
-              <div class="slot-timeline-ruler-time left" ng-bind="ruler.range.l | timecode"></div>
-              <div class="slot-timeline-ruler-time right" ng-bind="ruler.range.u | timecode"></div>
-            </div>
-          </div>
-
-          <div>
-            <div class="slot-tag-track slot-track" ng-repeat="t in tags" ng-if="t.active" ng-class="{select: t === current}">
-              <div class="slot-tag-segment" ng-repeat="ts in t.coverage" ng-style="positionStyle(ts)" ng-click="select($event, t)" ng-dblclick="selectAll($event, {segment:ts})" mouse-drag="dragSelection($down, $up, t)"></div>
-              <div class="slot-tag-keyword" ng-repeat="ts in t.keyword" ng-style="positionStyle(ts)" ng-click="select($event, t)" ng-dblclick="selectAll($event, {segment:ts})" mouse-drag="dragSelection($down, $up, t)"></div>
-              <div class="slot-tag-vote" ng-repeat="ts in t.vote" ng-style="positionStyle(ts)" ng-click="select($event, t)" ng-dblclick="selectAll($event, {segment:ts})" mouse-drag="dragSelection($down, $up, t)"></div>
-              <div class="slot-tag-name" ng-bind="t.id"></div>
-            </div>
-          </div>
-
-          <div>
-            <div class="slot-consent-track slot-track">
-              <div class="slot-consent consent icon" ng-repeat="c in consents" ng-class="c.classes()" ng-style="positionStyle(c.segment)" ng-click="select($event, c)" ng-dblclick="selectAll($event, c)" mouse-drag="dragSelection($down, $up, c)"></div>
-            </div>
-          </div>
-
-          <div class="slot-annotations">
-            <div class="slot-record-track slot-track" ng-repeat="rs in records">
-              <div class="slot-record" ng-repeat-start="r in rs" ng-class="{'slot-record-select': r === current}" ng-style="positionStyle(r.segment)">
-                <div ng-if="editing && r === current" class="slot-handle slot-handle-left" mouse-drag="r.dragLeft($up)"></div>
-                <div ng-if="editing && r === current" class="slot-handle slot-handle-right" mouse-drag="r.dragRight($up)"></div>
-              </div>
-              <div class="slot-record-background" ng-repeat-end ng-style="positionBackgroundStyle(rs, $index)" ng-click="select($event, r)" ng-dblclick="selectAll($event, r)" mouse-drag="dragSelection($down, $up, r)" ng-bind="r.record.displayName"></div>
-            </div>
-          </div>
-
-          <div class="slot-timeline-tracks">
-            <div ng-repeat="t in tracks" class="slot-timeline-track slot-track" ng-class="{select: t === current, dirty: t.dirty, 'slot-track-positioned': t.asset && !t.asset.segment.full, 'slot-track-select': t === current, 'slot-track-empty': !(t.asset || t.file)}" ng-click="select($event, t)" ng-dblclick="selectAll($event, t)" mouse-drag="dragSelection($down, $up, t)">
-              <div class="slot-track-asset" ng-if="t.asset && !t.asset.segment.full" ng-style="positionStyle(t.segment)">
-                <div ng-if="editing && t === current" class="slot-handle slot-handle-move" mouse-drag="t.dragMove($up)"></div>
-              </div>
-              <div class="slot-excerpt" ng-repeat="excerpt in t.excerpts" ng-if="!excerpt.segment.full" ng-style="positionStyle(excerpt.segment)" ng-dblclick="selectAll($event, excerpt)">
-              </div>
-              <div class="slot-track-asset-info">
-                <img class="slot-track-asset-thumb" ng-if="!!t.asset && t.asset.checkPermission(page.constants.permission.READ)" ng-src="{{::t.asset.thumbRoute(24)}}">
-                <div class="slot-track-asset-info-name" ng-class="{uploading: !!t.file, excerpt: t.excerpts.length}">
-                  <span ng-bind="t.name"></span>
-                  <span ng-if="t.asset && !t.asset.duration && t.asset.format.type=='video'"> (converting)</span>
-                </div>
-                <upload-progress class="upload-progress-info" ng-if="!!t.file" progress-value="t.progress"></upload-progress>
-                <span ng-if="!!t.asset" class="classification-info classification icon" ng-class="page.constants.classification[t.asset.excerpt || t.asset.classification]" hint="classification-{{page.constants.classification[t.asset.excerpt || t.asset.classification]}}"></span>
-              </div>
-            </div>
-          </div>
-        </section>
-
       </div>
     </div>
   </div>
