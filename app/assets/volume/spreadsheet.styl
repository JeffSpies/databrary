.spreadsheet
  overflow-x scroll
  margin-bottom 2

  h3
    text-transform capitalize

.spreadsheet-table
  whitespace nowrap
  margin-bottom 0

  col.consent
    width 32px

  col.add
    width 24px

  th
    line-height 1
    position relative
    text-align center
    border-left 1px solid white
    border-right 1px solid white
    border-top 0
    border-bottom 0

  td
    border 1px solid dark
    padding 3px
    height 1+f3
    display table-cell
    position relative
    max-width 8em
    overflow hidden
    text-overflow ellipsis

<<<<<<< HEAD
  td.icon
    background-position 50% 45%

  td.consent
    min-width: 32px
    background-position 10px
=======
    a
      &.play.icon
        display inline-block

  td.consent
    min-width 32px

  td.icon
    background-position center 45%
>>>>>>> 6444e81f

  td.null
    background-color gray     

  td.blank
    color gray

  td.more
    &:before
      content ''
      border-top b2 solid green
      border-right b2 solid transparent
      position absolute
      left 0
      top 0

  td.add
    text-align center
    background-color gray
    color pale
    font-size 0.8em
    text-transform lowercase

  td.saving
    &:before
      content 'Saving...'
      font-style italic
      text-align center
      background-color fade-out(blue, 0.1)
      overflow hidden
      position absolute
      top 0
      bottom 0
      left 0
      right 0

  td.error
    // TODO
    background-color red !important

  tr.expand
    whitespace normal

    td
      overflow visible
      text-overflow clip
      word-break break-all
      word-break break-word

    select
      word-break normal
      height 100%

.spreadsheet-head-groups
  th
    text-transform lowercase
    &:before
      content ''
      border-radius b3 b3 0 0
      border-top 1px solid pale
      border-left 1px solid pale
      border-right 1px solid pale
      position absolute
      top 0
      bottom 0
      left 0
      right 0
      margin-top b8

.spreadsheet-head-metrics
  th
    border-bottom 2px solid black
    border-left-color pale
    border-right-color pale
    cursor pointer
    padding 0 20px 0 20px

    &.first
      border-left-color white
      cursor default

      &:before
        content ''
        border-left 1px solid pale
        position absolute
        left 0
        top 0
        bottom 0

    &.last
      border-right-color white

      &:after
        content ''
        border-right 1px solid pale
        position absolute
        right 0
        top 0
        bottom 0

.spreadsheet-edit
  position absolute
  z-index 50
  top 0
  left 0
  bottom 0
  width 100%<|MERGE_RESOLUTION|>--- conflicted
+++ resolved
@@ -34,24 +34,17 @@
     overflow hidden
     text-overflow ellipsis
 
-<<<<<<< HEAD
+
   td.icon
     background-position 50% 45%
 
   td.consent
-    min-width: 32px
+    min-width 32px
     background-position 10px
-=======
+
     a
       &.play.icon
         display inline-block
-
-  td.consent
-    min-width 32px
-
-  td.icon
-    background-position center 45%
->>>>>>> 6444e81f
 
   td.null
     background-color gray     
