--- conflicted
+++ resolved
@@ -34,12 +34,8 @@
           <span class="icon add spreadsheet-tab-options-icon" ng-if="::editing && !col.category.fixed" ng-click="clickCategoryAdd($event, col)" tooltip="'spreadsheet.add.metric' | message:col.category.name"></span>
 
           <ul class="flat spreadsheet-tab-options" click-elsewhere="tabOptionsToggle($event)" ng-if="key == col.category && !!tabOptionsClick">
-<<<<<<< HEAD
             <li ng-if="key.id !== 'slot'" class="spreadsheet-tab-option default" ng-click="setKey('slot')">back to default view</li>
-            <li ng-repeat="c in page.constants.category track by c.id" class="spreadsheet-tab-option" ng-click="setKey(c.id)" ng-bind="::c.name+' view'" ng-if="key != c && c.id !== 'asset'"></li>
-=======
             <li ng-repeat="c in page.constants.category track by c.id" class="spreadsheet-tab-option" ng-click="setKey(c.id)" ng-bind="::c.name+' view'" ng-if="key !== c"></li>
->>>>>>> 12c30c9e
           </ul>
 
         </th>
