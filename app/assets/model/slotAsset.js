<<<<<<< HEAD
'use strict';

module.factory('SlotAsset', [
=======
module.factory('slotAsset', [
>>>>>>> aecdf4ad
	'$resource', '$route', function ($resource, $route) {
		return $resource('/api/slot/:slotId/asset/:id', {
			slotId: function () {
				return $route.current.params.slotId || undefined;
			},
			id: function () {
				return $route.current.params.id || undefined;
			},
			segment: function () {
				return $route.current.params.segment || ',';
			}
		});
	}
]);<|MERGE_RESOLUTION|>--- conflicted
+++ resolved
@@ -1,10 +1,6 @@
-<<<<<<< HEAD
 'use strict';
 
-module.factory('SlotAsset', [
-=======
 module.factory('slotAsset', [
->>>>>>> aecdf4ad
 	'$resource', '$route', function ($resource, $route) {
 		return $resource('/api/slot/:slotId/asset/:id', {
 			slotId: function () {
