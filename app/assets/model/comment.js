<<<<<<< HEAD
'use strict';

module.factory('Comment', [
=======
module.factory('comment', [
>>>>>>> aecdf4ad
	'$resource', '$route', function ($resource, $route) {
		return $resource('/api/comment/:id', {
			segment: function () {
				return $route.current.params.segment || ',';
			},
			container: function () {
				return $route.current.params.container || ',';
			}
		});
	}
]);<|MERGE_RESOLUTION|>--- conflicted
+++ resolved
@@ -1,10 +1,6 @@
-<<<<<<< HEAD
 'use strict';
 
-module.factory('Comment', [
-=======
 module.factory('comment', [
->>>>>>> aecdf4ad
 	'$resource', '$route', function ($resource, $route) {
 		return $resource('/api/comment/:id', {
 			segment: function () {
