<<<<<<< HEAD
'use strict';

module.factory('CrossCite', [
=======
module.factory('crossCite', [
>>>>>>> aecdf4ad
	'$http', '$q', function ($http, $q) {
		var url = 'http://data.crossref.org/';

		return {
			apa: function (doi) {
				var deferred = $q.defer();

				$http.get(url + encodeURIComponent(doi), {
					headers: {
						Accept: 'text/x-bibliography;style=apa',
					},
					cache: false
				}).success(function (res) {
					if (res.indexOf('Quagga Mussels') > -1) {
						deferred.reject(arguments);
					} else {
						deferred.resolve(res);
					}
				}).error(function () {
					deferred.reject(arguments);
				});

				return deferred.promise;
			},

			json: function (doi) {
				var deferred = $q.defer();

				$http.get(url + encodeURIComponent(doi), {
					headers: {
						Accept: 'application/vnd.citationstyles.csl+json',
					},
					cache: false
				}).success(function (res) {
					if (res.title.indexOf('Quagga Mussels') > -1) {
						deferred.reject(arguments);
					} else {
						deferred.resolve(res);
					}
				}).error(function () {
					deferred.reject(arguments);
				});

				return deferred.promise;
			},
		};
	}
]);<|MERGE_RESOLUTION|>--- conflicted
+++ resolved
@@ -1,10 +1,6 @@
-<<<<<<< HEAD
 'use strict';
 
-module.factory('CrossCite', [
-=======
 module.factory('crossCite', [
->>>>>>> aecdf4ad
 	'$http', '$q', function ($http, $q) {
 		var url = 'http://data.crossref.org/';
 
