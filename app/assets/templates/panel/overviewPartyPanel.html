<panel ng-controller="OverviewPartyPanel" top id="panel_overview" panel-title="{{'party.overview.title' | message}}" bindonce>
  <div class="row">
    <div class="col-desktop-9 col-laptop-8 col-tablet-6 col-mobile-6 col-cell">
      <hgroup>
        <h1 class="panel_title">{{party.name}}</h1>
      </hgroup>

			<div>
				<div frame id="frame_contact" frame-title="{{'party.contact.title' | message}}" fold ng-if="party.email || party.orcid">
					<div class="metadata">
						<dl class="flat">
							<dt bo-if="party.email" bo-html="'email' | message"/>
							<dd bo-if="party.email"><a bo-href="'mailto:'+party.email">{{party.email}}</a></dd>

							<dt bo-if="party.orcid" bo-html="'orcid' | message"/>
							<dd bo-if="party.orcid"><a bo-href="party.orcid" bo-text="party.orcid"></a></dd>
						</dl>
					</div>
				</div>
			</div>
<<<<<<< HEAD

			<form name="userEditForm" ng-show="editMode" novalidate>
        <messages form="userEditForm"></messages>

        <fieldset>
					<legend bo-html="'party.edit.personal' | message"></legend>

					<label bo-html="'fullname' | message"></label>
					<input type="text" name="name" ng-model="userEditForm.data.name">

					<label bo-html="'affiliation' | message"></label>
					<input type="text" name="affiliation" ng-model="userEditForm.data.affiliation">

					<label bo-html="'avatar' | message"></label>
					<input type="file" name="avatar" ng-model="userEditForm.data.avatar">

					<label bo-html="'orcid' | message"></label>
					<input type="text" name="orcid" ng-model="userEditForm.data.orcid">
				</fieldset>

				<fieldset ng-if="page.auth.hasAccess('ADMIN', party)">
					<legend bo-html="'party.edit.admin' | message"></legend>

					<label bo-html="'email' | message"></label>
					<input type="text" name="email" ng-model="userEditForm.data.email">

					<label bo-html="'openid' | message"></label>
					<input type="text" name="openid" ng-model="userEditForm.data.openid">

					<label bo-html="'duns' | message"></label>
					<input type="text" name="duns" ng-model="userEditForm.data.duns">

					<hr>

					<label bo-html="'password.current' | message"></label>
					<input type="password" name="auth" ng-model="userEditForm.data.auth">

					<label bo-html="'password.new' | message"></label>
					<input type="password" name="passwordOnce" ng-model="userEditForm.data.password.once">

					<label bo-html="'password.new.again' | message"></label>
					<input type="password" name="passwordAgain" ng-model="userEditForm.data.password.again">
				</fieldset>

				<button ng-click="save()" class="green" bo-html="'save' | message"></button>
				<button ng-click="cancel()" class="red" bo-html="'cancel' | message"></button>
			</form>
=======
>>>>>>> d30eafbf
    </div>

    <div class="col-desktop-6 col-laptop-4 col-tablet-3 col-mobile-6 col-cell">
      <div class="panel_overview_thumbnail_wrap">
        <img class="panel_overview_thumbnail" ng-src="{{page.router.partyAvatar(party, 500)}}">
      </div>
<<<<<<< HEAD
=======

      <a href="/party/{{party.id}}/edit" target="_self" ng-bind-html="'party.edit' | message"></a>
>>>>>>> d30eafbf
    </div>
  </div>
</panel><|MERGE_RESOLUTION|>--- conflicted
+++ resolved
@@ -18,67 +18,12 @@
 					</div>
 				</div>
 			</div>
-<<<<<<< HEAD
-
-			<form name="userEditForm" ng-show="editMode" novalidate>
-        <messages form="userEditForm"></messages>
-
-        <fieldset>
-					<legend bo-html="'party.edit.personal' | message"></legend>
-
-					<label bo-html="'fullname' | message"></label>
-					<input type="text" name="name" ng-model="userEditForm.data.name">
-
-					<label bo-html="'affiliation' | message"></label>
-					<input type="text" name="affiliation" ng-model="userEditForm.data.affiliation">
-
-					<label bo-html="'avatar' | message"></label>
-					<input type="file" name="avatar" ng-model="userEditForm.data.avatar">
-
-					<label bo-html="'orcid' | message"></label>
-					<input type="text" name="orcid" ng-model="userEditForm.data.orcid">
-				</fieldset>
-
-				<fieldset ng-if="page.auth.hasAccess('ADMIN', party)">
-					<legend bo-html="'party.edit.admin' | message"></legend>
-
-					<label bo-html="'email' | message"></label>
-					<input type="text" name="email" ng-model="userEditForm.data.email">
-
-					<label bo-html="'openid' | message"></label>
-					<input type="text" name="openid" ng-model="userEditForm.data.openid">
-
-					<label bo-html="'duns' | message"></label>
-					<input type="text" name="duns" ng-model="userEditForm.data.duns">
-
-					<hr>
-
-					<label bo-html="'password.current' | message"></label>
-					<input type="password" name="auth" ng-model="userEditForm.data.auth">
-
-					<label bo-html="'password.new' | message"></label>
-					<input type="password" name="passwordOnce" ng-model="userEditForm.data.password.once">
-
-					<label bo-html="'password.new.again' | message"></label>
-					<input type="password" name="passwordAgain" ng-model="userEditForm.data.password.again">
-				</fieldset>
-
-				<button ng-click="save()" class="green" bo-html="'save' | message"></button>
-				<button ng-click="cancel()" class="red" bo-html="'cancel' | message"></button>
-			</form>
-=======
->>>>>>> d30eafbf
     </div>
 
     <div class="col-desktop-6 col-laptop-4 col-tablet-3 col-mobile-6 col-cell">
       <div class="panel_overview_thumbnail_wrap">
         <img class="panel_overview_thumbnail" ng-src="{{page.router.partyAvatar(party, 500)}}">
       </div>
-<<<<<<< HEAD
-=======
-
-      <a href="/party/{{party.id}}/edit" target="_self" ng-bind-html="'party.edit' | message"></a>
->>>>>>> d30eafbf
     </div>
   </div>
 </panel>