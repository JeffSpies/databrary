--- conflicted
+++ resolved
@@ -287,13 +287,8 @@
     Login.prototype = Object.create(Party.prototype);
     Login.prototype.constructor = Login;
     Login.prototype.fields = angular.extend({
-<<<<<<< HEAD
-      superuser: true,
-    }, Login.prototype.fields);
-=======
       superuser: false,
     }, Party.prototype.fields);
->>>>>>> 39ac9b70
 
     Login.user = new Login({id:constants.party.NOBODY});
 
