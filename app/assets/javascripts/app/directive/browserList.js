define(['app/config/module'], function (module) {
	'use strict';

	module.directive('browserList', ['BrowserService', '$filter', function (browserService) {
		var link = function ($scope, $element, $attrs) {
<<<<<<< HEAD
			if(!$scope.browser)
				$scope.browser = browserService;
=======
			$scope.browser = $scope.browser || browserService;
>>>>>>> 2c7312ab

			$scope.getInclude = function () {
				if ($scope.data.items[0])
					return 'browser' +
						$scope.data.items[0].type.charAt(0).toUpperCase() +
						$scope.data.items[0].type.slice(1) +
						'.html';
			};

<<<<<<< HEAD
			$scope.toggleExpand = function () {
				$scope.data = $scope.browser.setItemExpand($scope.data);
			};

			$scope.expanderClasses = function (data) {
				var classes = [];

				classes.push($scope.browser.getItemExpand(data) ? 'first' : '');

				return classes;
=======
			$scope.setItemSelect = function (data) {
				$scope.browser.setItemSelect(data);
>>>>>>> 2c7312ab
			};
		};

		return {
			restrict: 'E',
			scope: {
				'data': '='
			},
			templateUrl: 'browserList.html',
			replace: true,
			priority: 100,
			link: link
		};
	}]);
});<|MERGE_RESOLUTION|>--- conflicted
+++ resolved
@@ -3,12 +3,8 @@
 
 	module.directive('browserList', ['BrowserService', '$filter', function (browserService) {
 		var link = function ($scope, $element, $attrs) {
-<<<<<<< HEAD
 			if(!$scope.browser)
 				$scope.browser = browserService;
-=======
-			$scope.browser = $scope.browser || browserService;
->>>>>>> 2c7312ab
 
 			$scope.getInclude = function () {
 				if ($scope.data.items[0])
@@ -18,7 +14,6 @@
 						'.html';
 			};
 
-<<<<<<< HEAD
 			$scope.toggleExpand = function () {
 				$scope.data = $scope.browser.setItemExpand($scope.data);
 			};
@@ -29,10 +24,11 @@
 				classes.push($scope.browser.getItemExpand(data) ? 'first' : '');
 
 				return classes;
-=======
+			};
+		};
+
 			$scope.setItemSelect = function (data) {
 				$scope.browser.setItemSelect(data);
->>>>>>> 2c7312ab
 			};
 		};
 
