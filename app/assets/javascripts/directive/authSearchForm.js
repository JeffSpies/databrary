--- conflicted
+++ resolved
@@ -1,80 +1,71 @@
-module.directive('authSearchForm', ['PartyAuthorize', 'authService', 'pageService', function (PartyAuthorize, authService, page) {
-	var link = function ($scope, $element, $attrs) {
-		$scope.authSearchForm.name = '';
-		$scope.authSearchForm.found = [];
-		$scope.authSearchForm.id = $attrs.party || undefined;
-		$scope.authSearchForm.apply = angular.isDefined($attrs.child);
-
-<<<<<<< HEAD
-	module.directive('authSearchForm', ['PartyAuthorize', 'authService', 'pageService', function (PartyAuthorize, authService, page) {
+module.directive('authSearchForm', [
+	'PartyAuthorize', 'authService', 'pageService', function (PartyAuthorize, authService, page) {
 		var link = function ($scope, $element, $attrs) {
 			$scope.authSearchForm.name = '';
 			$scope.authSearchForm.found = [];
 			$scope.authSearchForm.id = $attrs.party || undefined;
-			$scope.authSearchForm.apply = angular.isUndefined($attrs.child);
+			$scope.authSearchForm.apply = angular.isDefined($attrs.child);
 
 			//
-=======
-		//
->>>>>>> 00eebc03
 
-		$scope.authSearchForm.search = function () {
-			if (!$scope.authSearchForm.name)
-				$scope.authSearchForm.found = [];
-			else
-				PartyAuthorize.search({
-					id: $scope.authSearchForm.id || authService.user.id,
-					apply: $scope.authSearchForm.apply,
-					name: $scope.authSearchForm.name
-				}, function (data) {
-					$scope.authSearchForm.found = data;
-				}, function (res) {
-					page.messages.addError({
-						body: page.constants.message('auth.search.error'),
-						errors: res[0],
-						status: res[1]
+			$scope.authSearchForm.search = function () {
+				if (!$scope.authSearchForm.name)
+					$scope.authSearchForm.found = [];
+				else
+					PartyAuthorize.search({
+						id: $scope.authSearchForm.id || authService.user.id,
+						apply: $scope.authSearchForm.apply,
+						name: $scope.authSearchForm.name
+					}, function (data) {
+						$scope.authSearchForm.found = data;
+					}, function (res) {
+						page.messages.addError({
+							body: page.constants.message('auth.search.error'),
+							errors: res[0],
+							status: res[1]
+						});
 					});
-				});
+			};
+
+			//
+
+			$scope.authSearchForm.selectFn = undefined;
+
+			$scope.authSearchForm.select = function (found) {
+				$scope.authSearchForm.name = '';
+				$scope.authSearchForm.search();
+
+				if (angular.isFunction($scope.authSearchForm.selectFn))
+					$scope.authSearchForm.selectFn(found, $scope.authSearchForm);
+			};
+
+			//
+
+			$scope.authSearchForm.notFoundFn = undefined;
+
+			$scope.authSearchForm.notFound = function () {
+				var query = $scope.authSearchForm.name;
+
+				$scope.authSearchForm.name = '';
+				$scope.authSearchForm.search();
+
+				if (angular.isFunction($scope.authSearchForm.notFoundFn))
+					$scope.authSearchForm.notFoundFn(query, $scope.authSearchForm);
+			};
+
+			//
+
+			page.events.talk('authSearchForm-init', $scope.authSearchForm);
 		};
 
 		//
 
-		$scope.authSearchForm.selectFn = undefined;
-
-		$scope.authSearchForm.select = function (found) {
-			$scope.authSearchForm.name = '';
-			$scope.authSearchForm.search();
-
-			if (angular.isFunction($scope.authSearchForm.selectFn))
-				$scope.authSearchForm.selectFn(found, $scope.authSearchForm);
+		return {
+			restrict: 'E',
+			templateUrl: 'authSearchForm.html',
+			scope: false,
+			replace: true,
+			link: link
 		};
-
-		//
-
-		$scope.authSearchForm.notFoundFn = undefined;
-
-		$scope.authSearchForm.notFound = function () {
-			var query = $scope.authSearchForm.name;
-
-			$scope.authSearchForm.name = '';
-			$scope.authSearchForm.search();
-
-			if (angular.isFunction($scope.authSearchForm.notFoundFn))
-				$scope.authSearchForm.notFoundFn(query, $scope.authSearchForm);
-		};
-
-		//
-
-		page.events.talk('authSearchForm-init', $scope.authSearchForm);
-	};
-
-	//
-
-	return {
-		restrict: 'E',
-		templateUrl: 'authSearchForm.html',
-		scope: false,
-		replace: true,
-		link: link
-	};
-}]);+	}
+]);