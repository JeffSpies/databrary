--- conflicted
+++ resolved
@@ -153,13 +153,9 @@
 	  case _ =>
 	    models.Asset.create(request.obj, fmt, form.classification.get.getOrElse(Classification(0)), aname, file)
 	}
-<<<<<<< HEAD
-	sa <- macros.Async.map[Container, SlotAsset](container, asset.link(_, form.position.get))
+	sa <- container.mapAsync(asset.link(_, form.position.get))
 	_ = if (fmt.mimetype.startsWith("video/") && !form.timeseries.get)
 	  store.Transcode.start(asset)
-=======
-	sa <- container.mapAsync(asset.link(_, form.position.get))
->>>>>>> f034801f
       } yield (Redirect(sa.getOrElse(asset).pageURL))
     }
 
