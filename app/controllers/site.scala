package controllers
import scala.language.higherKinds

import play.api._
import          Play.current
import          mvc._
import          data._
import          i18n.Messages
import scala.concurrent.Future
import dbrary._
import site._
import models._

sealed trait SiteRequest[A] extends Request[A] with Site {
  def clientIP = Inet(remoteAddress)
  def withObj[O](obj : O) : RequestObject[O]#Site[A]
}

object SiteRequest {
  sealed abstract class Base[A](request : Request[A], val db : site.Site.DB) extends WrappedRequest[A](request) with SiteRequest[A]
  sealed class Anon[A](request : Request[A], db : site.Site.DB) extends Base[A](request, db) with AnonSite {
    def withObj[O](obj : O) : RequestObject[O]#Anon[A] = {
      object ro extends RequestObject[O]
      new ro.Anon(request, db, obj)
    }
  }
  sealed class Auth[A](request : Request[A], val identity : Account, val superuser : Boolean, db : site.Site.DB) extends Base[A](request, db) with AuthSite {
    def withObj[O](obj : O) : RequestObject[O]#Auth[A] = {
      object ro extends RequestObject[O]
      new ro.Auth(request, identity, superuser, db, obj)
    }
  }

  def apply[A](request : Request[A], identity : Option[Account], superuser : Boolean)(implicit db : site.Site.DB) : SiteRequest.Base[A] =
    identity.fold[SiteRequest.Base[A]](new Anon[A](request, db))(a => new Auth[A](request, a, superuser && a.access == Permission.ADMIN, db))
}

trait RequestObject[+O] {
  sealed trait Base[A] extends Request[A] {
    val obj : O
  }
  sealed trait Site[A] extends SiteRequest[A] with Base[A]
<<<<<<< HEAD
  final class Anon[A](request : Request[A], db : site.Site.DB, val obj : O) extends SiteRequest.Anon[A](request, db) with Site[A]
  final class Auth[A](request : Request[A], identity : Account, superuser : Boolean, db : site.Site.DB, val obj : O) extends SiteRequest.Auth[A](request, identity, superuser, db) with Site[A]
=======
  final case class Anon[A](request : Request[A], db : site.Site.DB, obj : O) extends WrappedRequest[A](request) with Site[A] with AnonSite
  final case class Auth[A](request : Request[A], identity : Account, db : site.Site.DB, obj : O) extends WrappedRequest[A](request) with Site[A] with AuthSite
>>>>>>> ca1e05a3
}
object RequestObject {
  def getter[O](get : SiteRequest[_] => Option[O]) = new ActionRefiner[SiteRequest.Base,RequestObject[O]#Site] {
    protected def refine[A](request : SiteRequest.Base[A]) =
      get(request).fold[Either[Future[SimpleResult],RequestObject[O]#Site[A]]](
        simple(Results.NotFound))(
        o => Right(request.withObj(o)))
  }
  def permission[O <: InVolume](perm : Permission.Value = Permission.VIEW) = new ActionHandler[RequestObject[O]#Site] {
    protected def handle[A](request : RequestObject[O]#Site[A]) =
      if (request.obj.permission < perm && !request.superuser) simple(Results.Forbidden)
      else None
  }
  def check[O <: InVolume](get : SiteRequest[_] => Option[O], perm : Permission.Value = Permission.VIEW) =
    getter(get) ~> permission(perm)
  def check[O <: InVolume](v : models.Volume.Id, get : SiteRequest[_] => Option[O], perm : Permission.Value = Permission.VIEW) =
    getter(get(_).filter(_.volumeId == v)) ~> permission(perm)
}

object SiteAction extends ActionCreator[SiteRequest.Base] {
  private[this] def getUser(request : Request[_])(implicit db : site.Site.DB) : Option[Account] =
    request.session.get("user").flatMap(maybe.toInt _).flatMap(models.Account.get_ _)

  private[this] def getSuperuser(request : Request[_]) : Boolean =
    request.session.get("superuser").flatMap(maybe.toLong _).exists(_ > System.currentTimeMillis)

  def invokeBlock[A](request : Request[A], block : SiteRequest.Base[A] => Future[SimpleResult]) =
    db.DB.withTransaction { implicit db =>
      block(SiteRequest(request, getUser(request), getSuperuser(request)))
    }

  object Auth extends ActionRefiner[SiteRequest,SiteRequest.Auth] {
    protected def refine[A](request : SiteRequest[A]) = request match {
      case request : SiteRequest.Auth[A] => Right(request)
      case _ => simple(Login.needLogin)
    }
  }

  val auth : ActionCreator[SiteRequest.Auth] = ~>(Auth)

  case class Access[R[_] <: SiteRequest[_]](access : Permission.Value) extends ActionHandler[R] {
    def handle[A](request : R[A]) =
      if (request.access >= access) None
      else simple(Results.Forbidden)
  }

  def access(access : Permission.Value) = auth ~> Access[SiteRequest.Auth](access)
}

class SiteController extends Controller {
  def isAjax[A](implicit request : Request[A]) =
    request.headers.get("X-Requested-With").equals(Some("XMLHttpRequest"))

  def isSecure : Boolean =
    current.configuration.getString("application.secret").exists(_ != "databrary").
      ensuring(_ || !Play.isProd, "Running insecure in production")
}

object Site extends SiteController {
  def start = Login.view

  def test = Action { request => db.DB.withConnection { implicit db =>
    Ok("Ok")
  } }

  def tinyUrl(path : String, prefix : String) = Action {
    prefix match {
      case "party" => MovedPermanently("/party/" + path)
      case "volume" => MovedPermanently("/volume/" + path)
    }
  }

  def untrail(path : String) = Action {
    MovedPermanently("/" + path)
  }
}<|MERGE_RESOLUTION|>--- conflicted
+++ resolved
@@ -40,13 +40,8 @@
     val obj : O
   }
   sealed trait Site[A] extends SiteRequest[A] with Base[A]
-<<<<<<< HEAD
   final class Anon[A](request : Request[A], db : site.Site.DB, val obj : O) extends SiteRequest.Anon[A](request, db) with Site[A]
   final class Auth[A](request : Request[A], identity : Account, superuser : Boolean, db : site.Site.DB, val obj : O) extends SiteRequest.Auth[A](request, identity, superuser, db) with Site[A]
-=======
-  final case class Anon[A](request : Request[A], db : site.Site.DB, obj : O) extends WrappedRequest[A](request) with Site[A] with AnonSite
-  final case class Auth[A](request : Request[A], identity : Account, db : site.Site.DB, obj : O) extends WrappedRequest[A](request) with Site[A] with AuthSite
->>>>>>> ca1e05a3
 }
 object RequestObject {
   def getter[O](get : SiteRequest[_] => Option[O]) = new ActionRefiner[SiteRequest.Base,RequestObject[O]#Site] {
