package controllers

import play.api._
import          Play.current
import          mvc._
import          data._
import               Forms._
import          libs.openid._
import          libs.concurrent._
import                          Execution.Implicits.defaultContext
import          i18n.Messages
import scala.concurrent.Future
import org.mindrot.jbcrypt.BCrypt
import macros._
import dbrary._
import site._
import models._

private[controllers] object LoginController extends LoginController {
  private[controllers] def needed(message : String)(implicit request : SiteRequest[_]) : SimpleResult = {
    val msg = Messages(message)
    if (request.isApi) Forbidden(msg)
    else Forbidden(LoginHtml.viewLogin(msg))
  }
}

private[controllers] sealed class LoginController extends SiteController {

  protected def json(implicit site : SiteRequest.Auth[_]) =
    site.identity.json ++
    JsonObject.flatten(
      Some('access -> site.access),
      if (site.access == Permission.ADMIN) Some('superuser -> new Timestamp(site.session.get("superuser").flatMap(Maybe.toLong _).getOrElse(0L))) else None
    )

  private[controllers] def login(a : Account)(implicit request : SiteRequest[_]) : Future[SimpleResult] = {
    Audit.actionFor(Audit.Action.open, a.id, dbrary.Inet(request.remoteAddress))
    SessionToken.create(a).map { token =>
      (if (request.isApi) Ok(json(new SiteRequest.Auth(request, token)))
      else Redirect(routes.PartyHtml.view(a.id)))
        .withSession("session" -> token.id)
    }
  }

  type LoginForm = Form[(Option[String],String,String)]
  protected val loginForm : LoginForm = Form(tuple(
    "email" -> optional(email),
    "password" -> text,
    "openid" -> text(0, 256)
  ))

  def post = SiteAction.async { implicit request =>
    val form = loginForm.bindFromRequest
    form.fold(
      form => ABadForm(views.html.party.login(_ : LoginForm), form),
      { case (email, password, openid) =>
        macros.Async.flatMap(email, Account.getEmail _).flatMap { acct =>
        def error : Future[SimpleResult] =
          macros.Async.foreach[Account, Unit](acct, a => Audit.actionFor(Audit.Action.attempt, a.id, dbrary.Inet(request.remoteAddress)).execute).flatMap { _ =>
            ABadForm(views.html.party.login(_ : LoginForm), form.copy(data = form.data.updated("password", "")).withGlobalError(Messages("login.bad")))
          }
        if (!password.isEmpty) {
          acct.filter(a => !a.password.isEmpty && BCrypt.checkpw(password, a.password)).fold(error)(login)
        } else if (!openid.isEmpty)
          OpenID.redirectURL(openid, routes.LoginHtml.openID(email.getOrElse("")).absoluteURL(), realm = Some("http://" + request.host))
            .map(Redirect(_))
            .recover { case e : OpenIDError => InternalServerError(LoginHtml.viewLogin(e.toString)) }
        else
	  error
        }
      }
    )
  }

  def logout = SiteAction { implicit request =>
    request match {
      case auth : SiteRequest.Auth[_] =>
        for {
          _ <- auth.token.remove
          _ <- Audit.action(Audit.Action.close)
        } yield {}
      case _ =>
    }
    (if (request.isApi) Ok("")
    else Redirect(routes.VolumeHtml.search))
      .withNewSession
  }

  def superuserOn = SiteAction.access(Permission.ADMIN) { implicit request =>
    val expires = System.currentTimeMillis + 60*60*1000
    Audit.action(Audit.Action.superuser)
    (if (request.isApi) Ok(json + ('superuser -> new Timestamp(expires)))
    else Redirect(request.headers.get(REFERER).getOrElse(routes.VolumeHtml.search.url)))
      .withSession(session + ("superuser" -> expires.toString))
  }

  def superuserOff = SiteAction.access(Permission.ADMIN) { implicit request =>
    (if (request.isApi) Ok(json - "superuser")
    else Redirect(request.headers.get(REFERER).getOrElse(routes.VolumeHtml.search.url)))
      .withSession(session - "superuser")
  }

<<<<<<< HEAD
  def get = SiteAction.access(Permission.VIEW) { implicit request =>
    Ok(json)
=======
  type RegistrationMapping = (String, String, String, Boolean)
  type RegistrationForm = Form[RegistrationMapping]
  protected val registrationForm : RegistrationForm = Form(tuple(
    "name" -> nonEmptyText,
    "email" -> email,
    "affiliation" -> text,
    "agreement" -> checked(Messages("agreement.required"))
  ))

  def register = SiteAction.async { implicit request =>
    def Error(form : RegistrationForm) =
      throw new BadFormException[RegistrationMapping](views.html.party.register(_))(form)
    val form = registrationForm.bindFromRequest
    form.fold(Error _, {
      case (name, email, affiliation, _) =>
	for {
	  p <- Party.create(
	    name = name,
	    affiliation = Maybe(affiliation).opt)
          a <- Account.create(p, email = email)
	  _ <- controllers.Token.newPassword(Right(a))
	} yield (Ok("sent"))
    })
>>>>>>> 6ad3adba
  }
}

object LoginHtml extends LoginController {
    def viewLogin()(implicit request: SiteRequest[_]) : templates.Html =
      views.html.party.login(loginForm)
    def viewLogin(err : String)(implicit request: SiteRequest[_]) : templates.Html =
      views.html.party.login(loginForm.withGlobalError(err))

    def view = SiteAction { implicit request =>
      request.user.fold(Ok(viewLogin()))(u => Redirect(u.party.pageURL))
    }

<<<<<<< HEAD
    def openID(email : String) = SiteAction.async { implicit request =>
      val em = Maybe(email).opt
      OpenID.verifiedId
        .flatMap { info =>
          Account.getOpenid(info.id, em).flatMap(_.fold(
            ABadRequest(views.html.party.login(loginForm.fill((em, "", info.id)).withError("openid", "login.openID.notFound")))
          )(login))
        }.recover { case e : OpenIDError => InternalServerError(viewLogin(e.toString)) }
    }
=======
  def openID(email : String) = SiteAction.async { implicit request =>
    val em = Maybe(email).opt
    OpenID.verifiedId
      .flatMap { info =>
        Account.getOpenid(info.id, em).flatMap(_.fold(
          ABadRequest(views.html.party.login(loginForm.fill((em, "", info.id)).withError("openid", "login.openID.notFound")))
        )(login))
      }.recover { case e : OpenIDError => InternalServerError(viewLogin(e.toString)) }
  }

  def registration = SiteAction { implicit request =>
    Ok(views.html.party.register(registrationForm))
  }
>>>>>>> 6ad3adba
}

object LoginApi extends LoginController {
}<|MERGE_RESOLUTION|>--- conflicted
+++ resolved
@@ -100,10 +100,9 @@
       .withSession(session - "superuser")
   }
 
-<<<<<<< HEAD
   def get = SiteAction.access(Permission.VIEW) { implicit request =>
     Ok(json)
-=======
+
   type RegistrationMapping = (String, String, String, Boolean)
   type RegistrationForm = Form[RegistrationMapping]
   protected val registrationForm : RegistrationForm = Form(tuple(
@@ -127,7 +126,6 @@
 	  _ <- controllers.Token.newPassword(Right(a))
 	} yield (Ok("sent"))
     })
->>>>>>> 6ad3adba
   }
 }
 
@@ -141,7 +139,6 @@
       request.user.fold(Ok(viewLogin()))(u => Redirect(u.party.pageURL))
     }
 
-<<<<<<< HEAD
     def openID(email : String) = SiteAction.async { implicit request =>
       val em = Maybe(email).opt
       OpenID.verifiedId
@@ -151,21 +148,10 @@
           )(login))
         }.recover { case e : OpenIDError => InternalServerError(viewLogin(e.toString)) }
     }
-=======
-  def openID(email : String) = SiteAction.async { implicit request =>
-    val em = Maybe(email).opt
-    OpenID.verifiedId
-      .flatMap { info =>
-        Account.getOpenid(info.id, em).flatMap(_.fold(
-          ABadRequest(views.html.party.login(loginForm.fill((em, "", info.id)).withError("openid", "login.openID.notFound")))
-        )(login))
-      }.recover { case e : OpenIDError => InternalServerError(viewLogin(e.toString)) }
-  }
 
   def registration = SiteAction { implicit request =>
     Ok(views.html.party.register(registrationForm))
-  }
->>>>>>> 6ad3adba
+}
 }
 
 object LoginApi extends LoginController {
