--- conflicted
+++ resolved
@@ -99,14 +99,13 @@
     else Redirect(request.headers.get(REFERER).getOrElse(controllers.routes.Static.index.url)))
       .withSession(session - "superuser")
   }
+
+  def get = SiteAction.access(Permission.VIEW) { implicit request =>
+    Ok(api.json)
+  }
 }
 
-<<<<<<< HEAD
-  def getUser = SiteAction.access(Permission.VIEW) { implicit request =>
-    Ok(api.json)
-  }
-
-  object html {
+object LoginHtml extends LoginController {
     def viewLogin()(implicit request: SiteRequest[_]) : templates.Html =
       views.html.party.login(loginForm)
     def viewLogin(err : String)(implicit request: SiteRequest[_]) : templates.Html =
@@ -125,38 +124,6 @@
           )(login))
         }.recover { case e : OpenIDError => InternalServerError(viewLogin(e.toString)) }
     }
-=======
-object LoginHtml extends LoginController {
-  def viewLogin()(implicit request: SiteRequest[_]) : templates.Html =
-    views.html.party.login(loginForm)
-  def viewLogin(err : String)(implicit request: SiteRequest[_]) : templates.Html =
-    views.html.party.login(loginForm.withGlobalError(err))
->>>>>>> 0c487dc2
-
-  def view = SiteAction { implicit request =>
-    request.user.fold(Ok(viewLogin()))(u => Redirect(u.party.pageURL))
-  }
-
-<<<<<<< HEAD
-  object api {
-    private[Login] def json(implicit site : SiteRequest.Auth[_]) =
-      site.identity.json ++
-      JsonObject.flatten(
-        Some('access -> site.access),
-        Some('avatar -> views.html.display.avatar(site.identity, 64).toString),
-        if (site.access == Permission.ADMIN) Some('superuser -> new Timestamp(site.session.get("superuser").flatMap(Maybe.toLong _).getOrElse(0L))) else None
-      )
-=======
-  def openID(email : String) = SiteAction.async { implicit request =>
-    val em = Maybe(email).opt
-    OpenID.verifiedId
-      .flatMap { info =>
-        Account.getOpenid(info.id, em).flatMap(_.fold(
-          ABadRequest(views.html.party.login(loginForm.fill((em, "", info.id)).withError("openid", "login.openID.notFound")))
-        )(login))
-      }.recover { case e : OpenIDError => InternalServerError(viewLogin(e.toString)) }
->>>>>>> 0c487dc2
-  }
 }
 
 object LoginApi extends LoginController {
