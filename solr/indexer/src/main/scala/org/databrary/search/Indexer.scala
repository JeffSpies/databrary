package org.databrary.search

import java.io.{File, PrintWriter}

import org.joda.time.{DateTime, Duration}
import org.json4s.JsonDSL._
<<<<<<< HEAD
import org.json4s.native.Serialization
import org.json4s.native.Serialization.write
import org.json4s.{JsonAST, NoTypeHints}
=======
import org.postgresql.jdbc4.Jdbc4Array
import scala.collection.convert.wrapAll._
import scala.collection.convert.decorateAll._
import scala.collection.mutable
>>>>>>> e1c4a471


/**
 * Converts the databrary postgresql database into a JSON file that can be indexed by solr using our schema.xml.
 */
object Indexer {

  import scalikejdbc._


  implicit val formats = Serialization.formats(NoTypeHints)

  object SQLParty extends SQLSyntaxSupport[SQLParty] {
    def apply(rs: WrappedResultSet): SQLParty = new SQLParty(
      rs.long("id"), rs.string("name"), rs.string("prename"), rs.string("affiliation"))
  }

  object SQLContainer extends SQLSyntaxSupport[SQLContainer] {
    def apply(rs: WrappedResultSet): SQLContainer = new SQLContainer(
      rs.long("id"), rs.long("volume"), rs.string("name"),
      if (rs.dateOpt("date").isDefined) Some(rs.date("date").toJodaDateTime) else None, rs.stringOpt("release")
    )
  }

  object SQLContainerText extends SQLSyntaxSupport[SQLContainerText] {
    def apply(rs: WrappedResultSet): SQLContainerText = new SQLContainerText(
      rs.long("id"), rs.longOpt("metric"), rs.stringOpt("txt")
    )
  }

  object SQLVolume extends SQLSyntaxSupport[SQLVolume] {
    def apply(rs: WrappedResultSet): SQLVolume = new SQLVolume(
      // TODO add volume owners here
      rs.long("id"), rs.string("name"), rs.string("body"), rs.string("alias"), rs.stringOpt("citation"), rs.intOpt("year"), rs.stringOpt("url"), rs.arrayOpt("owners"))
  }

  object SQLVolumeText extends SQLSyntaxSupport[SQLVolumeText] {
    def apply(rs: WrappedResultSet): SQLVolumeText = new SQLVolumeText(
      rs.long("volume"), rs.string("text"))
  }

  object SQLExcerpt extends SQLSyntaxSupport[SQLRecord] {
    def apply(rs: WrappedResultSet): SQLExcerpt = new SQLExcerpt(
      rs.long("asset"), rs.string("segment"), rs.stringOpt("release")
    )
  }

  object SQLMetric extends SQLSyntaxSupport[SQLMetric] {
    def apply(rs: WrappedResultSet): SQLMetric = new SQLMetric(
      rs.long("id"), rs.string("name"), rs.stringOpt("assumed"), rs.arrayOpt("options")
    )
  }

  object ResultsContainer extends SQLSyntaxSupport[Sentence] {
    def apply(rs: WrappedResultSet): ResultsContainer = new ResultsContainer(
      rs.long("volumeId"), rs.long("containerId"), rs.long("recordId"), rs.string("volumeName"), rs.string("body"), rs.string("alias"),
      rs.string("containerName"), rs.stringOpt("containerDate"), rs.stringOpt("datum_date"), rs.doubleOpt("datum_number"),
      rs.stringOpt("datum_text"), rs.stringOpt("segment")
    )
  }

  def main(args: Array[String]) {
    // ad-hoc session provider on the REPL
    implicit val session = AutoSession

    // Params passed in from outside world
    val dbHost = if (args.length > 0) args(0) else "localhost"
    val dbPort = if (args.length > 1) args(1) else "5432"
    val dbName = if (args.length > 2) args(2) else "databrary"
    val dbUser = if (args.length > 3) args(3) else "jesse"
    val dbPw = if (args.length > 4) args(4) else ""

    // Database information.
    ConnectionPool.singleton(s"jdbc:postgresql://$dbHost:$dbPort/$dbName", dbUser, dbPw)
<<<<<<< HEAD
=======



    object SQLParty extends SQLSyntaxSupport[SQLParty] {
      def apply(rs: WrappedResultSet): SQLParty = new SQLParty(
        rs.long("id"), rs.string("name"), rs.string("prename"), rs.string("affiliation"))
    }

    object SQLContainer extends SQLSyntaxSupport[SQLContainer] {
      def apply(rs: WrappedResultSet): SQLContainer = new SQLContainer(
        rs.long("id"), rs.long("volume"), rs.string("name"),
        if (rs.dateOpt("date").isDefined) Some(rs.date("date").toJodaDateTime) else None, rs.stringOpt("release")
      )
    }

    object SQLContainerText extends SQLSyntaxSupport[SQLContainerText] {
      def apply(rs: WrappedResultSet): SQLContainerText = new SQLContainerText(
        rs.long("id"), rs.longOpt("metric"), rs.stringOpt("txt")
      )
    }

    object SQLVolume extends SQLSyntaxSupport[SQLVolume] {
      def apply(rs: WrappedResultSet): SQLVolume = new SQLVolume(
      // TODO add volume owners here
        rs.long("id"), rs.string("name"), rs.string("body"), rs.string("alias"), rs.stringOpt("citation"), rs.intOpt("year"), rs.stringOpt("url"), rs.arrayOpt("owners"))
    }

    object SQLVolumeText extends SQLSyntaxSupport[SQLVolumeText] {
      def apply(rs: WrappedResultSet): SQLVolumeText = new SQLVolumeText(
        rs.long("volume"), rs.string("text"))
    }

    object SQLRecord extends SQLSyntaxSupport[SQLRecord] {
      def apply(rs: WrappedResultSet): SQLRecord = new SQLRecord(
        rs.long("record"), rs.long("container"), if (rs.dateOpt("measureDate").isDefined) Some(rs.date("measureDate").toJodaDateTime) else None,
        if (rs.dateOpt("measureDate").isDefined && rs.dateOpt("containerDate").isDefined)
          Some(new Duration(rs.date("measureDate").toJodaDateTime, rs.date("containerDate").toJodaDateTime))
        else None)
    }

    object SQLExcerpt extends SQLSyntaxSupport[SQLRecord] {
      def apply(rs: WrappedResultSet): SQLExcerpt = new SQLExcerpt(
        rs.long("asset"), rs.string("segment"), rs.stringOpt("release")
      )
    }

    object SQLMetric extends SQLSyntaxSupport[SQLMetric] {
      def apply(rs: WrappedResultSet): SQLMetric = new SQLMetric(
        rs.long("id"), rs.string("name"), rs.stringOpt("assumed"), rs.arrayOpt("options")
      )
    }

    object ResultsContainer extends SQLSyntaxSupport[Sentence] {
      def apply(rs: WrappedResultSet): ResultsContainer = new ResultsContainer(
        rs.long("volumeId"), rs.long("containerId"), rs.long("recordId"), rs.string("volumeName"), rs.string("body"), rs.string("alias"),
        rs.string("containerName"), rs.stringOpt("containerDate"), rs.stringOpt("datum_date"), rs.doubleOpt("datum_number"),
        rs.stringOpt("datum_text"), rs.stringOpt("segment")
      )
    }


>>>>>>> e1c4a471
    /*
    Extract all of the volumes from the DB
     */
    val sQLVolumes = sql"""
         SELECT id, name, body, alias, volume_citation.head AS citation, volume_citation.url AS url,
         volume_citation.year AS year, owners
         FROM volume
         LEFT JOIN volume_citation ON volume.id = volume_citation.volume
         LEFT JOIN volume_access ON volume.id = volume_access.volume
         LEFT JOIN volume_owners ON volume.id = volume_owners.volume
         WHERE volume_access.children > 'NONE' AND volume_access.party = -1 AND volume.id > 0
    """.map(x => SQLVolume(x)).list().apply().map(x => x.volumeId -> x).toMap


    /*
    Extract all of the parties from the DB
    */
    val sQLAllParties = sql"""
      SELECT id, name, prename, affiliation FROM party WHERE id > 0
    """.map(x => SQLParty(x)).list().apply().map(x => x.partyId -> x).toMap

    val sQLAuthorizedParties = sql"""
      SELECT party.id AS id, name, prename, affiliation FROM party JOIN authorize_view ON party.id = child AND parent = 0 WHERE id > 0
    """.map(x => SQLParty(x)).list().apply()

    val sQLInstitutionsParties = sql"""
      SELECT party.id AS id, name, prename, affiliation FROM party LEFT JOIN account ON party.id = account.id WHERE account.id IS NULL AND party.id > 0
    """.map(x => SQLParty(x)).list().apply()

    sQLAuthorizedParties.foreach(x => sQLAllParties(x.partyId).isAuthorized = true)
    sQLInstitutionsParties.foreach(x => sQLAllParties(x.partyId).isInstitution = true)

    val sQLParties = sQLAllParties.values

    //    partyFilter :: PartyFilter -> Identity -> BS.ByteString
    //    partyFilter ¡PartyFilter{..} ident = BS.concat
    //      [ withq partyFilterAccess (const " JOIN authorize_view ON party.id = child AND parent = 0")
    //    , " WHERE id > 0"
    //    , withq partyFilterQuery (\n -> " AND " <> queryVal <> " ILIKE " <> pgLiteralRep (wordPat n))
    //    , withq partyFilterAccess (\a -> " AND site = " <> pgSafeLiteral a)
    //    , withq partyFilterInstitution (\i -> if i then " AND account.id IS NULL" else " AND account.password IS NOT NULL")
    //    , withq partyFilterAuthorize (\a -> let i = pgSafeLiteral a in " AND party.id <> " <> i <> " AND id NOT IN (SELECT child FROM authorize WHERE parent = " <> i <> " UNION SELECT parent FROM authorize WHERE child = " <> i <> ")")
    //    , withq partyFilterVolume (\v -> " AND id NOT IN (SELECT party FROM volume_access WHERE volume = " <> pgSafeLiteral (volumeId v) <> ")")
    //    , " ORDER BY name, prename"
    //    ]
    //    where
    //    withq v f = maybe "" f v
    //    wordPat = intercalate "%" . ("":) . (++[""]) . words
    //    queryVal
    //    | showEmail ident = "(COALESCE(prename || ' ', '') || name || COALESCE(' ' || email, ''))"
    //    | otherwise = "(COALESCE(prename || ' ', '') || name)"

    /*
    Get all of the containers from the DB and create a container->volume lookup table
     */
    val sQLContainers = sql"""
        SELECT id, container.volume AS volume, name, date, release FROM container
        LEFT JOIN slot_release ON id = slot_release.container
        LEFT JOIN volume_access ON container.volume = volume_access.volume
        WHERE volume_access.children > 'NONE' AND volume_access.party = -1 AND container.volume > 0
    """.map(x => SQLContainer(x)).list().apply().map(x => x.containerId -> x).toMap

    // This will get all of the text for the containers as well as that texts' metric
    val sQLContainersText = sql"""
           SELECT slot_record.container AS id, datum AS txt, measure_text.metric AS metric
           FROM slot_record, measure_text
           LEFT JOIN metric ON metric.id = measure_text.metric
           WHERE slot_record.record = measure_text.record AND metric.release >= 'EXCERPTS'
    """.map(x => SQLContainerText(x)).list().apply()

    val sQLMetrics = sql"""
      SELECT id, name, assumed, options FROM metric
    """.map(x => SQLMetric(x)).list().apply().map(x => x.metricId -> x).toMap

    sQLContainersText.foreach{ x =>
      val c = sQLContainers.getOrElse(x.containerId, null)
      if(c != null && x.metric.isDefined && x.text.isDefined) {
        val measureName = sQLMetrics(x.metric.get).metricName
        measureName match {
          case "race" => if (c.race.isDefined) c.race = Some(c.race.get + " " +  x.text.get) else c.race = x.text
          case "ethnicity" => if (c.ethnicity.isDefined) c.ethnicity = Some(c.ethnicity.get + " " +  x.text.get) else c.ethnicity = x.text
          case "gender" => if (c.gender.isDefined) c.gender = Some(c.gender.get + " " +  x.text.get) else c.gender = x.text
          case "state" => if (c.state.isDefined) c.state = Some(c.state.get + " " + x.text.get) else c.state = x.text
          case "setting" => if (c.setting.isDefined) c.setting = Some(c.setting.get + " " + x.text.get) else c.setting = x.text
          case "language" => if (c.language.isDefined) c.language = Some(c.language.get + " " + x.text.get) else c.language = x.text
          case "country" => if (c.country.isDefined) c.country = Some(c.country.get + " " + x.text.get) else c.country = x.text
          case _ => if (c.text.isDefined) c.text = Some(c.text.get + " " + x.text.get) else c.text = x.text
        }
      }
    }

//    val sQLContainers = sql"""
//       SELECT id, container.volume AS volume, name, date, release, string_agg(datum, ' ') AS txt
//       FROM container
//       LEFT JOIN slot_release ON id = slot_release.container
//       LEFT JOIN volume_access ON container.volume = volume_access.volume
//       LEFT JOIN slot_record ON id = slot_record.container
//       LEFT JOIN measure_text ON slot_record.record = measure_text.record
//       WHERE volume_access.children > 'NONE' AND volume_access.party = -1 AND container.volume > 0
//       GROUP BY container.id, container.volume, name, date, release
//    """.map(x => SQLContainer(x)).list().apply().map(x => x.containerId -> x).toMap

    val sQLContainerVolumeLookup = sQLContainers.values.map(x => x.containerId -> sQLVolumes(x.volumeId))
      .toMap.withDefaultValue(new SQLVolume(volumeId = -1))

    val containerIdList = sQLContainers.values.map(x => x.containerId)
    val volumeIdList = sQLVolumes.values.map(x => x.volumeId)

    /*
    Set whether or not this volume actually contains sessions... going to make this public sessions
    */
    sQLContainers.values.map {
      x =>
        if (x.release.getOrElse("") == "EXCERPTS")
          sQLVolumes(x.volumeId).hasSessions = true
    }


    /*
    These are methods that extract each type of segment into scala objects.
     */

    object SQLSegmentTag extends SQLSyntaxSupport[SQLSegmentTag] {
      // We need a lookup function for getting the other information that we need out of this thing
      def apply(rs: WrappedResultSet): SQLSegmentTag = new SQLSegmentTag(
        sQLContainerVolumeLookup(rs.long("container").toInt).volumeId, rs.long("container"), rs.string("segment"), rs.stringOpt("tag")
      )
    }

    object SQLRecord extends SQLSyntaxSupport[SQLRecord] {
      def apply(rs: WrappedResultSet): SQLRecord = new SQLRecord(
        rs.long("record"), rs.long("container"), sQLContainerVolumeLookup(rs.long("container")).volumeId, if (rs.dateOpt("measureDate").isDefined) Some(rs.date("measureDate").toJodaDateTime) else None,
        if (rs.dateOpt("measureDate").isDefined && rs.dateOpt("containerDate").isDefined)
          Some(new Duration(rs.date("measureDate").toJodaDateTime, rs.date("containerDate").toJodaDateTime))
        else None)
    }

    /*
      Ditto for segment records
     */
    object SQLSegmentRecord extends SQLSyntaxSupport[SQLSegmentTag] {
      def apply(rs: WrappedResultSet): SQLSegmentRecord = new SQLSegmentRecord(
        sQLContainerVolumeLookup(rs.long("container").toInt).volumeId, rs.long("container"), rs.string("segment"),
        rs.long("record"), rs.string("metric"), rs.stringOpt("datum")
      )
    }

    object SQLSegmentAsset extends SQLSyntaxSupport[SQLSegmentTag] {
      def apply(rs: WrappedResultSet): SQLSegmentAsset = new SQLSegmentAsset(
        rs.long("volume"), rs.long("container"), rs.string("segment"), rs.long("asset"), rs.string("name"), rs.string("duration"), rs.stringOpt("excerpt").isDefined
      )
    }

    object SQLSegmentRelease extends SQLSyntaxSupport[SQLSegmentTag] {
      def apply(rs: WrappedResultSet): SQLSegmentRelease = new SQLSegmentRelease(
        sQLContainerVolumeLookup(rs.long("container").toInt).volumeId, rs.long("container"), rs.string("segment"), rs.string("release")
      )
    }


    val sQLRecords = sql"""
        SELECT container.id AS container, record.id AS record, container.date AS containerDate, measure_date.datum AS measureDate FROM container, slot_record, record, measure_date
              WHERE container.id = slot_record.container AND record.id = slot_record.record
              AND measure_date.record = record.id
              """.map(x => SQLRecord(x)).list().apply().filter(x => sQLContainerVolumeLookup(x.containerId).volumeId > 0)
      .groupBy(x => x.containerId).map(x => x._1 -> x._2)
    //
    //    // We now want to go a step further and get all of the segments, i.e., all of the records/measures

    // TODO bring in person here
    val sQLSegmentTags = sql"""
      SELECT container, segment, tag.name AS tag FROM tag_use, tag WHERE tag = id
      """.map(x => SQLSegmentTag(x)).list().apply().filter(x => x.volumeId > 0)
    sQLSegmentTags.groupBy(x => x.volumeId).map(x => x._1 -> x._2.map(y => y.tags.getOrElse(""))).map(x => sQLVolumes(x._1).tags = x._2)

    val sQLSegmentKeywords = sql"""
      SELECT container, segment, tag.name AS tag FROM keyword_use, tag WHERE tag = id
      """.map(x => SQLSegmentTag(x)).list().apply().filter(x => x.volumeId > 0)
    sQLSegmentKeywords.groupBy(x => x.volumeId).map(x => x._1 -> x._2.map(y => y.tags.getOrElse(""))).map(x => sQLVolumes(x._1).keywords = x._2)

    val sQLVolumeText = sql"""
      SELECT volume, text FROM volume_text
      """.map(x => SQLVolumeText(x)).list().apply().groupBy(x => x.volumeId).map(x => x._1 -> x._2.map(y => y.Text).mkString(" "))

    sQLVolumeText.map(x => if(sQLVolumes.keySet contains x._1) sQLVolumes(x._1).allText = x._2)

    // This will get all of the public measures
    val sQLSegmentRecords = sql"""
         SELECT container, segment, slot_record.record AS record, metric.name AS metric, datum
         FROM slot_record, measure as measure_all, metric
         WHERE measure_all.record = slot_record.record AND measure_all.metric = metric.id AND metric.release >= 'EXCERPTS'
         """.map(x => SQLSegmentRecord(x)).list().apply().filter(x => x.volumeId > 0)


    sql"""
         SELECT container, segment, slot_record.record AS record, metric.name AS metric, datum
         FROM slot_record, measure as measure_all, metric
         WHERE measure_all.record = slot_record.record AND measure_all.metric = metric.id AND metric.name = 'birthdate'
       """.map(x => SQLSegmentRecord(x)).list().apply().map { x =>
      if (sQLContainers.contains(x.containerId)) {
        sQLContainers(x.containerId).age =
          if (sQLContainers(x.containerId).date.isDefined && x.datum.isDefined && x.metric == "birthdate")
            Some(new Duration(new DateTime(x.datum.get), sQLContainers(x.containerId).date.get).getStandardDays)
          else None
      }
    }


    val sQLSegmentAssets = sql"""
        SELECT container, slot_asset.segment, asset.id AS asset, asset.name AS name, asset.duration AS duration, asset.release AS release, volume, excerpt.segment AS excerpt
                  FROM slot_asset, asset LEFT JOIN excerpt ON asset.id = excerpt.asset
                  WHERE slot_asset.asset = asset.id
                  """.map(x => SQLSegmentAsset(x)).list().apply().filter(x => x.volumeId > 0)

    val sQLSegmentReleases = sql"""
         SELECT container, segment, release FROM slot_release
         """.map(x => SQLSegmentRelease(x)).list().apply().filter(x => x.volumeId > 0)

    /*
      Go through and mark containers and volumes that have excerpts as having them
    */
    sQLSegmentAssets.map {
      x =>
        if (x.isExcerpt && sQLContainers.contains(x.containerId)) {
          val c = sQLContainers(x.containerId.toInt)
          c.hasExcerpt = true // Gross :(
          sQLContainerVolumeLookup(x.containerId.toInt).hasExcerpt = true
        }
    }

    //    sQLSegmentRecords.map(x => println(x.volumeId, x.containerId, x.record, x.segment, x.metric, x.date, x.num, x.text))


    /*
      Collate all of the documents into JSONDocuments and create one big list to write them all out in.
     */
    val jsonDocuments = sQLVolumes.map(x => createVolumeDocument(x._2)) ++
      sQLContainers.map(x => createContainerDocument(x._2)) ++
      sQLRecords.flatMap(x => x._2.map(y => createRecordDocument(y))) ++
      sQLSegmentRecords.map(x => createSegmentRecordDocument(x)) ++
      sQLSegmentAssets.map(x => createSegmentAssetDocument(x)) ++
      sQLSegmentTags.map(x => createSegmentTagDocument(x)) ++
      sQLParties.map(x => createPartyDocument(x))


    /*
      Finally, write the JSON to disk as a giant file.
     */
    val jsonVol = write(jsonDocuments.toSeq)

    val pw = new PrintWriter(new File("databrary.json"))
    pw.write(jsonVol)
    pw.close()
    println("t")
  }

  def createVolumeDocument(vol: SQLVolume) = {
<<<<<<< HEAD
    val (ownerIds, ownerNames) = if (vol.owners.isDefined) {
=======
    println(vol.owners)
    val (ownerIds, ownerNames) = if(vol.owners.isDefined) {
>>>>>>> e1c4a471
      val ids = Some(vol.owners.get.getArray().asInstanceOf[Array[String]].map(x => x.split(":")(0).toInt).toSeq)
      val names = Some(vol.owners.get.getArray().asInstanceOf[Array[String]].map(x => x.split(":")(1)).toSeq)
      (ids, names)
    } else {
      (None, None)
    }
<<<<<<< HEAD

=======
    println(ownerIds)
    println(ownerNames)
>>>>>>> e1c4a471
    new JsonDocument(content_type = ContentTypes.VOLUME, volume_id_i = Some(vol.volumeId.toInt),
      abs_t = Some(vol.abs), title_t = Some(vol.title), alias_s = Some(vol.alias), citation_t = vol.cite,
      citation_url_s = vol.citeUrl, citation_year_i = vol.citeYear, volume_has_excerpt_b = Some(vol.hasExcerpt),
      volume_has_sessions_b = Some(vol.hasSessions),
      volume_keywords_ss = if(vol.keywords != null) Some(("boost" -> 3.0 ) ~ ("value" -> Option(vol.keywords))) else None,
      volume_tags_ss = if(vol.tags != null) Some(("boost" -> 2.0 ) ~ ("value" -> Option(vol.tags))) else None,
      volume_all_text_t = Option(vol.allText),
      volume_owner_ids_is = ownerIds,
      volume_owner_names_ss = ownerNames
<<<<<<< HEAD

=======
>>>>>>> e1c4a471
    )
  }

  def createContainerDocument(container: SQLContainer) = {
    new JsonDocument(content_type = ContentTypes.CONTAINER,
      volume_id_i = Some(container.volumeId.toInt),
      container_volume_id_i = Some(container.volumeId.toInt),
      container_id_i = Some(container.containerId.toInt),
      container_date_tdt = None, // This should never be set for privacy reasons
      container_name_t = Some(container.name), container_age_td = container.age,
      container_has_excerpt_b = Some(container.hasExcerpt),
      container_text_t = container.text,
      container_country_s = container.country,
      container_gender_s = container.gender,
      container_language_s = container.language,
      container_state_s = container.state,
      container_ethnicity_s = container.ethnicity,
      container_race_s = container.race,
      container_setting_s = container.setting
    )
  }

  def createRecordDocument(record: SQLRecord) = {
    new JsonDocument(content_type = ContentTypes.RECORD,
      volume_id_i = Some(record.volumeId.toInt),
      record_container_i = Some(record.containerId.toInt),
      record_id_i = Some(record.recordId.toInt),
      record_date_tdt = None
    )
  }

  def createSegmentTagDocument(segment: SQLSegmentTag) = {
    new JsonDocument(content_type = ContentTypes.SEGMENT_TAG,
      volume_id_i = Some(segment.volumeId.toInt),
      segment_volume_id_i = Some(segment.volumeId.toInt),
      segment_container_id_i = Some(segment.containerId.toInt),
      segment_tags_ss = Some(segment.tags.get.split(","))
    )
  }

  def createSegmentAssetDocument(segment: SQLSegmentAsset) = {
    new JsonDocument(content_type = ContentTypes.SEGMENT_ASSET,
      volume_id_i = Some(segment.volumeId.toInt),
      segment_volume_id_i = Some(segment.volumeId.toInt),
      segment_container_id_i = Some(segment.containerId.toInt),
      segment_asset_i = Some(segment.asset.toInt),
      segment_asset_name_s = Some(segment.assetName)
    )
  }

  def createSegmentRecordDocument(segment: SQLSegmentRecord) = {
    new JsonDocument(content_type = ContentTypes.SEGMENT_RECORD,
      volume_id_i = Some(segment.volumeId.toInt),
      segment_volume_id_i = Some(segment.volumeId.toInt),
      segment_container_id_i = Some(segment.containerId.toInt),
      segment_record_id_i = Some(segment.record.toInt),
      record_text_t = segment.datum, record_metric = Some(segment.metric)
    )
  }

  def createPartyDocument(party: SQLParty) = {
    new JsonDocument(content_type = ContentTypes.PARTY, party_affiliation_s = Some(party.affiliation),
      party_id_i = Some(party.partyId.toInt),
      party_name_s = Some(party.name), party_pre_name_s = Some(party.preName),
      party_is_institution_b = Some(party.isInstitution),
      party_is_authorized_b = Some(party.isAuthorized)
    )
  }


  case class Sentence(volId: Long, text: Option[String])

  case class SQLVolume(volumeId: Long, title: String = "", abs: String = "", alias: String = "", cite: Option[String] = None,
                       citeYear: Option[Int] = None, citeUrl: Option[String] = None, owners: Option[java.sql.Array] = None,
                       var hasExcerpt: Boolean = false,
                       var hasSessions: Boolean = false,
                       var tags: Seq[String] = null,
                       var keywords: Seq[String] = null,
                       var allText: String = "")

  case class Volume(volumeId: Long, title: String, abs: String, alias: String, containers: Seq[Container], var hasExcerpt: Boolean = false, var hasSessions: Boolean = false)

  case class SQLContainer(containerId: Long, volumeId: Long, name: String, date: Option[DateTime] = None, release: Option[String] = None,
                          var text: Option[String] = None, var age: Option[Double] = None, var hasExcerpt: Boolean = false,
                          var state: Option[String] = None, var ethnicity: Option[String] = None,
                          var gender: Option[String] = None, var language: Option[String] = None, var race: Option[String] = None,
                          var setting: Option[String] = None, var country: Option[String] = None)

  case class SQLContainerText(containerId: Long, metric: Option[Long], text: Option[String])

  case class Container(containerId: Long, volumeId: Long, name: String, date: Option[DateTime], release: Option[String], records: Seq[Record], hasExcerpt: Boolean)

  case class SQLRecord(recordId: Long, containerId: Long, volumeId: Long, date: Option[DateTime], age: Option[Duration])

  case class Record(recordId: Long, containerId: Long, date: Option[DateTime], age: Option[Duration])

  case class SQLExcerpt(assetId: Long, segment: String, release: Option[String])

  case class Excerpt(assetId: Long, segment: String, release: Option[String])

  case class SQLVolumeText(volumeId: Long, Text: String)

  case class SQLSegmentTag(volumeId: Long, containerId: Long, segment: String, tags: Option[String])

  case class SQLSegmentRecord(volumeId: Long, containerId: Long, segment: String, record: Long, metric: String, datum: Option[String])

  case class SQLSegmentRelease(volumeId: Long, containerId: Long, segment: String, release: String)

  /*
    Methods for converting case classes into JSONDocuments
   */

  /* TODO
  We need to be able to easily extract excerpts. There are a few ways to do this:
  1 create excerpt objects that we can query
  2 attach excerpt info to each asset, set in container appropriately

  We probably want to just mark a volume as having an excerpt and then let the system handle it rather than try
  to store it ourselves
   */
  case class SQLSegmentAsset(volumeId: Long, containerId: Long, segment: String, asset: Long, assetName: String, duration: String, isExcerpt: Boolean)

  case class SQLMetric(metricId: Long, metricName: String, assumed: Option[String], options: Option[java.sql.Array])

  case class SQLParty(partyId: Long, name: String, preName: String, affiliation: String, var isAuthorized: Boolean = false, var isInstitution: Boolean = false)

  case class Party(partyId: Long, name: Option[String], preName: Option[String], affiliation: Option[String])

  case class Segment(containerId: Long, recordId: Long, interval: Duration)

  case class SearchContainer(id: Long, volumeId: Long, containerId: Long, recordId: Long,
                             title: String, abs: String, alias: String,
                             containerName: String, containerDate: Option[String],
                             recordDate: Option[String], age: Option[String])

  //  volume.id, container.id, record.id, volume.name, volume.body, volume.alias, container.name, container.date
  //  measure_all.datum_date, measure_all.datum_number, measure_all.datum_text, slot_record.segment
  case class ResultsContainer(volumeId: Long, containerId: Long, recordId: Long,
                              title: String, abs: String, alias: String,
                              containerName: String, containerDate: Option[String],
                              recordDate: Option[String], measure_number: Option[Double],
                              measure_text: Option[String], segment: Option[String])

  case class JsonContainer(volumeId: Long, containerId: Long, recordId: Long, segmentId: Long,
                           title: String, abs: String,
                           containerName: String, measure_number: Option[Double],
                           measure_text: Option[String], segment: Option[String], age: Option[String])

  // Named in an ugly way for automatic identification by Solr's naming schema
  case class JsonDocument(content_type: String,
                          volume_id_i: Option[Int] = None,
                          volume_has_excerpt_b: Option[Boolean] = None,
                          volume_has_sessions_b: Option[Boolean] = None,
                          volume_keywords_ss: Option[JsonAST.JObject] = None,
                          volume_tags_ss: Option[JsonAST.JObject] = None,
                          volume_all_text_t: Option[String] = None,
                          volume_owner_names_ss: Option[Seq[String]] = None,
                          volume_owner_ids_is: Option[Seq[Int]] = None,
                          alias_s: Option[String] = None,
                          title_t: Option[String] = None,
                          abs_t: Option[String] = None,
                          citation_t: Option[String] = None,
                          citation_year_i: Option[Int] = None,
                          citation_url_s: Option[String] = None,
                          container_id_i: Option[Int] = None,
                          container_volume_id_i: Option[Int] = None,
                          container_date_tdt: Option[String] = None,
                          container_name_t: Option[String] = None,
                          container_age_td: Option[Double] = None,
                          container_has_excerpt_b: Option[Boolean] = None,
                          container_keywords_ss: Option[Seq[String]] = None,
                          container_text_t: Option[String] = None,
                          container_state_s: Option[String] = None,
                          container_ethnicity_s: Option[String] = None,
                          container_gender_s: Option[String] = None,
                          container_language_s: Option[String] = None,
                          container_race_s: Option[String] = None,
                          container_setting_s: Option[String] = None,
                          container_country_s: Option[String] = None,
                          record_id_i: Option[Int] = None, record_volume_id_i: Option[Int] = None,
                          record_container_i: Option[Int] = None, record_date_tdt: Option[String] = None,
                          record_text_t: Option[String] = None,
                          record_num_d: Option[Double] = None,
                          record_metric: Option[String] = None,
                          segment_volume_id_i: Option[Int] = None, segment_record_id_i: Option[Int] = None,
                          segment_container_id_i: Option[Int] = None,
                          segment_start_tl: Option[Long] = None, segment_end_tl: Option[Long] = None,
                          segment_length_tl: Option[Long] = None,
                          segment_tags_ss: Option[Seq[String]] = None,
                          segment_asset_i: Option[Int] = None,
                          segment_asset_name_s: Option[String] = None,
                          segment_release_s: Option[String] = None,
                          party_pre_name_s: Option[String] = None,
                          party_name_s: Option[String] = None,
                          party_affiliation_s: Option[String] = None,
                          party_id_i: Option[Int] = None,
                          party_is_institution_b: Option[Boolean] = None,
                          party_is_authorized_b: Option[Boolean] = None
                           )

  /*
  Names of the different types of content we have inside of Solr
   */
  object ContentTypes {
    val VOLUME = "volume"
    val CONTAINER = "container"
    val RECORD = "record"
    val SEGMENT_TAG = "segment_tag"
    val SEGMENT_RECORD = "segment_record"
    val SEGMENT_ASSET = "segment_asset"
    val SEGMENT_RELEASE = "segment_release"
    val PARTY = "party"
  }

}<|MERGE_RESOLUTION|>--- conflicted
+++ resolved
@@ -4,16 +4,9 @@
 
 import org.joda.time.{DateTime, Duration}
 import org.json4s.JsonDSL._
-<<<<<<< HEAD
 import org.json4s.native.Serialization
 import org.json4s.native.Serialization.write
 import org.json4s.{JsonAST, NoTypeHints}
-=======
-import org.postgresql.jdbc4.Jdbc4Array
-import scala.collection.convert.wrapAll._
-import scala.collection.convert.decorateAll._
-import scala.collection.mutable
->>>>>>> e1c4a471
 
 
 /**
@@ -26,489 +19,19 @@
 
   implicit val formats = Serialization.formats(NoTypeHints)
 
-  object SQLParty extends SQLSyntaxSupport[SQLParty] {
-    def apply(rs: WrappedResultSet): SQLParty = new SQLParty(
-      rs.long("id"), rs.string("name"), rs.string("prename"), rs.string("affiliation"))
-  }
-
-  object SQLContainer extends SQLSyntaxSupport[SQLContainer] {
-    def apply(rs: WrappedResultSet): SQLContainer = new SQLContainer(
-      rs.long("id"), rs.long("volume"), rs.string("name"),
-      if (rs.dateOpt("date").isDefined) Some(rs.date("date").toJodaDateTime) else None, rs.stringOpt("release")
-    )
-  }
-
-  object SQLContainerText extends SQLSyntaxSupport[SQLContainerText] {
-    def apply(rs: WrappedResultSet): SQLContainerText = new SQLContainerText(
-      rs.long("id"), rs.longOpt("metric"), rs.stringOpt("txt")
-    )
-  }
-
-  object SQLVolume extends SQLSyntaxSupport[SQLVolume] {
-    def apply(rs: WrappedResultSet): SQLVolume = new SQLVolume(
-      // TODO add volume owners here
-      rs.long("id"), rs.string("name"), rs.string("body"), rs.string("alias"), rs.stringOpt("citation"), rs.intOpt("year"), rs.stringOpt("url"), rs.arrayOpt("owners"))
-  }
-
-  object SQLVolumeText extends SQLSyntaxSupport[SQLVolumeText] {
-    def apply(rs: WrappedResultSet): SQLVolumeText = new SQLVolumeText(
-      rs.long("volume"), rs.string("text"))
-  }
-
-  object SQLExcerpt extends SQLSyntaxSupport[SQLRecord] {
-    def apply(rs: WrappedResultSet): SQLExcerpt = new SQLExcerpt(
-      rs.long("asset"), rs.string("segment"), rs.stringOpt("release")
-    )
-  }
-
-  object SQLMetric extends SQLSyntaxSupport[SQLMetric] {
-    def apply(rs: WrappedResultSet): SQLMetric = new SQLMetric(
-      rs.long("id"), rs.string("name"), rs.stringOpt("assumed"), rs.arrayOpt("options")
-    )
-  }
-
-  object ResultsContainer extends SQLSyntaxSupport[Sentence] {
-    def apply(rs: WrappedResultSet): ResultsContainer = new ResultsContainer(
-      rs.long("volumeId"), rs.long("containerId"), rs.long("recordId"), rs.string("volumeName"), rs.string("body"), rs.string("alias"),
-      rs.string("containerName"), rs.stringOpt("containerDate"), rs.stringOpt("datum_date"), rs.doubleOpt("datum_number"),
-      rs.stringOpt("datum_text"), rs.stringOpt("segment")
-    )
-  }
-
-  def main(args: Array[String]) {
-    // ad-hoc session provider on the REPL
-    implicit val session = AutoSession
-
-    // Params passed in from outside world
-    val dbHost = if (args.length > 0) args(0) else "localhost"
-    val dbPort = if (args.length > 1) args(1) else "5432"
-    val dbName = if (args.length > 2) args(2) else "databrary"
-    val dbUser = if (args.length > 3) args(3) else "jesse"
-    val dbPw = if (args.length > 4) args(4) else ""
-
-    // Database information.
-    ConnectionPool.singleton(s"jdbc:postgresql://$dbHost:$dbPort/$dbName", dbUser, dbPw)
-<<<<<<< HEAD
-=======
-
-
-
-    object SQLParty extends SQLSyntaxSupport[SQLParty] {
-      def apply(rs: WrappedResultSet): SQLParty = new SQLParty(
-        rs.long("id"), rs.string("name"), rs.string("prename"), rs.string("affiliation"))
-    }
-
-    object SQLContainer extends SQLSyntaxSupport[SQLContainer] {
-      def apply(rs: WrappedResultSet): SQLContainer = new SQLContainer(
-        rs.long("id"), rs.long("volume"), rs.string("name"),
-        if (rs.dateOpt("date").isDefined) Some(rs.date("date").toJodaDateTime) else None, rs.stringOpt("release")
-      )
-    }
-
-    object SQLContainerText extends SQLSyntaxSupport[SQLContainerText] {
-      def apply(rs: WrappedResultSet): SQLContainerText = new SQLContainerText(
-        rs.long("id"), rs.longOpt("metric"), rs.stringOpt("txt")
-      )
-    }
-
-    object SQLVolume extends SQLSyntaxSupport[SQLVolume] {
-      def apply(rs: WrappedResultSet): SQLVolume = new SQLVolume(
-      // TODO add volume owners here
-        rs.long("id"), rs.string("name"), rs.string("body"), rs.string("alias"), rs.stringOpt("citation"), rs.intOpt("year"), rs.stringOpt("url"), rs.arrayOpt("owners"))
-    }
-
-    object SQLVolumeText extends SQLSyntaxSupport[SQLVolumeText] {
-      def apply(rs: WrappedResultSet): SQLVolumeText = new SQLVolumeText(
-        rs.long("volume"), rs.string("text"))
-    }
-
-    object SQLRecord extends SQLSyntaxSupport[SQLRecord] {
-      def apply(rs: WrappedResultSet): SQLRecord = new SQLRecord(
-        rs.long("record"), rs.long("container"), if (rs.dateOpt("measureDate").isDefined) Some(rs.date("measureDate").toJodaDateTime) else None,
-        if (rs.dateOpt("measureDate").isDefined && rs.dateOpt("containerDate").isDefined)
-          Some(new Duration(rs.date("measureDate").toJodaDateTime, rs.date("containerDate").toJodaDateTime))
-        else None)
-    }
-
-    object SQLExcerpt extends SQLSyntaxSupport[SQLRecord] {
-      def apply(rs: WrappedResultSet): SQLExcerpt = new SQLExcerpt(
-        rs.long("asset"), rs.string("segment"), rs.stringOpt("release")
-      )
-    }
-
-    object SQLMetric extends SQLSyntaxSupport[SQLMetric] {
-      def apply(rs: WrappedResultSet): SQLMetric = new SQLMetric(
-        rs.long("id"), rs.string("name"), rs.stringOpt("assumed"), rs.arrayOpt("options")
-      )
-    }
-
-    object ResultsContainer extends SQLSyntaxSupport[Sentence] {
-      def apply(rs: WrappedResultSet): ResultsContainer = new ResultsContainer(
-        rs.long("volumeId"), rs.long("containerId"), rs.long("recordId"), rs.string("volumeName"), rs.string("body"), rs.string("alias"),
-        rs.string("containerName"), rs.stringOpt("containerDate"), rs.stringOpt("datum_date"), rs.doubleOpt("datum_number"),
-        rs.stringOpt("datum_text"), rs.stringOpt("segment")
-      )
-    }
-
-
->>>>>>> e1c4a471
-    /*
-    Extract all of the volumes from the DB
-     */
-    val sQLVolumes = sql"""
-         SELECT id, name, body, alias, volume_citation.head AS citation, volume_citation.url AS url,
-         volume_citation.year AS year, owners
-         FROM volume
-         LEFT JOIN volume_citation ON volume.id = volume_citation.volume
-         LEFT JOIN volume_access ON volume.id = volume_access.volume
-         LEFT JOIN volume_owners ON volume.id = volume_owners.volume
-         WHERE volume_access.children > 'NONE' AND volume_access.party = -1 AND volume.id > 0
-    """.map(x => SQLVolume(x)).list().apply().map(x => x.volumeId -> x).toMap
-
-
-    /*
-    Extract all of the parties from the DB
-    */
-    val sQLAllParties = sql"""
-      SELECT id, name, prename, affiliation FROM party WHERE id > 0
-    """.map(x => SQLParty(x)).list().apply().map(x => x.partyId -> x).toMap
-
-    val sQLAuthorizedParties = sql"""
-      SELECT party.id AS id, name, prename, affiliation FROM party JOIN authorize_view ON party.id = child AND parent = 0 WHERE id > 0
-    """.map(x => SQLParty(x)).list().apply()
-
-    val sQLInstitutionsParties = sql"""
-      SELECT party.id AS id, name, prename, affiliation FROM party LEFT JOIN account ON party.id = account.id WHERE account.id IS NULL AND party.id > 0
-    """.map(x => SQLParty(x)).list().apply()
-
-    sQLAuthorizedParties.foreach(x => sQLAllParties(x.partyId).isAuthorized = true)
-    sQLInstitutionsParties.foreach(x => sQLAllParties(x.partyId).isInstitution = true)
-
-    val sQLParties = sQLAllParties.values
-
-    //    partyFilter :: PartyFilter -> Identity -> BS.ByteString
-    //    partyFilter ¡PartyFilter{..} ident = BS.concat
-    //      [ withq partyFilterAccess (const " JOIN authorize_view ON party.id = child AND parent = 0")
-    //    , " WHERE id > 0"
-    //    , withq partyFilterQuery (\n -> " AND " <> queryVal <> " ILIKE " <> pgLiteralRep (wordPat n))
-    //    , withq partyFilterAccess (\a -> " AND site = " <> pgSafeLiteral a)
-    //    , withq partyFilterInstitution (\i -> if i then " AND account.id IS NULL" else " AND account.password IS NOT NULL")
-    //    , withq partyFilterAuthorize (\a -> let i = pgSafeLiteral a in " AND party.id <> " <> i <> " AND id NOT IN (SELECT child FROM authorize WHERE parent = " <> i <> " UNION SELECT parent FROM authorize WHERE child = " <> i <> ")")
-    //    , withq partyFilterVolume (\v -> " AND id NOT IN (SELECT party FROM volume_access WHERE volume = " <> pgSafeLiteral (volumeId v) <> ")")
-    //    , " ORDER BY name, prename"
-    //    ]
-    //    where
-    //    withq v f = maybe "" f v
-    //    wordPat = intercalate "%" . ("":) . (++[""]) . words
-    //    queryVal
-    //    | showEmail ident = "(COALESCE(prename || ' ', '') || name || COALESCE(' ' || email, ''))"
-    //    | otherwise = "(COALESCE(prename || ' ', '') || name)"
-
-    /*
-    Get all of the containers from the DB and create a container->volume lookup table
-     */
-    val sQLContainers = sql"""
-        SELECT id, container.volume AS volume, name, date, release FROM container
-        LEFT JOIN slot_release ON id = slot_release.container
-        LEFT JOIN volume_access ON container.volume = volume_access.volume
-        WHERE volume_access.children > 'NONE' AND volume_access.party = -1 AND container.volume > 0
-    """.map(x => SQLContainer(x)).list().apply().map(x => x.containerId -> x).toMap
-
-    // This will get all of the text for the containers as well as that texts' metric
-    val sQLContainersText = sql"""
-           SELECT slot_record.container AS id, datum AS txt, measure_text.metric AS metric
-           FROM slot_record, measure_text
-           LEFT JOIN metric ON metric.id = measure_text.metric
-           WHERE slot_record.record = measure_text.record AND metric.release >= 'EXCERPTS'
-    """.map(x => SQLContainerText(x)).list().apply()
-
-    val sQLMetrics = sql"""
-      SELECT id, name, assumed, options FROM metric
-    """.map(x => SQLMetric(x)).list().apply().map(x => x.metricId -> x).toMap
-
-    sQLContainersText.foreach{ x =>
-      val c = sQLContainers.getOrElse(x.containerId, null)
-      if(c != null && x.metric.isDefined && x.text.isDefined) {
-        val measureName = sQLMetrics(x.metric.get).metricName
-        measureName match {
-          case "race" => if (c.race.isDefined) c.race = Some(c.race.get + " " +  x.text.get) else c.race = x.text
-          case "ethnicity" => if (c.ethnicity.isDefined) c.ethnicity = Some(c.ethnicity.get + " " +  x.text.get) else c.ethnicity = x.text
-          case "gender" => if (c.gender.isDefined) c.gender = Some(c.gender.get + " " +  x.text.get) else c.gender = x.text
-          case "state" => if (c.state.isDefined) c.state = Some(c.state.get + " " + x.text.get) else c.state = x.text
-          case "setting" => if (c.setting.isDefined) c.setting = Some(c.setting.get + " " + x.text.get) else c.setting = x.text
-          case "language" => if (c.language.isDefined) c.language = Some(c.language.get + " " + x.text.get) else c.language = x.text
-          case "country" => if (c.country.isDefined) c.country = Some(c.country.get + " " + x.text.get) else c.country = x.text
-          case _ => if (c.text.isDefined) c.text = Some(c.text.get + " " + x.text.get) else c.text = x.text
-        }
-      }
-    }
-
-//    val sQLContainers = sql"""
-//       SELECT id, container.volume AS volume, name, date, release, string_agg(datum, ' ') AS txt
-//       FROM container
-//       LEFT JOIN slot_release ON id = slot_release.container
-//       LEFT JOIN volume_access ON container.volume = volume_access.volume
-//       LEFT JOIN slot_record ON id = slot_record.container
-//       LEFT JOIN measure_text ON slot_record.record = measure_text.record
-//       WHERE volume_access.children > 'NONE' AND volume_access.party = -1 AND container.volume > 0
-//       GROUP BY container.id, container.volume, name, date, release
-//    """.map(x => SQLContainer(x)).list().apply().map(x => x.containerId -> x).toMap
-
-    val sQLContainerVolumeLookup = sQLContainers.values.map(x => x.containerId -> sQLVolumes(x.volumeId))
-      .toMap.withDefaultValue(new SQLVolume(volumeId = -1))
-
-    val containerIdList = sQLContainers.values.map(x => x.containerId)
-    val volumeIdList = sQLVolumes.values.map(x => x.volumeId)
-
-    /*
-    Set whether or not this volume actually contains sessions... going to make this public sessions
-    */
-    sQLContainers.values.map {
-      x =>
-        if (x.release.getOrElse("") == "EXCERPTS")
-          sQLVolumes(x.volumeId).hasSessions = true
-    }
-
-
-    /*
-    These are methods that extract each type of segment into scala objects.
-     */
-
-    object SQLSegmentTag extends SQLSyntaxSupport[SQLSegmentTag] {
-      // We need a lookup function for getting the other information that we need out of this thing
-      def apply(rs: WrappedResultSet): SQLSegmentTag = new SQLSegmentTag(
-        sQLContainerVolumeLookup(rs.long("container").toInt).volumeId, rs.long("container"), rs.string("segment"), rs.stringOpt("tag")
-      )
-    }
-
-    object SQLRecord extends SQLSyntaxSupport[SQLRecord] {
-      def apply(rs: WrappedResultSet): SQLRecord = new SQLRecord(
-        rs.long("record"), rs.long("container"), sQLContainerVolumeLookup(rs.long("container")).volumeId, if (rs.dateOpt("measureDate").isDefined) Some(rs.date("measureDate").toJodaDateTime) else None,
-        if (rs.dateOpt("measureDate").isDefined && rs.dateOpt("containerDate").isDefined)
-          Some(new Duration(rs.date("measureDate").toJodaDateTime, rs.date("containerDate").toJodaDateTime))
-        else None)
-    }
-
-    /*
-      Ditto for segment records
-     */
-    object SQLSegmentRecord extends SQLSyntaxSupport[SQLSegmentTag] {
-      def apply(rs: WrappedResultSet): SQLSegmentRecord = new SQLSegmentRecord(
-        sQLContainerVolumeLookup(rs.long("container").toInt).volumeId, rs.long("container"), rs.string("segment"),
-        rs.long("record"), rs.string("metric"), rs.stringOpt("datum")
-      )
-    }
-
-    object SQLSegmentAsset extends SQLSyntaxSupport[SQLSegmentTag] {
-      def apply(rs: WrappedResultSet): SQLSegmentAsset = new SQLSegmentAsset(
-        rs.long("volume"), rs.long("container"), rs.string("segment"), rs.long("asset"), rs.string("name"), rs.string("duration"), rs.stringOpt("excerpt").isDefined
-      )
-    }
-
-    object SQLSegmentRelease extends SQLSyntaxSupport[SQLSegmentTag] {
-      def apply(rs: WrappedResultSet): SQLSegmentRelease = new SQLSegmentRelease(
-        sQLContainerVolumeLookup(rs.long("container").toInt).volumeId, rs.long("container"), rs.string("segment"), rs.string("release")
-      )
-    }
-
-
-    val sQLRecords = sql"""
-        SELECT container.id AS container, record.id AS record, container.date AS containerDate, measure_date.datum AS measureDate FROM container, slot_record, record, measure_date
-              WHERE container.id = slot_record.container AND record.id = slot_record.record
-              AND measure_date.record = record.id
-              """.map(x => SQLRecord(x)).list().apply().filter(x => sQLContainerVolumeLookup(x.containerId).volumeId > 0)
-      .groupBy(x => x.containerId).map(x => x._1 -> x._2)
-    //
-    //    // We now want to go a step further and get all of the segments, i.e., all of the records/measures
-
-    // TODO bring in person here
-    val sQLSegmentTags = sql"""
-      SELECT container, segment, tag.name AS tag FROM tag_use, tag WHERE tag = id
-      """.map(x => SQLSegmentTag(x)).list().apply().filter(x => x.volumeId > 0)
-    sQLSegmentTags.groupBy(x => x.volumeId).map(x => x._1 -> x._2.map(y => y.tags.getOrElse(""))).map(x => sQLVolumes(x._1).tags = x._2)
-
-    val sQLSegmentKeywords = sql"""
-      SELECT container, segment, tag.name AS tag FROM keyword_use, tag WHERE tag = id
-      """.map(x => SQLSegmentTag(x)).list().apply().filter(x => x.volumeId > 0)
-    sQLSegmentKeywords.groupBy(x => x.volumeId).map(x => x._1 -> x._2.map(y => y.tags.getOrElse(""))).map(x => sQLVolumes(x._1).keywords = x._2)
-
-    val sQLVolumeText = sql"""
-      SELECT volume, text FROM volume_text
-      """.map(x => SQLVolumeText(x)).list().apply().groupBy(x => x.volumeId).map(x => x._1 -> x._2.map(y => y.Text).mkString(" "))
-
-    sQLVolumeText.map(x => if(sQLVolumes.keySet contains x._1) sQLVolumes(x._1).allText = x._2)
-
-    // This will get all of the public measures
-    val sQLSegmentRecords = sql"""
-         SELECT container, segment, slot_record.record AS record, metric.name AS metric, datum
-         FROM slot_record, measure as measure_all, metric
-         WHERE measure_all.record = slot_record.record AND measure_all.metric = metric.id AND metric.release >= 'EXCERPTS'
-         """.map(x => SQLSegmentRecord(x)).list().apply().filter(x => x.volumeId > 0)
-
-
-    sql"""
-         SELECT container, segment, slot_record.record AS record, metric.name AS metric, datum
-         FROM slot_record, measure as measure_all, metric
-         WHERE measure_all.record = slot_record.record AND measure_all.metric = metric.id AND metric.name = 'birthdate'
-       """.map(x => SQLSegmentRecord(x)).list().apply().map { x =>
-      if (sQLContainers.contains(x.containerId)) {
-        sQLContainers(x.containerId).age =
-          if (sQLContainers(x.containerId).date.isDefined && x.datum.isDefined && x.metric == "birthdate")
-            Some(new Duration(new DateTime(x.datum.get), sQLContainers(x.containerId).date.get).getStandardDays)
-          else None
-      }
-    }
-
-
-    val sQLSegmentAssets = sql"""
-        SELECT container, slot_asset.segment, asset.id AS asset, asset.name AS name, asset.duration AS duration, asset.release AS release, volume, excerpt.segment AS excerpt
-                  FROM slot_asset, asset LEFT JOIN excerpt ON asset.id = excerpt.asset
-                  WHERE slot_asset.asset = asset.id
-                  """.map(x => SQLSegmentAsset(x)).list().apply().filter(x => x.volumeId > 0)
-
-    val sQLSegmentReleases = sql"""
-         SELECT container, segment, release FROM slot_release
-         """.map(x => SQLSegmentRelease(x)).list().apply().filter(x => x.volumeId > 0)
-
-    /*
-      Go through and mark containers and volumes that have excerpts as having them
-    */
-    sQLSegmentAssets.map {
-      x =>
-        if (x.isExcerpt && sQLContainers.contains(x.containerId)) {
-          val c = sQLContainers(x.containerId.toInt)
-          c.hasExcerpt = true // Gross :(
-          sQLContainerVolumeLookup(x.containerId.toInt).hasExcerpt = true
-        }
-    }
-
-    //    sQLSegmentRecords.map(x => println(x.volumeId, x.containerId, x.record, x.segment, x.metric, x.date, x.num, x.text))
-
-
-    /*
-      Collate all of the documents into JSONDocuments and create one big list to write them all out in.
-     */
-    val jsonDocuments = sQLVolumes.map(x => createVolumeDocument(x._2)) ++
-      sQLContainers.map(x => createContainerDocument(x._2)) ++
-      sQLRecords.flatMap(x => x._2.map(y => createRecordDocument(y))) ++
-      sQLSegmentRecords.map(x => createSegmentRecordDocument(x)) ++
-      sQLSegmentAssets.map(x => createSegmentAssetDocument(x)) ++
-      sQLSegmentTags.map(x => createSegmentTagDocument(x)) ++
-      sQLParties.map(x => createPartyDocument(x))
-
-
-    /*
-      Finally, write the JSON to disk as a giant file.
-     */
-    val jsonVol = write(jsonDocuments.toSeq)
-
-    val pw = new PrintWriter(new File("databrary.json"))
-    pw.write(jsonVol)
-    pw.close()
-    println("t")
-  }
-
-  def createVolumeDocument(vol: SQLVolume) = {
-<<<<<<< HEAD
-    val (ownerIds, ownerNames) = if (vol.owners.isDefined) {
-=======
-    println(vol.owners)
-    val (ownerIds, ownerNames) = if(vol.owners.isDefined) {
->>>>>>> e1c4a471
-      val ids = Some(vol.owners.get.getArray().asInstanceOf[Array[String]].map(x => x.split(":")(0).toInt).toSeq)
-      val names = Some(vol.owners.get.getArray().asInstanceOf[Array[String]].map(x => x.split(":")(1)).toSeq)
-      (ids, names)
-    } else {
-      (None, None)
-    }
-<<<<<<< HEAD
-
-=======
-    println(ownerIds)
-    println(ownerNames)
->>>>>>> e1c4a471
-    new JsonDocument(content_type = ContentTypes.VOLUME, volume_id_i = Some(vol.volumeId.toInt),
-      abs_t = Some(vol.abs), title_t = Some(vol.title), alias_s = Some(vol.alias), citation_t = vol.cite,
-      citation_url_s = vol.citeUrl, citation_year_i = vol.citeYear, volume_has_excerpt_b = Some(vol.hasExcerpt),
-      volume_has_sessions_b = Some(vol.hasSessions),
-      volume_keywords_ss = if(vol.keywords != null) Some(("boost" -> 3.0 ) ~ ("value" -> Option(vol.keywords))) else None,
-      volume_tags_ss = if(vol.tags != null) Some(("boost" -> 2.0 ) ~ ("value" -> Option(vol.tags))) else None,
-      volume_all_text_t = Option(vol.allText),
-      volume_owner_ids_is = ownerIds,
-      volume_owner_names_ss = ownerNames
-<<<<<<< HEAD
-
-=======
->>>>>>> e1c4a471
-    )
-  }
-
-  def createContainerDocument(container: SQLContainer) = {
-    new JsonDocument(content_type = ContentTypes.CONTAINER,
-      volume_id_i = Some(container.volumeId.toInt),
-      container_volume_id_i = Some(container.volumeId.toInt),
-      container_id_i = Some(container.containerId.toInt),
-      container_date_tdt = None, // This should never be set for privacy reasons
-      container_name_t = Some(container.name), container_age_td = container.age,
-      container_has_excerpt_b = Some(container.hasExcerpt),
-      container_text_t = container.text,
-      container_country_s = container.country,
-      container_gender_s = container.gender,
-      container_language_s = container.language,
-      container_state_s = container.state,
-      container_ethnicity_s = container.ethnicity,
-      container_race_s = container.race,
-      container_setting_s = container.setting
-    )
-  }
-
-  def createRecordDocument(record: SQLRecord) = {
-    new JsonDocument(content_type = ContentTypes.RECORD,
-      volume_id_i = Some(record.volumeId.toInt),
-      record_container_i = Some(record.containerId.toInt),
-      record_id_i = Some(record.recordId.toInt),
-      record_date_tdt = None
-    )
-  }
-
-  def createSegmentTagDocument(segment: SQLSegmentTag) = {
-    new JsonDocument(content_type = ContentTypes.SEGMENT_TAG,
-      volume_id_i = Some(segment.volumeId.toInt),
-      segment_volume_id_i = Some(segment.volumeId.toInt),
-      segment_container_id_i = Some(segment.containerId.toInt),
-      segment_tags_ss = Some(segment.tags.get.split(","))
-    )
-  }
-
-  def createSegmentAssetDocument(segment: SQLSegmentAsset) = {
-    new JsonDocument(content_type = ContentTypes.SEGMENT_ASSET,
-      volume_id_i = Some(segment.volumeId.toInt),
-      segment_volume_id_i = Some(segment.volumeId.toInt),
-      segment_container_id_i = Some(segment.containerId.toInt),
-      segment_asset_i = Some(segment.asset.toInt),
-      segment_asset_name_s = Some(segment.assetName)
-    )
-  }
-
-  def createSegmentRecordDocument(segment: SQLSegmentRecord) = {
-    new JsonDocument(content_type = ContentTypes.SEGMENT_RECORD,
-      volume_id_i = Some(segment.volumeId.toInt),
-      segment_volume_id_i = Some(segment.volumeId.toInt),
-      segment_container_id_i = Some(segment.containerId.toInt),
-      segment_record_id_i = Some(segment.record.toInt),
-      record_text_t = segment.datum, record_metric = Some(segment.metric)
-    )
-  }
-
-  def createPartyDocument(party: SQLParty) = {
-    new JsonDocument(content_type = ContentTypes.PARTY, party_affiliation_s = Some(party.affiliation),
-      party_id_i = Some(party.partyId.toInt),
-      party_name_s = Some(party.name), party_pre_name_s = Some(party.preName),
-      party_is_institution_b = Some(party.isInstitution),
-      party_is_authorized_b = Some(party.isAuthorized)
-    )
-  }
-
+  /*
+Names of the different types of content we have inside of Solr
+ */
+  object ContentTypes {
+    val VOLUME = "volume"
+    val CONTAINER = "container"
+    val RECORD = "record"
+    val SEGMENT_TAG = "segment_tag"
+    val SEGMENT_RECORD = "segment_record"
+    val SEGMENT_ASSET = "segment_asset"
+    val SEGMENT_RELEASE = "segment_release"
+    val PARTY = "party"
+  }
 
   case class Sentence(volId: Long, text: Option[String])
 
@@ -532,7 +55,7 @@
 
   case class Container(containerId: Long, volumeId: Long, name: String, date: Option[DateTime], release: Option[String], records: Seq[Record], hasExcerpt: Boolean)
 
-  case class SQLRecord(recordId: Long, containerId: Long, volumeId: Long, date: Option[DateTime], age: Option[Duration])
+  case class SQLRecord(recordId: Long, containerId: Long, volumeId: Long, date: Option[DateTime], age: Option[Duration] = None)
 
   case class Record(recordId: Long, containerId: Long, date: Option[DateTime], age: Option[Duration])
 
@@ -637,21 +160,470 @@
                           party_affiliation_s: Option[String] = None,
                           party_id_i: Option[Int] = None,
                           party_is_institution_b: Option[Boolean] = None,
-                          party_is_authorized_b: Option[Boolean] = None
-                           )
-
-  /*
-  Names of the different types of content we have inside of Solr
-   */
-  object ContentTypes {
-    val VOLUME = "volume"
-    val CONTAINER = "container"
-    val RECORD = "record"
-    val SEGMENT_TAG = "segment_tag"
-    val SEGMENT_RECORD = "segment_record"
-    val SEGMENT_ASSET = "segment_asset"
-    val SEGMENT_RELEASE = "segment_release"
-    val PARTY = "party"
-  }
-
-}+                          party_is_authorized_b: Option[Boolean] = None)
+
+  object SQLParty extends SQLSyntaxSupport[SQLParty] {
+    def apply(rs: WrappedResultSet): SQLParty = new SQLParty(
+      rs.long("id"), rs.string("name"), rs.string("prename"), rs.string("affiliation"))
+  }
+
+  object SQLContainer extends SQLSyntaxSupport[SQLContainer] {
+    def apply(rs: WrappedResultSet): SQLContainer = new SQLContainer(
+      rs.long("id"), rs.long("volume"), rs.string("name"),
+      if (rs.dateOpt("date").isDefined) Some(rs.date("date").toJodaDateTime) else None, rs.stringOpt("release")
+    )
+  }
+
+  object SQLContainerText extends SQLSyntaxSupport[SQLContainerText] {
+    def apply(rs: WrappedResultSet): SQLContainerText = new SQLContainerText(
+      rs.long("id"), rs.longOpt("metric"), rs.stringOpt("txt")
+    )
+  }
+
+  object SQLVolume extends SQLSyntaxSupport[SQLVolume] {
+    def apply(rs: WrappedResultSet): SQLVolume = new SQLVolume(
+      // TODO add volume owners here
+      rs.long("id"), rs.string("name"), rs.string("body"), rs.string("alias"), rs.stringOpt("citation"), rs.intOpt("year"), rs.stringOpt("url"), rs.arrayOpt("owners"))
+  }
+
+  object SQLVolumeText extends SQLSyntaxSupport[SQLVolumeText] {
+    def apply(rs: WrappedResultSet): SQLVolumeText = new SQLVolumeText(
+      rs.long("volume"), rs.string("text"))
+  }
+
+  object SQLExcerpt extends SQLSyntaxSupport[SQLExcerpt] {
+    def apply(rs: WrappedResultSet): SQLExcerpt = new SQLExcerpt(
+      rs.long("asset"), rs.string("segment"), rs.stringOpt("release")
+    )
+  }
+
+  object SQLMetric extends SQLSyntaxSupport[SQLMetric] {
+    def apply(rs: WrappedResultSet): SQLMetric = new SQLMetric(
+      rs.long("id"), rs.string("name"), rs.stringOpt("assumed"), rs.arrayOpt("options")
+    )
+  }
+
+  object ResultsContainer extends SQLSyntaxSupport[Sentence] {
+    def apply(rs: WrappedResultSet): ResultsContainer = new ResultsContainer(
+      rs.long("volumeId"), rs.long("containerId"), rs.long("recordId"), rs.string("volumeName"), rs.string("body"), rs.string("alias"),
+      rs.string("containerName"), rs.stringOpt("containerDate"), rs.stringOpt("datum_date"), rs.doubleOpt("datum_number"),
+      rs.stringOpt("datum_text"), rs.stringOpt("segment")
+    )
+  }
+
+  def main(args: Array[String]) {
+    // ad-hoc session provider on the REPL
+    implicit val session = AutoSession
+
+    // Params passed in from outside world
+    val dbHost = if (args.length > 0) args(0) else "localhost"
+    val dbPort = if (args.length > 1) args(1) else "5432"
+    val dbName = if (args.length > 2) args(2) else "databrary"
+    val dbUser = if (args.length > 3) args(3) else "jesse"
+    val dbPw = if (args.length > 4) args(4) else ""
+
+    // Database information.
+    ConnectionPool.singleton(s"jdbc:postgresql://$dbHost:$dbPort/$dbName", dbUser, dbPw)
+
+
+
+    object SQLParty extends SQLSyntaxSupport[SQLParty] {
+      def apply(rs: WrappedResultSet): SQLParty = new SQLParty(
+        rs.long("id"), rs.string("name"), rs.string("prename"), rs.string("affiliation"))
+    }
+
+    object SQLContainer extends SQLSyntaxSupport[SQLContainer] {
+      def apply(rs: WrappedResultSet): SQLContainer = new SQLContainer(
+        rs.long("id"), rs.long("volume"), rs.string("name"),
+        if (rs.dateOpt("date").isDefined) Some(rs.date("date").toJodaDateTime) else None, rs.stringOpt("release")
+      )
+    }
+
+    object SQLContainerText extends SQLSyntaxSupport[SQLContainerText] {
+      def apply(rs: WrappedResultSet): SQLContainerText = new SQLContainerText(
+        rs.long("id"), rs.longOpt("metric"), rs.stringOpt("txt")
+      )
+    }
+
+    object SQLVolume extends SQLSyntaxSupport[SQLVolume] {
+      def apply(rs: WrappedResultSet): SQLVolume = new SQLVolume(
+        // TODO add volume owners here
+        rs.long("id"), rs.string("name"), rs.string("body"), rs.string("alias"), rs.stringOpt("citation"), rs.intOpt("year"), rs.stringOpt("url"), rs.arrayOpt("owners"))
+    }
+
+    object SQLVolumeText extends SQLSyntaxSupport[SQLVolumeText] {
+      def apply(rs: WrappedResultSet): SQLVolumeText = new SQLVolumeText(
+        rs.long("volume"), rs.string("text"))
+    }
+
+    object SQLExcerpt extends SQLSyntaxSupport[SQLRecord] {
+      def apply(rs: WrappedResultSet): SQLExcerpt = new SQLExcerpt(
+        rs.long("asset"), rs.string("segment"), rs.stringOpt("release")
+      )
+    }
+
+    object SQLMetric extends SQLSyntaxSupport[SQLMetric] {
+      def apply(rs: WrappedResultSet): SQLMetric = new SQLMetric(
+        rs.long("id"), rs.string("name"), rs.stringOpt("assumed"), rs.arrayOpt("options")
+      )
+    }
+
+    object ResultsContainer extends SQLSyntaxSupport[Sentence] {
+      def apply(rs: WrappedResultSet): ResultsContainer = new ResultsContainer(
+        rs.long("volumeId"), rs.long("containerId"), rs.long("recordId"), rs.string("volumeName"), rs.string("body"), rs.string("alias"),
+        rs.string("containerName"), rs.stringOpt("containerDate"), rs.stringOpt("datum_date"), rs.doubleOpt("datum_number"),
+        rs.stringOpt("datum_text"), rs.stringOpt("segment")
+      )
+
+      /*
+    Extract all of the volumes from the DB
+     */
+      val sQLVolumes = sql"""
+         SELECT id, name, body, alias, volume_citation.head AS citation, volume_citation.url AS url,
+         volume_citation.year AS year, owners
+         FROM volume
+         LEFT JOIN volume_citation ON volume.id = volume_citation.volume
+         LEFT JOIN volume_access ON volume.id = volume_access.volume
+         LEFT JOIN volume_owners ON volume.id = volume_owners.volume
+         WHERE volume_access.children > 'NONE' AND volume_access.party = -1 AND volume.id > 0
+    """.map(x => SQLVolume(x)).list().apply().map(x => x.volumeId -> x).toMap
+
+
+      /*
+    Extract all of the parties from the DB
+    */
+      val sQLAllParties = sql"""
+      SELECT id, name, prename, affiliation FROM party WHERE id > 0
+    """.map(x => SQLParty(x)).list().apply().map(x => x.partyId -> x).toMap
+
+      val sQLAuthorizedParties = sql"""
+      SELECT party.id AS id, name, prename, affiliation FROM party JOIN authorize_view ON party.id = child AND parent = 0 WHERE id > 0
+    """.map(x => SQLParty(x)).list().apply()
+
+      val sQLInstitutionsParties = sql"""
+      SELECT party.id AS id, name, prename, affiliation FROM party LEFT JOIN account ON party.id = account.id WHERE account.id IS NULL AND party.id > 0
+    """.map(x => SQLParty(x)).list().apply()
+
+      sQLAuthorizedParties.foreach(x => sQLAllParties(x.partyId).isAuthorized = true)
+      sQLInstitutionsParties.foreach(x => sQLAllParties(x.partyId).isInstitution = true)
+
+      val sQLParties = sQLAllParties.values
+
+      //    partyFilter :: PartyFilter -> Identity -> BS.ByteString
+      //    partyFilter ¡PartyFilter{..} ident = BS.concat
+      //      [ withq partyFilterAccess (const " JOIN authorize_view ON party.id = child AND parent = 0")
+      //    , " WHERE id > 0"
+      //    , withq partyFilterQuery (\n -> " AND " <> queryVal <> " ILIKE " <> pgLiteralRep (wordPat n))
+      //    , withq partyFilterAccess (\a -> " AND site = " <> pgSafeLiteral a)
+      //    , withq partyFilterInstitution (\i -> if i then " AND account.id IS NULL" else " AND account.password IS NOT NULL")
+      //    , withq partyFilterAuthorize (\a -> let i = pgSafeLiteral a in " AND party.id <> " <> i <> " AND id NOT IN (SELECT child FROM authorize WHERE parent = " <> i <> " UNION SELECT parent FROM authorize WHERE child = " <> i <> ")")
+      //    , withq partyFilterVolume (\v -> " AND id NOT IN (SELECT party FROM volume_access WHERE volume = " <> pgSafeLiteral (volumeId v) <> ")")
+      //    , " ORDER BY name, prename"
+      //    ]
+      //    where
+      //    withq v f = maybe "" f v
+      //    wordPat = intercalate "%" . ("":) . (++[""]) . words
+      //    queryVal
+      //    | showEmail ident = "(COALESCE(prename || ' ', '') || name || COALESCE(' ' || email, ''))"
+      //    | otherwise = "(COALESCE(prename || ' ', '') || name)"
+
+      /*
+    Get all of the containers from the DB and create a container->volume lookup table
+     */
+      val sQLContainers = sql"""
+        SELECT id, container.volume AS volume, name, date, release FROM container
+        LEFT JOIN slot_release ON id = slot_release.container
+        LEFT JOIN volume_access ON container.volume = volume_access.volume
+        WHERE volume_access.children > 'NONE' AND volume_access.party = -1 AND container.volume > 0
+    """.map(x => SQLContainer(x)).list().apply().map(x => x.containerId -> x).toMap
+
+      // This will get all of the text for the containers as well as that texts' metric
+      val sQLContainersText = sql"""
+           SELECT slot_record.container AS id, datum AS txt, measure_text.metric AS metric
+           FROM slot_record, measure_text
+           LEFT JOIN metric ON metric.id = measure_text.metric
+           WHERE slot_record.record = measure_text.record AND metric.release >= 'EXCERPTS'
+    """.map(x => SQLContainerText(x)).list().apply()
+
+      val sQLMetrics = sql"""
+      SELECT id, name, assumed, options FROM metric
+    """.map(x => SQLMetric(x)).list().apply().map(x => x.metricId -> x).toMap
+
+      sQLContainersText.foreach { x =>
+        val c = sQLContainers.getOrElse(x.containerId, null)
+        if (c != null && x.metric.isDefined && x.text.isDefined) {
+          val measureName = sQLMetrics(x.metric.get).metricName
+          measureName match {
+            case "race" => if (c.race.isDefined) c.race = Some(c.race.get + " " + x.text.get) else c.race = x.text
+            case "ethnicity" => if (c.ethnicity.isDefined) c.ethnicity = Some(c.ethnicity.get + " " + x.text.get) else c.ethnicity = x.text
+            case "gender" => if (c.gender.isDefined) c.gender = Some(c.gender.get + " " + x.text.get) else c.gender = x.text
+            case "state" => if (c.state.isDefined) c.state = Some(c.state.get + " " + x.text.get) else c.state = x.text
+            case "setting" => if (c.setting.isDefined) c.setting = Some(c.setting.get + " " + x.text.get) else c.setting = x.text
+            case "language" => if (c.language.isDefined) c.language = Some(c.language.get + " " + x.text.get) else c.language = x.text
+            case "country" => if (c.country.isDefined) c.country = Some(c.country.get + " " + x.text.get) else c.country = x.text
+            case _ => if (c.text.isDefined) c.text = Some(c.text.get + " " + x.text.get) else c.text = x.text
+          }
+        }
+      }
+
+      //    val sQLContainers = sql"""
+      //       SELECT id, container.volume AS volume, name, date, release, string_agg(datum, ' ') AS txt
+      //       FROM container
+      //       LEFT JOIN slot_release ON id = slot_release.container
+      //       LEFT JOIN volume_access ON container.volume = volume_access.volume
+      //       LEFT JOIN slot_record ON id = slot_record.container
+      //       LEFT JOIN measure_text ON slot_record.record = measure_text.record
+      //       WHERE volume_access.children > 'NONE' AND volume_access.party = -1 AND container.volume > 0
+      //       GROUP BY container.id, container.volume, name, date, release
+      //    """.map(x => SQLContainer(x)).list().apply().map(x => x.containerId -> x).toMap
+
+      val sQLContainerVolumeLookup = sQLContainers.values.map(x => x.containerId -> sQLVolumes(x.volumeId))
+        .toMap.withDefaultValue(new SQLVolume(volumeId = -1))
+
+      val containerIdList = sQLContainers.values.map(x => x.containerId)
+      val volumeIdList = sQLVolumes.values.map(x => x.volumeId)
+
+      /*
+    Set whether or not this volume actually contains sessions... going to make this public sessions
+    */
+      sQLContainers.values.foreach {
+        x =>
+          if (x.release.getOrElse("") == "EXCERPTS")
+            sQLVolumes(x.volumeId).hasSessions = true
+      }
+
+
+      /*
+    These are methods that extract each type of segment into scala objects.
+     */
+
+      object SQLSegmentTag extends SQLSyntaxSupport[SQLSegmentTag] {
+        // We need a lookup function for getting the other information that we need out of this thing
+        def apply(rs: WrappedResultSet): SQLSegmentTag = new SQLSegmentTag(
+          sQLContainerVolumeLookup(rs.long("container").toInt).volumeId, rs.long("container"), rs.string("segment"), rs.stringOpt("tag")
+        )
+      }
+
+      object SQLRecord extends SQLSyntaxSupport[SQLRecord] {
+        def apply(rs: WrappedResultSet): SQLRecord = new SQLRecord(
+          rs.long("record"), rs.long("container"), sQLContainerVolumeLookup(rs.long("container")).volumeId, if (rs.dateOpt("measureDate").isDefined) Some(rs.date("measureDate").toJodaDateTime) else None,
+          if (rs.dateOpt("measureDate").isDefined && rs.dateOpt("containerDate").isDefined)
+            Some(new Duration(rs.date("measureDate").toJodaDateTime, rs.date("containerDate").toJodaDateTime))
+          else None)
+      }
+
+      /*
+      Ditto for segment records
+     */
+      object SQLSegmentRecord extends SQLSyntaxSupport[SQLSegmentTag] {
+        def apply(rs: WrappedResultSet): SQLSegmentRecord = new SQLSegmentRecord(
+          sQLContainerVolumeLookup(rs.long("container").toInt).volumeId, rs.long("container"), rs.string("segment"),
+          rs.long("record"), rs.string("metric"), rs.stringOpt("datum")
+        )
+      }
+
+      object SQLSegmentAsset extends SQLSyntaxSupport[SQLSegmentTag] {
+        def apply(rs: WrappedResultSet): SQLSegmentAsset = new SQLSegmentAsset(
+          rs.long("volume"), rs.long("container"), rs.string("segment"), rs.long("asset"), rs.string("name"), rs.string("duration"), rs.stringOpt("excerpt").isDefined
+        )
+      }
+
+      object SQLSegmentRelease extends SQLSyntaxSupport[SQLSegmentTag] {
+        def apply(rs: WrappedResultSet): SQLSegmentRelease = new SQLSegmentRelease(
+          sQLContainerVolumeLookup(rs.long("container").toInt).volumeId, rs.long("container"), rs.string("segment"), rs.string("release")
+        )
+      }
+
+
+      val sQLRecords = sql"""
+        SELECT container.id AS container, record.id AS record, container.date AS containerDate, measure_date.datum AS measureDate FROM container, slot_record, record, measure_date
+              WHERE container.id = slot_record.container AND record.id = slot_record.record
+              AND measure_date.record = record.id
+              """.map(x => SQLRecord(x)).list().apply().filter(x => sQLContainerVolumeLookup(x.containerId).volumeId > 0)
+        .groupBy(x => x.containerId).map(x => x._1 -> x._2)
+      //
+      //    // We now want to go a step further and get all of the segments, i.e., all of the records/measures
+
+      // TODO bring in person here
+      val sQLSegmentTags = sql"""
+      SELECT container, segment, tag.name AS tag FROM tag_use, tag WHERE tag = id
+      """.map(x => SQLSegmentTag(x)).list().apply().filter(x => x.volumeId > 0)
+      sQLSegmentTags.groupBy(x => x.volumeId).map(x => x._1 -> x._2.map(y => y.tags.getOrElse(""))).map(x => sQLVolumes(x._1).tags = x._2)
+
+      val sQLSegmentKeywords = sql"""
+      SELECT container, segment, tag.name AS tag FROM keyword_use, tag WHERE tag = id
+      """.map(x => SQLSegmentTag(x)).list().apply().filter(x => x.volumeId > 0)
+      sQLSegmentKeywords.groupBy(x => x.volumeId).map(x => x._1 -> x._2.map(y => y.tags.getOrElse(""))).map(x => sQLVolumes(x._1).keywords = x._2)
+
+      val sQLVolumeText = sql"""
+      SELECT volume, text FROM volume_text
+      """.map(x => SQLVolumeText(x)).list().apply().groupBy(x => x.volumeId).map(x => x._1 -> x._2.map(y => y.Text).mkString(" "))
+
+      sQLVolumeText.map(x => if (sQLVolumes.keySet contains x._1) sQLVolumes(x._1).allText = x._2)
+
+      // This will get all of the public measures
+      val sQLSegmentRecords = sql"""
+         SELECT container, segment, slot_record.record AS record, metric.name AS metric, datum
+         FROM slot_record, measure as measure_all, metric
+         WHERE measure_all.record = slot_record.record AND measure_all.metric = metric.id AND metric.release >= 'EXCERPTS'
+         """.map(x => SQLSegmentRecord(x)).list().apply().filter(x => x.volumeId > 0)
+
+
+      sql"""
+         SELECT container, segment, slot_record.record AS record, metric.name AS metric, datum
+         FROM slot_record, measure as measure_all, metric
+         WHERE measure_all.record = slot_record.record AND measure_all.metric = metric.id AND metric.name = 'birthdate'
+       """.map(x => SQLSegmentRecord(x)).list().apply().foreach { x =>
+        if (sQLContainers.contains(x.containerId)) {
+          sQLContainers(x.containerId).age =
+            if (sQLContainers(x.containerId).date.isDefined && x.datum.isDefined && x.metric == "birthdate")
+              Some(new Duration(new DateTime(x.datum.get), sQLContainers(x.containerId).date.get).getStandardDays)
+            else None
+        }
+      }
+
+
+      val sQLSegmentAssets = sql"""
+        SELECT container, slot_asset.segment, asset.id AS asset, asset.name AS name, asset.duration AS duration, asset.release AS release, volume, excerpt.segment AS excerpt
+                  FROM slot_asset, asset LEFT JOIN excerpt ON asset.id = excerpt.asset
+                  WHERE slot_asset.asset = asset.id
+                  """.map(x => SQLSegmentAsset(x)).list().apply().filter(x => x.volumeId > 0)
+
+      val sQLSegmentReleases = sql"""
+         SELECT container, segment, release FROM slot_release
+         """.map(x => SQLSegmentRelease(x)).list().apply().filter(x => x.volumeId > 0)
+
+      /*
+      Go through and mark containers and volumes that have excerpts as having them
+    */
+      sQLSegmentAssets.map {
+        x =>
+          if (x.isExcerpt && sQLContainers.contains(x.containerId)) {
+            val c = sQLContainers(x.containerId.toInt)
+            c.hasExcerpt = true // Gross :(
+            sQLContainerVolumeLookup(x.containerId.toInt).hasExcerpt = true
+          }
+      }
+
+      //    sQLSegmentRecords.map(x => println(x.volumeId, x.containerId, x.record, x.segment, x.metric, x.date, x.num, x.text))
+
+
+      /*
+      Collate all of the documents into JSONDocuments and create one big list to write them all out in.
+     */
+      val jsonDocuments = sQLVolumes.map(x => createVolumeDocument(x._2)) ++
+        sQLContainers.map(x => createContainerDocument(x._2)) ++
+        sQLRecords.flatMap(x => x._2.map(y => createRecordDocument(y))) ++
+        sQLSegmentRecords.map(x => createSegmentRecordDocument(x)) ++
+        sQLSegmentAssets.map(x => createSegmentAssetDocument(x)) ++
+        sQLSegmentTags.map(x => createSegmentTagDocument(x)) ++
+        sQLParties.map(x => createPartyDocument(x))
+
+
+      /*
+      Finally, write the JSON to disk as a giant file.
+     */
+      val jsonVol = write(jsonDocuments.toSeq)
+
+      val pw = new PrintWriter(new File("databrary.json"))
+      pw.write(jsonVol)
+      pw.close()
+      println("t")
+    }
+
+    def createVolumeDocument(vol: SQLVolume) = {
+      println(vol.owners)
+      val (ownerIds, ownerNames) = if (vol.owners.isDefined) {
+        val ids = Some(vol.owners.get.getArray().asInstanceOf[Array[String]].map(x => x.split(":")(0).toInt).toSeq)
+        val names = Some(vol.owners.get.getArray().asInstanceOf[Array[String]].map(x => x.split(":")(1)).toSeq)
+        (ids, names)
+      } else {
+        (None, None)
+      }
+      println(ownerIds)
+      println(ownerNames)
+      new JsonDocument(content_type = ContentTypes.VOLUME, volume_id_i = Some(vol.volumeId.toInt),
+        abs_t = Some(vol.abs), title_t = Some(vol.title), alias_s = Some(vol.alias), citation_t = vol.cite,
+        citation_url_s = vol.citeUrl, citation_year_i = vol.citeYear, volume_has_excerpt_b = Some(vol.hasExcerpt),
+        volume_has_sessions_b = Some(vol.hasSessions),
+        volume_keywords_ss = if (vol.keywords != null) Some(("boost" -> 3.0) ~ ("value" -> Option(vol.keywords))) else None,
+        volume_tags_ss = if (vol.tags != null) Some(("boost" -> 2.0) ~ ("value" -> Option(vol.tags))) else None,
+        volume_all_text_t = Option(vol.allText),
+        volume_owner_ids_is = ownerIds,
+        volume_owner_names_ss = ownerNames
+      )
+    }
+
+    def createContainerDocument(container: SQLContainer) = {
+      new JsonDocument(content_type = ContentTypes.CONTAINER,
+        volume_id_i = Some(container.volumeId.toInt),
+        container_volume_id_i = Some(container.volumeId.toInt),
+        container_id_i = Some(container.containerId.toInt),
+        container_date_tdt = None, // This should never be set for privacy reasons
+        container_name_t = Some(container.name), container_age_td = container.age,
+        container_has_excerpt_b = Some(container.hasExcerpt),
+        container_text_t = container.text,
+        container_country_s = container.country,
+        container_gender_s = container.gender,
+        container_language_s = container.language,
+        container_state_s = container.state,
+        container_ethnicity_s = container.ethnicity,
+        container_race_s = container.race,
+        container_setting_s = container.setting
+      )
+    }
+
+    def createRecordDocument(record: SQLRecord) = {
+      new JsonDocument(content_type = ContentTypes.RECORD,
+        volume_id_i = Some(record.volumeId.toInt),
+        record_container_i = Some(record.containerId.toInt),
+        record_id_i = Some(record.recordId.toInt),
+        record_date_tdt = None
+      )
+    }
+
+    def createSegmentTagDocument(segment: SQLSegmentTag) = {
+      new JsonDocument(content_type = ContentTypes.SEGMENT_TAG,
+        volume_id_i = Some(segment.volumeId.toInt),
+        segment_volume_id_i = Some(segment.volumeId.toInt),
+        segment_container_id_i = Some(segment.containerId.toInt),
+        segment_tags_ss = Some(segment.tags.get.split(","))
+      )
+    }
+
+    def createSegmentAssetDocument(segment: SQLSegmentAsset) = {
+      new JsonDocument(content_type = ContentTypes.SEGMENT_ASSET,
+        volume_id_i = Some(segment.volumeId.toInt),
+        segment_volume_id_i = Some(segment.volumeId.toInt),
+        segment_container_id_i = Some(segment.containerId.toInt),
+        segment_asset_i = Some(segment.asset.toInt),
+        segment_asset_name_s = Some(segment.assetName)
+      )
+    }
+
+    def createSegmentRecordDocument(segment: SQLSegmentRecord) = {
+      new JsonDocument(content_type = ContentTypes.SEGMENT_RECORD,
+        volume_id_i = Some(segment.volumeId.toInt),
+        segment_volume_id_i = Some(segment.volumeId.toInt),
+        segment_container_id_i = Some(segment.containerId.toInt),
+        segment_record_id_i = Some(segment.record.toInt),
+        record_text_t = segment.datum, record_metric = Some(segment.metric)
+      )
+    }
+
+    def createPartyDocument(party: SQLParty) = {
+      new JsonDocument(content_type = ContentTypes.PARTY, party_affiliation_s = Some(party.affiliation),
+        party_id_i = Some(party.partyId.toInt),
+        party_name_s = Some(party.name), party_pre_name_s = Some(party.preName),
+        party_is_institution_b = Some(party.isInstitution),
+        party_is_authorized_b = Some(party.isAuthorized)
+      )
+    }
+  }
+}
+
+
+
+
+
+
