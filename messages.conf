<<<<<<< HEAD
=======
# --- App
app.title="Databrary"
app.update="The Databrary website has been updated."
app.reload="Please save your work and <a href=\"\" onclick=\"window.location.reload()\">reload</a> your browser tab."

# --- Formats
format.offset="Position in HH:MM:SS.sss"
format.orcid="ORCID iD"
format.boolean=""
format.url="URL or DOI"

# --- Errors
error.both="Only one of {0} and {1} may be specified"
error.missing="Field value has not been filled"
error.offset="Invalid position (please use HH:MM:SS.sss)"
error.conflict="The requested change conflicts with a previously set value."
error.date="Invalid date (please use YYYY-MM-DD)."
citation.invalid="Invalid citation: at least citation or DOI is required"
file.format.unknown="File format is not supported."
file.size.invalid="File size must be greater than 0."
file.invalid="This does not appear to be a valid file ({0})."
file.superseded="That file has already been replaced."
orcid.invalid="Invalid ORCID iD"
range.invalid="Invalid time range"
object.invalid="Invalid {0} specified"
funder.notfound="Funder ID {0} not found"
agreement.required="You must consent to the user agreement."
tag.invalid="Invalid tag name (must be 3-32 letters)"
tag.invalid.long="<dl><dt>Tag Name</dt><dd>Must be between 3 and 32 characters.</dd><dd>Only letters, spaces, and dashes (-) allowed.</dd></dl>"
url.invalid="Invalid URL"
file.notfound="File not found"
csrf.failed="Form validation failed. Please reload and try again."

error.generic="Something's gone terribly wrong."
error.prefix="<strong>Error</strong>:"
error.suffix="Please <a href=\"mailto:feedback@databrary.org\">contact us</a> and try again later."
error.view="View error."

error.report="If this is unexpected, <a href=\"mailto:feedback@databrary.org?subject={0}&body={1}\" target=\"_blank\">let us know</a>."
error.report.subject="[Error {0}] {1}"
error.report.body="Describe what you were doing, what went wrong, and what you expected to happen:\n\n\n\n----\n\n{0}"

video.unsupported="Unfortunately, playing videos may not work in older Firefox versions on OS X. Please upgrade or try Safari or Chrome."

error.title="Error"
error.resolve="<strong>Error</strong>: An error occurred accessing this page. Please <a href=\"mailto:feedback@databrary.org\">contact us</a> and try again later."
error.r="Unknown Error"
error.r0="Network Error"
error.r400="400 - Bad Request"
error.r401="401 - Unauthorized"
error.r402="402 - Payment Required"
error.r403="403 - Access denied"
error.r403.message="You do not have access to this resource."
error.r404="404 - Not Found"
error.r404.message="The resource you requested may no longer be available."
error.r500="500 - Internal Server Error"
error.r501="501 - Not Implemented"
error.r502="502 - Bad Gateway"
error.r503="503 - Service Unavailable"
error.r504="504 - Gateway Timeout"

# --- Emails
mail.reissue.subject="Databrary email confirmation"
mail.reissue.body="Your email confirmation link has now expired. Please use this new link to set your password and complete your registration:\n\n{0}\n\nOnce you've validated your e-mail address, you will be able to request authorization in order to be granted full access to Databrary."

# Generic UI
databrary="Databrary"

navigation.confirmation="Are you sure you want to abandon your changes?"
save="Save"
save.all="Save All"
clear="Clear"
cancel="Cancel"
reset="Reset"
replace="Replace"
upload="Upload"
revert="Revert"
revert.all="Revert All"
add="Add"
remove="Remove"
edit="Edit"
create="Create"
file="file"
account="Account"
password="Password"
required="(required)"

toolbar.login="login"
toolbar.logout="Logout"
toolbar.register="register"
toolbar.reregister="get authorized"
toolbar.profile="View profile"

toolbar.contact="Send us your comments, questions, and suggestions."

# --- Login page
login.title="Login"
login.title.sub="Enter Databrary"
login.login="Login"
login.method.password="or login with Databrary."
login.forgot="Forgot your password?"

login.bad="Incorrect login."
login.throttled="Too many login attempts. Try again later."
login.noCookie="You must be logged in to perform that action. Please make sure you have cookies enabled."
login.expired="Your session has expired. Please login again."
login.error="Unable to log in with those credentials."

login.email.help="Enter the email address you used to register"
login.email.error="This email address is invalid"
login.password.help="Enter your password."

# --- Reset page
reset.title="Password Reset"
reset.request="Reset"
reset.request.success="Password reset email sent to {0}. Please follow the instructions in that message."
reset.save.success="Your password has been reset."

reset.email.help="Enter the email address you used to register."
reset.once.help="Enter a secure password."
reset.again.help="Enter the same password again."

# --- Formats
help.title="Help"
help.formats.title="Supported File Formats"
help.formats.body="This is the list of file formats which we currently accept.  Note that all video formats will be automatically transcoded to mp4 format.  If you have files in other formats you wish to share, just <a href=\"mailto:feedback@databrary.org\">contact us</a> so that we can add appropriate handling."

format.list.extension="Extension"
format.list.description="Description"
format.list.text="Text Files"
format.list.application="Documents"
format.list.video="Videos"
format.list.image="Images"
format.list.audio="Audio"

# party, auth pages
email="Email"
password.once="Password"
password.again="Password (again)"
password.current="Current Password"
password.new="New Password"
password.new.again="New Password (again)"
password.incorrect="Incorrect password."
password.match="Passwords do not match."
password.check="Insecure password: {0}"
prename="First and middle name"
sortname="Last name"
orcid="ORCID iD"
avatar="avatar"
affiliation="Affiliation"

password.advice="Your Databrary password is used to protect many sensitive resources, including identifying human subjects data, and to control your own stored research data.  Therefore, we require that passwords meet a minimum security threshold.  To choose a secure password, please:<ul><li>do not use the same password you use for other websites or computers;</li><li>do not base your password on a single word, even with minimal substitutions or additions;</li><li>do not use repeated characters or simple sequences (like \"abc\" or \"&amp;*()\");</li><li>use a password with multiple words or a variety of characters;</li><li>use a password that is at least 7 characters in length.</li></ul>"

logout.success="You are logged out."
logout.error="That's weird. We couldn't log you out."

welcome.title="Welcome"
welcome.featured="Featured Volume"

party.overview.title="Overview"
party.contact.title="Contact"

volumes.title="Volumes"

network.title="Authorizations"
network.apply.local="Request authorization"
network.apply.foreign="Grant authorization to {0}"
network.grant.local="Manage and grant authorizations"
network.grant.foreign="Apply for authorization from {0}"

auth.parents.title="Sponsors"
auth.parents.subtitle="Authorized by:"
auth.children.title="Affiliates"
auth.children.subtitle="Granted authorization to:"
auth.expiration="Expiration"
auth.expiration.none="Never"
auth.pending="Request pending"

auth.apply.error="Could not submit your request."
auth.apply.save.success="Request processed successfully."
auth.apply.remove.success="Request removed successfully."

auth.request="Request"
auth.notfound="None of these"
auth.pending.notice="You have a pending authorization request from {0}."

# --- Auth grant
auth.grant.title="Grant {0} the following capabilities:"
auth.grant.save.error="Could not save this authorization."
auth.grant.deny.error="Could not deny this authorization."
auth.grant.notfound="Users must create an account before they can be granted authorization. Please suggest they register."

auth.grant.save.success="Authorization saved successfully."
auth.grant.remove.success="Authorization removed successfully."

auth.grant.expires.help="Select a date within the next two years."

# --- Party edit
party.edit="edit profile"

party.edit.personal="Personal Information"
party.edit.account="Login Information"
party.edit.confirm="Confirm Access"

party.edit.prename.help="Enter your first or given name"
party.edit.sortname.help="Enter your last or family name"
party.edit.affiliation.help="Specify your institutional affiliation as you wish it to display on your profile"

party.edit.url.title="Website"
party.edit.url.help="Specify whatever personal web page you'd like (faculty page, ResearchGate, etc.)"

party.edit.orcid.help="Enter your ORCID iD"

party.edit.email.title="Email"
party.edit.email.help="Enter a valid email address. We recommend using your institutional email address."

party.edit.password.title="New password"
party.edit.password.help="Enter a new, secure password"

party.edit.password.again.title="New password (again)"
party.edit.password.again.help="Enter your new password again"
party.edit.password.again.error="Passwords do not match"

party.edit.auth.title="Current password"
party.edit.auth.help="Enter your current password to save changes"

party.edit.avatar.title="Avatar"
party.edit.avatar.exists="Choose a new profile image"

party.edit.avatar.upload="Saving data and uploading your avatar now."
party.edit.profile.success="Profile saved successfully."
party.edit.account.success="Account updated successfully."

wizard.party-edit-profile.name="Profile"
wizard.party-edit-profile.description="Publicly visible info"
wizard.party-edit-profile.instructions=""

wizard.party-edit-account.name="Account"
wizard.party-edit-account.description="Email address and password"
wizard.party-edit-account.instructions=""

wizard.party-edit-apply.name="Sponsors"
wizard.party-edit-apply.description="Authorizations and memberships granted by others"
wizard.party-edit-apply.instructions="Search here for the Authorized Investigator or Institution from whom you are requesting authorization. Read more about <a href=\"http://databrary.org/access/guide/investigators.html\" target=\"_blank\">who qualifies for authorization</a> and <a href=\"http://databrary.org/access/guide/investigators/authorization.html\" target=\"_blank\">how to get authorized</a>."

wizard.party-edit-grant.name="Affiliates"
wizard.party-edit-grant.description="Authorizations and memberships granted to others"
wizard.party-edit-grant.instructions=""

party.view.url="Website"

# --- Auth search
auth.search="Search for a user or institution..."
auth.search.name.help="Enter your institution or PI."
auth.search.name.error="Enter at least 3 characters for auto-search to begin."
auth.search.principal="Search for your institution..."
auth.search.principal.help="Enter your institution."
auth.search.affiliate="Search for your sponsoring PI..."
auth.search.affiliate.help="Enter your sponsoring PI."
auth.search.placeholder="Search for your sponsoring PI or institution..."
auth.search.placeholder.help="Enter your sponsoring PI or institution."
auth.search.child="Search for the person you wish to sponsor..."
auth.search.child.help="Enter the person you wish to sponsor."
auth.search.error="Could not retrieve any users or institutions."

auth.apply.legend="Current sponsors and requests"
auth.search.apply.legend="Apply for new authorization"
auth.grant.legend="Current affiliates and requests"
auth.search.grant.legend="Authorize a new affiliate"

# --- Auth apply
auth.request.title="Request authorization from {0}"
auth.request.notfound.user="User Not Found"
auth.request.notfound.info="Contact info"

# Permission levels
auth.site.view="Level of "
auth.site.edit="Allow "
auth.site="access to others' data shared on Databrary "
auth.site.NONE.title="No access"
# for lockdown only:
auth.site.NONE="Cannot access shared Databrary data (except as granted through group/lab access)."
auth.site.PUBLIC.title="Provisional access"
auth.site.PUBLIC="Authorized to browse Databrary volumes, but only to view public data."
auth.site.SHARED.title="Browse access"
auth.site.SHARED="Access all shared Databrary data."
auth.site.READ.title="Affiliate"
auth.site.READ="Access all shared Databrary data."
auth.site.EDIT.title="Principal Investigator"
auth.site.EDIT="Share data with Databrary and the public."
auth.site.ADMIN.title="Administrative access"
auth.site.ADMIN="Can authorize users on {0} behalf."

auth.member.view="Level of"
auth.member.edit="Grant"
auth.member="access to {0} group/lab data"
auth.member.NONE.title="No access"
auth.member.NONE="Cannot access {0} data (except as granted through Databrary authorization)."
auth.member.PUBLIC.title="Public access"
auth.member.PUBLIC="Can browse {0} volumes, but only view public data."
auth.member.SHARED.title="Shared access"
auth.member.SHARED="Read-only access to {0} group data except private data."
auth.member.READ.title="Read-only access"
auth.member.READ="Full view access to all {0} group data."
auth.member.EDIT.title="Read/write access"
auth.member.EDIT="Can access and edit all {0} group data."
auth.member.ADMIN.title="Manager"
auth.member.ADMIN="Can create volumes and change volume access on all {0} group data."

# note: {0} may be name or "You"
access.NONE="{0} cannot access these data"
access.PUBLIC="{0} can access only public data"
access.SHARED="{0} can access only shared data"
access.READ="{0} has read-only access"
access.EDIT="{0} has read-write access"
access.ADMIN="{0}, as an investigator on these data, can fully edit and share them"

access.edit.NONE="No access"
access.edit.PUBLIC="View access only public data"
access.edit.SHARED="View and access only shared data"
access.edit.READ="Read-only access"
access.edit.EDIT="Read/write access"
access.edit.ADMIN="Investigator (read/write/share access)"

access.edit.READ.who="For those you trust to view all data."
access.edit.EDIT.who="For those you trust to view, change, add, and remove data."
access.edit.ADMIN.who="For fellow volume investigators only."

release.prompt="Choose sharing level..."

release.DEFAULT.session="Shared according to participant session release level"
release.DEFAULT.title="Unreleased"
release.DEFAULT.deselect="This file is deidentified (no faces, voices, dates, etc.), or I wish to override any participant release"
release.DEFAULT.select="Use current file or participant release level"
release.DEFAULT.description="This content has not been shared"
release.PRIVATE.title="Private"
release.PRIVATE.select="Available only to collaborators"
release.PRIVATE.description="This content has not been shared and is restricted to collaborators"
release.SHARED.title="Authorized Users"
release.SHARED.select="Available only to authorized Databrary users"
release.SHARED.description="This content is restricted to authorized Databrary users"
release.EXCERPTS.title="Excerpts"
release.EXCERPTS.select="Available only to authorized Databrary users, who may use it in presentations for informational or educational purposes"
release.EXCERPTS.description="This content is restricted to authorized Databrary users, who may use it in presentations for informational or educational purposes"
release.PUBLIC.title="Public"
release.PUBLIC.select="Available openly to anybody"
release.PUBLIC.description="This content is available openly to anyone"

release.excerpt.warning="You are choosing to make this clip more widely available than the file from which it originates. Click OK if this is acceptable."

asset.untranscoded="This video has not been converted to Databrary's standard format, so some features may not work."

# Volume page
volume="Volume"
dataset="Dataset"
study="Study"
volume.overview.title="Overview"
volume.contributors.title="Investigators"
volume.funding.title="Funding"
volume.creation.title="Added on"
volume.sessions.title="Sessions"
volume.sessions="{0} sessions ({1} shared)"
volume.ages.title="Ages"
volume.citation.title="Original Work"
volume.link.title="How to Cite"
volume.private.title="Collaborators"
volume.shared.title="Shared with"
volume.reuse.title="Reuse"
volume.reuse.provides="These data are used in..."
volume.reuse.consumes="These data were originally collected as part of..."

volume.name="Title"
volume.alias="Internal short name (only shown to editors)"
volume.body="Description"
volume.owner="Owner"

sessions.title="Data"
session="Session"
session.jump="Jump to the session from which this {0} originates"

materials.title="Materials"
materials="Materials"
materials.top="Top-level materials"

not.pilot=""
not.exclusion="Included"
not.participant="No participants"
not.condition="No conditions"
not.group="Not grouped"

excerpts.title="Highlights"
excerpts.download="Download this file"

position="Position"
position.placeholder="MM:SS"

volume.links="Links"
link.head="Title/description"
link.url="URL or DOI"
link.head.title="Step 1. Enter title"
link.url.title="Step 2. Enter URL or DOI"
link.link="(external link)"

citation.head="Citation"
citation.year="Year"
citation.url="DOI or URL"

comments.title="Comments"
comments.post="Post"
comments.reply="Reply"
comments.cancel="Cancel"
comments.prompt="Post a comment..."
comments.update.error="Could not update comments list."
comments.add.success="Comment added."
comments.add.error="Error while posting comment."

comments.text.title="Comment"
comments.text.help="Comment on the content of this page"
comments.text.error="Must be at least 3 characters long"

tags.title="Tags"
tags.vote.up="Vote this tag up"
tags.vote.null="Remove your vote on this tag"
tags.auto.error="The auto-suggestion list is out-of-order."
tags.vote.up.success="Tag <strong>{0}</strong> voted up."
tags.vote.null.success="Tag <strong>{0}</strong> vote canceled."
tags.vote.error="Error while voting for tag <strong>{0}</strong>."
tags.display.description="User-provided terms that help others find similar content"
tag.add.help="Add a tag to this content to help others find it"

keywords.title="Keywords"
keywords.display.description="Preferred terms provided by the author to help others find this content"
keyword.add.help="Add preferred terms to label your data, such as the keywords associated with any related publication"

# Access
access.global.legend="Share this volume"
access.global.save.success="Sharing settings updated."
access.global.save.error="Unable to update sharing settings."
access.global.NONE.NONE="Private: Share only with collaborators selected below."
access.global.PUBLIC.SHARED="Shared: Share with authorized researchers and selected information with the public."
access.global.restricted="You must be an authorized Databrary Investigator in order to share volumes."

access.grant.legend="Collaborators"
access.grant.inherit="Extend access to {0} "
access.grant.save.success="Access changed successfully."
access.grant.save.error="Could not update access at this time."
access.grant.remove.success="Access removed successfully."
access.grant.remove.error="Could not remove access at this time."
access.delete.self="You cannot remove your own access to a volume."
access.grant.restricted="You are not authorized to share data with {0}."

access.search.legend="Add new collaborator"
access.search="Search for a user, group, or institution..."
access.search.name.help="Enter the user, group, or institution to which you want to grant access."
access.search.name.error="Enter at least 3 characters for auto-search to begin."
access.search.error="Could not retrieve any users or institutions."
access.notfound="None of these"

# Funding
funding.save.success="Funding source updated."
funding.save.error="Could not update funding agency at this time."
funding.remove.success="Funding source removed."
funding.remove.error="Could not remove funding agency at this time."

funding.awards="Grant #"
funding.awards.placeholder="XXX-XXXXXX-XX"
funding.awards.add="Add another grant"
funding.search.legend="Add a funding source"
funding.search.placeholder="Search for a funding agency..."
funding.search.more="Find more..."
funding.search.repeat="{0} has already been added."
funding.search.name.help="Start typing the name of the desired funding agency."

search.title="Search"
search.prompt="Search data"
search.active="Searching..."
search.none="No matches found"

# --- Registration
register.title="Register"
register.title.sub="Get Databrary Access"
register.continue="Continue"
register.agree="Agree"
register.register="Agree and register"
register.sent.instructions="Your confirmation email has been sent to {0}."
register.authquery.error="Could not retrieve potential authorizing agents."

register.email.help="We recommend using your institutional email address. You can change it later."
register.email.error="This email address is invalid."

wizard.register-create.name="Create Account"
wizard.register-create.description="Register to browse shared data and comment on volumes."
wizard.register-create.instructions="Please provide information about yourself."

wizard.register-agreement.name="Sign Agreement"
wizard.register-agreement.description="Learn about the responsibilities of all Databrary members."
wizard.register-agreement.instructions="Read each section of the agreement. You can also download the <a href=\"http://databrary.org/policies/agreement.pdf\" target=\"_blank\">full agreement as pdf</a>."

wizard.register-email.name="Confirm Email"
wizard.register-email.description="Confirm your email address to continue."
wizard.register-email.instructions="Check your inbox for your email confirmation. You must verify your email address to continue."

wizard.register-password.name="Set Password"
wizard.register-password.description="Pick a secure password."
wizard.register-password.instructions="Please set a secure password. Remember that users may not share their login information with anyone."

wizard.register-agent.name="Request Authorization"
wizard.register-agent.description="Begin the authorization process."
wizard.register-agent.instructions="In order to access Databrary resources, you must be authorized either as an Authorized Investigator through a sponsoring institution, or by an authorized Databrary Investigator as an Affiliate. Read more about <a href=\"http://databrary.org/access/guide/investigators.html\" target=\"_blank\">who qualifies for authorization</a> and <a href=\"http://databrary.org/access/guide/investigators/authorization.html\" target=\"_blank\">how to get authorized</a>. If you cannot find your institution or sponsoring PI below, you can still proceed with registration by selecting 'None of these'."

wizard.register-request.name="Submit Authorization"
wizard.register-request.description="Confirm your authorization request."
wizard.register-request.instructions=""

wizard.register-pending.name="Stay Tuned"
wizard.register-pending.description="Tips for exploring Databrary."
wizard.register-pending.instructions="Your request for authorization is now pending. Once your request for authorization is approved, you will receive an email notification and will be authorized to access the shared data in Databrary. In the meantime, you can learn more about how to share data by reading our <a href=\"http://databrary.org/access.html\" target=\"_blank\">Databrary User Guide</a>.<br><br>You can also:<br><a href=\"/profile\">View and complete your profile</a><br><a href=\"/volume\">Browse public volumes</a><br>"

# --- Volume edit

volume.edit.create="Create volume"
volume.edit.cancel="Cancel"

volume.edit.title.sub="New Volume"
volume.edit.success="Volume saved successfully."
volume.edit.error="Unable to save volume."

wizard.volume-edit-overview.name="Overview"
wizard.volume-edit-overview.description="Edit title, description, and citation."
wizard.volume-edit-overview.instructions="First, provide basic information about this volume.  Then, visit the tabs on the left to provide more information and data."

volume.edit.autodoi.instructions="A DOI starts with \"10.\" and can usually be found on the first page of a published paper or on the journal's website. If you have one, press the \"retrieve\" button below to automatically fill out volume information from the DOI. Previously entered information will be replaced."
volume.edit.autodoi="DOI or URL"
volume.edit.autodoi.placeholder="10.XXXX/XXXXXXXX"
volume.edit.citation.url.help="Enter a DOI or URL of the resource this volume represents. "
volume.edit.autodoi.lookup="Retrieve"
volume.edit.autodoi.donthave="I don't have one"

volume.edit.autodoi.citation.success="Citation retrieved from DOI."
volume.edit.autodoi.citation.error="Could not retrieve citation from provided DOI."

volume.edit.citation.head.help="Enter the full citation of the associated paper, preferably in APA format"
volume.edit.citation.head.placeholder="Last, F. (2014). Title..."
volume.edit.name.help="Enter the title of the paper or volume"
volume.edit.name.placeholder="Title"
volume.edit.citation.year.help="Enter the publication year of the associated paper"
volume.edit.body.help="Enter or paste the abstract of the associated paper or other summary description"
volume.edit.body.placeholder=""
volume.edit.alias.help="This optional name may be how you refer to this volume within your lab, and will only be shown to those with edit access"
volume.edit.alias.placeholder=""
volume.edit.success="Volume saved successfully."

wizard.volume-edit-materials.name="Materials"
wizard.volume-edit-materials.description="Upload clips, images, stimuli, documents, and other materials."
wizard.volume-edit-materials.instructions="<p>Provide any files related to this volume.  For each file, you must indicate whether it contains <b>restricted</b> identifying information (such as faces or birthdates), or <b>shared</b> or <b>public</b> non-data (stimuli or displays used during data collection, blank questionnaire forms).</p><p>Any representative video clips or still images may additionally be selected as highlights, and possibly shared more broadly given appropriate, explicit consent for release by depicted individuals.</p><p>Click the <em>folder</em> (<img src=\"/web/images/icon/session.png\">) on the left to upload files. Click the <em>plus</em> (<img src=\"/web/images/icon/add.png\">) sign on the rightmost tab to add a new tab. Click the <em>plus</em> (<img src=\"/web/images/icon/add.png\">) sign within a tab to add a new column within the given tab.</p>See our <a href=\"/asset/formats\">list of accepted file types</a>.</p>"

wizard.volume-edit-data.name="Data"
wizard.volume-edit-data.description="Provide data from collected sessions."
wizard.volume-edit-data.instructions="<p>Here you can enter data about individual sessions, participants, or data collections.  Each row in this spreadsheet represents a single session.</p><p>Click the <em>folder</em> (<img src=\"/web/images/icon/session.png\">) on the left to upload files for each session. Click the <em>plus</em> (<img src=\"/web/images/icon/add.png\">) sign on the rightmost tab to add a new tab. Click the <em>plus</em> (<img src=\"/web/images/icon/add.png\">) sign within a tab to add a new column within the given tab.</p>"

asset.file="File"
asset.file.help="Select the file you wish to upload."
asset.name="Name"
asset.name.help="You may optionally provide a brief description of this file for other users."
asset.name.placeholder="New file name"
asset.classification="Release"
asset.excerpt=""
asset.excerpt.checkbox-label="Highlight on volume"
asset.add-drop="Drop file here or click to upload a new file."
asset.add-drop.replace="Drop file here or click to upload replacement file."
asset.upload-progress="(in progress)"
asset.format="File format"
asset.upload.rejected="File \"{0}\" was not accepted for upload. Consult our <a href=\"/asset/formats\">list of supported file formats</a>."
asset.upload.success="Uploaded \"{0}\" successfully."
asset.upload.transcoding="This file may take some time to process before it is displayed properly."
asset.upload.completing="Completing..."
asset.upload.error="There was a problem while uploading \"{0}\": \"{1}\""

asset.update.success="Updated \"{0}\" successfully."
asset.update.error="Unable to update \"{0}\"."
asset.replace.success="Replaced \"{0}\" successfully."
asset.restore="Paste the previously removed file: \"{0}\"."
asset.remove.success="Removed \"{0}\" successfully.  You may restore it by selecting \"Add File\" on the tool bar and then using the Paste button on the top right corner of the Viewer."
asset.remove.error="Unable to remove \"{0}\"."
asset.remove.confirm="Are you sure you want to remove this file?"
asset.add="(new file)"
asset.empty="(New file. Edits can be made in the viewer.)"

asset.display.unavailable="Preview unavailable"
asset.display.nopermission="You are not authorized to view this file"
asset.display.pending="This file is still being processed"

wizard.volume-edit-links.name="Links"
wizard.volume-edit-links.description="Additional citations and external resources."
wizard.volume-edit-links.instructions="List any external resources or references related to this material, including additional citations and data repositories."

wizard.volume-edit-funding.name="Funding"
wizard.volume-edit-funding.description="Specify funding sources."
wizard.volume-edit-funding.instructions="Add or manage sources of funding that supported this research here."

wizard.volume-edit-access.name="Access"
wizard.volume-edit-access.description="Share your volume with collaborators, authorized researchers, and the public."
wizard.volume-edit-access.instructions="Specify with whom you want to share the data contained in this volume by adding collaborators and what level of access you wish them to have."

volume.edit.access.success="Volume access updated successfully."
volume.edit.access.error="Unable to update volume access."

download.zip="Download all files as zip"
download.zip.prompt.empty="There are no files in this volume."
download.zip.prompt.noaccess="You do not have download access to any of the files in this volume. Check with your sponsoring party or the volume creator if you think you have arrived at this message in error."
download.zip.prompt.partial="Based on the release levels for the files in this volume, you will download the files listed below, which is a partial list of the files available in this volume. Please be aware of the individual file permissions as specified for each file. "

download.csv.prompt="The data contained in this CSV export may contain personally identifying information such as birthdate, gender, race, and ethnicity, dates of testing, and location of testing. Please handle with care and do not distribute to parties who do not have authorization to view these data."

# --- Spreadsheet
slot.remove.notempty="You must remove all associated records and files before you can remove this."
record.remove.notempty="You must remove all associated sessions and materials before you can remove this."
spreadsheet.add.category="Add new tab"
spreadsheet.add.metric="Add new column to {0}"
spreadsheet.unlimit="Show all {0} rows..."
hint.action.slot="Click to view data in this session"
>>>>>>> ea1bbd90
<|MERGE_RESOLUTION|>--- conflicted
+++ resolved
@@ -1,5 +1,3 @@
-<<<<<<< HEAD
-=======
 # --- App
 app.title="Databrary"
 app.update="The Databrary website has been updated."
@@ -620,5 +618,4 @@
 spreadsheet.add.category="Add new tab"
 spreadsheet.add.metric="Add new column to {0}"
 spreadsheet.unlimit="Show all {0} rows..."
-hint.action.slot="Click to view data in this session"
->>>>>>> ea1bbd90
+hint.action.slot="Click to view data in this session"