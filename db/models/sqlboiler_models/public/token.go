// This file is generated by SQLBoiler (https://github.com/databrary/sqlboiler)
// and is meant to be re-generated in place and/or deleted at any time.
// EDIT AT YOUR OWN RISK

package public

import (
	"bytes"
	"database/sql"
	"fmt"
	"github.com/databrary/sqlboiler/boil"
	"github.com/databrary/sqlboiler/queries"
	"github.com/databrary/sqlboiler/queries/qm"
	"github.com/databrary/sqlboiler/strmangle"
	"github.com/pkg/errors"
	"reflect"
	"strings"
	"sync"
	"time"
<<<<<<< HEAD

	"github.com/databrary/sqlboiler/boil"
	"github.com/databrary/sqlboiler/queries"
	"github.com/databrary/sqlboiler/queries/qm"
	"github.com/databrary/sqlboiler/strmangle"
	"github.com/pkg/errors"
=======
>>>>>>> c1f5cf8d
)

// Token is an object representing the database table.
type Token struct {
	Token   string    `db:"token" json:"token_token"`
	Expires time.Time `db:"expires" json:"token_expires"`

	R *tokenR `db:"-" json:"-"`
	L tokenL  `db:"-" json:"-"`
}

// tokenR is where relationships are stored.
type tokenR struct {
}

// tokenL is where Load methods for each relationship are stored.
type tokenL struct{}

var (
	tokenColumns               = []string{"token", "expires"}
	tokenColumnsWithoutDefault = []string{"token", "expires"}
	tokenColumnsWithDefault    = []string{}
	tokenColumnsWithCustom     = []string{}

	tokenPrimaryKeyColumns = []string{"token"}
)

type (
	// TokenSlice is an alias for a slice of pointers to Token.
	// This should generally be used opposed to []Token.
	TokenSlice []*Token
	// TokenHook is the signature for custom Token hook methods
	TokenHook func(boil.Executor, *Token) error

	tokenQuery struct {
		*queries.Query
	}
)

// Cache for insert, update and upsert
var (
	tokenType    = reflect.TypeOf(&Token{})
	tokenMapping = queries.MakeStructMapping(tokenType)

	tokenPrimaryKeyMapping, _ = queries.BindMapping(tokenType, tokenMapping, tokenPrimaryKeyColumns)

	tokenInsertCacheMut sync.RWMutex
	tokenInsertCache    = make(map[string]insertCache)
	tokenUpdateCacheMut sync.RWMutex
	tokenUpdateCache    = make(map[string]updateCache)
	tokenUpsertCacheMut sync.RWMutex
	tokenUpsertCache    = make(map[string]insertCache)
)

var (
	// Force time package dependency for automated UpdatedAt/CreatedAt.
	_ = time.Second
	// Force bytes in case of primary key column that uses []byte (for relationship compares)
	_ = bytes.MinRead
)
var tokenBeforeInsertHooks []TokenHook
var tokenBeforeUpdateHooks []TokenHook
var tokenBeforeDeleteHooks []TokenHook
var tokenBeforeUpsertHooks []TokenHook

var tokenAfterInsertHooks []TokenHook
var tokenAfterSelectHooks []TokenHook
var tokenAfterUpdateHooks []TokenHook
var tokenAfterDeleteHooks []TokenHook
var tokenAfterUpsertHooks []TokenHook

// doBeforeInsertHooks executes all "before insert" hooks.
func (o *Token) doBeforeInsertHooks(exec boil.Executor) (err error) {
	for _, hook := range tokenBeforeInsertHooks {
		if err := hook(exec, o); err != nil {
			return err
		}
	}

	return nil
}

// doBeforeUpdateHooks executes all "before Update" hooks.
func (o *Token) doBeforeUpdateHooks(exec boil.Executor) (err error) {
	for _, hook := range tokenBeforeUpdateHooks {
		if err := hook(exec, o); err != nil {
			return err
		}
	}

	return nil
}

// doBeforeDeleteHooks executes all "before Delete" hooks.
func (o *Token) doBeforeDeleteHooks(exec boil.Executor) (err error) {
	for _, hook := range tokenBeforeDeleteHooks {
		if err := hook(exec, o); err != nil {
			return err
		}
	}

	return nil
}

// doBeforeUpsertHooks executes all "before Upsert" hooks.
func (o *Token) doBeforeUpsertHooks(exec boil.Executor) (err error) {
	for _, hook := range tokenBeforeUpsertHooks {
		if err := hook(exec, o); err != nil {
			return err
		}
	}

	return nil
}

// doAfterInsertHooks executes all "after Insert" hooks.
func (o *Token) doAfterInsertHooks(exec boil.Executor) (err error) {
	for _, hook := range tokenAfterInsertHooks {
		if err := hook(exec, o); err != nil {
			return err
		}
	}

	return nil
}

// doAfterSelectHooks executes all "after Select" hooks.
func (o *Token) doAfterSelectHooks(exec boil.Executor) (err error) {
	for _, hook := range tokenAfterSelectHooks {
		if err := hook(exec, o); err != nil {
			return err
		}
	}

	return nil
}

// doAfterUpdateHooks executes all "after Update" hooks.
func (o *Token) doAfterUpdateHooks(exec boil.Executor) (err error) {
	for _, hook := range tokenAfterUpdateHooks {
		if err := hook(exec, o); err != nil {
			return err
		}
	}

	return nil
}

// doAfterDeleteHooks executes all "after Delete" hooks.
func (o *Token) doAfterDeleteHooks(exec boil.Executor) (err error) {
	for _, hook := range tokenAfterDeleteHooks {
		if err := hook(exec, o); err != nil {
			return err
		}
	}

	return nil
}

// doAfterUpsertHooks executes all "after Upsert" hooks.
func (o *Token) doAfterUpsertHooks(exec boil.Executor) (err error) {
	for _, hook := range tokenAfterUpsertHooks {
		if err := hook(exec, o); err != nil {
			return err
		}
	}

	return nil
}

// AddTokenHook registers your hook function for all future operations.
func AddTokenHook(hookPoint boil.HookPoint, tokenHook TokenHook) {
	switch hookPoint {
	case boil.BeforeInsertHook:
		tokenBeforeInsertHooks = append(tokenBeforeInsertHooks, tokenHook)
	case boil.BeforeUpdateHook:
		tokenBeforeUpdateHooks = append(tokenBeforeUpdateHooks, tokenHook)
	case boil.BeforeDeleteHook:
		tokenBeforeDeleteHooks = append(tokenBeforeDeleteHooks, tokenHook)
	case boil.BeforeUpsertHook:
		tokenBeforeUpsertHooks = append(tokenBeforeUpsertHooks, tokenHook)
	case boil.AfterInsertHook:
		tokenAfterInsertHooks = append(tokenAfterInsertHooks, tokenHook)
	case boil.AfterSelectHook:
		tokenAfterSelectHooks = append(tokenAfterSelectHooks, tokenHook)
	case boil.AfterUpdateHook:
		tokenAfterUpdateHooks = append(tokenAfterUpdateHooks, tokenHook)
	case boil.AfterDeleteHook:
		tokenAfterDeleteHooks = append(tokenAfterDeleteHooks, tokenHook)
	case boil.AfterUpsertHook:
		tokenAfterUpsertHooks = append(tokenAfterUpsertHooks, tokenHook)
	}
}

// OneP returns a single token record from the query, and panics on error.
func (q tokenQuery) OneP() *Token {
	o, err := q.One()
	if err != nil {
		panic(boil.WrapErr(err))
	}

	return o
}

// One returns a single token record from the query.
func (q tokenQuery) One() (*Token, error) {
	o := &Token{}

	queries.SetLimit(q.Query, 1)

	err := q.Bind(o)
	if err != nil {
		if errors.Cause(err) == sql.ErrNoRows {
			return nil, sql.ErrNoRows
		}
		return nil, errors.Wrap(err, "public: failed to execute a one query for token")
	}

	if err := o.doAfterSelectHooks(queries.GetExecutor(q.Query)); err != nil {
		return o, err
	}

	return o, nil
}

// AllP returns all Token records from the query, and panics on error.
func (q tokenQuery) AllP() TokenSlice {
	o, err := q.All()
	if err != nil {
		panic(boil.WrapErr(err))
	}

	return o
}

// All returns all Token records from the query.
func (q tokenQuery) All() (TokenSlice, error) {
	var o TokenSlice

	err := q.Bind(&o)
	if err != nil {
		return nil, errors.Wrap(err, "public: failed to assign all query results to Token slice")
	}

	if len(tokenAfterSelectHooks) != 0 {
		for _, obj := range o {
			if err := obj.doAfterSelectHooks(queries.GetExecutor(q.Query)); err != nil {
				return o, err
			}
		}
	}

	return o, nil
}

// CountP returns the count of all Token records in the query, and panics on error.
func (q tokenQuery) CountP() int64 {
	c, err := q.Count()
	if err != nil {
		panic(boil.WrapErr(err))
	}

	return c
}

// Count returns the count of all Token records in the query.
func (q tokenQuery) Count() (int64, error) {
	var count int64

	queries.SetSelect(q.Query, nil)
	queries.SetCount(q.Query)

	err := q.Query.QueryRow().Scan(&count)
	if err != nil {
		return 0, errors.Wrap(err, "public: failed to count token rows")
	}

	return count, nil
}

// Exists checks if the row exists in the table, and panics on error.
func (q tokenQuery) ExistsP() bool {
	e, err := q.Exists()
	if err != nil {
		panic(boil.WrapErr(err))
	}

	return e
}

// Exists checks if the row exists in the table.
func (q tokenQuery) Exists() (bool, error) {
	var count int64

	queries.SetCount(q.Query)
	queries.SetLimit(q.Query, 1)

	err := q.Query.QueryRow().Scan(&count)
	if err != nil {
		return false, errors.Wrap(err, "public: failed to check if token exists")
	}

	return count > 0, nil
}

// TokensG retrieves all records.
func TokensG(mods ...qm.QueryMod) tokenQuery {
	return Tokens(boil.GetDB(), mods...)
}

// Tokens retrieves all the records using an executor.
func Tokens(exec boil.Executor, mods ...qm.QueryMod) tokenQuery {
	mods = append(mods, qm.From("\"token\""))
	return tokenQuery{NewQuery(exec, mods...)}
}

// FindTokenG retrieves a single record by ID.
func FindTokenG(token string, selectCols ...string) (*Token, error) {
	return FindToken(boil.GetDB(), token, selectCols...)
}

// FindTokenGP retrieves a single record by ID, and panics on error.
func FindTokenGP(token string, selectCols ...string) *Token {
	retobj, err := FindToken(boil.GetDB(), token, selectCols...)
	if err != nil {
		panic(boil.WrapErr(err))
	}

	return retobj
}

// FindToken retrieves a single record by ID with an executor.
// If selectCols is empty Find will return all columns.
func FindToken(exec boil.Executor, token string, selectCols ...string) (*Token, error) {
	tokenObj := &Token{}

	sel := "*"
	if len(selectCols) > 0 {
		sel = strings.Join(strmangle.IdentQuoteSlice(dialect.LQ, dialect.RQ, selectCols), ",")
	}
	query := fmt.Sprintf(
		"select %s from \"token\" where \"token\"=$1", sel,
	)

	q := queries.Raw(exec, query, token)

	err := q.Bind(tokenObj)
	if err != nil {
		if errors.Cause(err) == sql.ErrNoRows {
			return nil, sql.ErrNoRows
		}
		return nil, errors.Wrap(err, "public: unable to select from token")
	}

	return tokenObj, nil
}

// FindTokenP retrieves a single record by ID with an executor, and panics on error.
func FindTokenP(exec boil.Executor, token string, selectCols ...string) *Token {
	retobj, err := FindToken(exec, token, selectCols...)
	if err != nil {
		panic(boil.WrapErr(err))
	}

	return retobj
}

// InsertG a single record. See Insert for whitelist behavior description.
func (o *Token) InsertG(whitelist ...string) error {
	return o.Insert(boil.GetDB(), whitelist...)
}

// InsertGP a single record, and panics on error. See Insert for whitelist
// behavior description.
func (o *Token) InsertGP(whitelist ...string) {
	if err := o.Insert(boil.GetDB(), whitelist...); err != nil {
		panic(boil.WrapErr(err))
	}
}

// InsertP a single record using an executor, and panics on error. See Insert
// for whitelist behavior description.
func (o *Token) InsertP(exec boil.Executor, whitelist ...string) {
	if err := o.Insert(exec, whitelist...); err != nil {
		panic(boil.WrapErr(err))
	}
}

// Insert a single record using an executor.
// Whitelist behavior: If a whitelist is provided, only those columns supplied are inserted
// No whitelist behavior: Without a whitelist, columns are inferred by the following rules:
// - All columns without a default value are included (i.e. name, age)
// - All columns with a default, but non-zero are included (i.e. health = 75)
func (o *Token) Insert(exec boil.Executor, whitelist ...string) error {
	if o == nil {
		return errors.New("public: no token provided for insertion")
	}

	var err error

	if err := o.doBeforeInsertHooks(exec); err != nil {
		return err
	}

	nzDefaults := queries.NonZeroDefaultSet(tokenColumnsWithDefault, o)

	key := makeCacheKey(whitelist, nzDefaults)
	tokenInsertCacheMut.RLock()
	cache, cached := tokenInsertCache[key]
	tokenInsertCacheMut.RUnlock()

	if !cached {
		wl, returnColumns := strmangle.InsertColumnSet(
			tokenColumns,
			tokenColumnsWithDefault,
			tokenColumnsWithoutDefault,
			nzDefaults,
			whitelist,
		)

		cache.valueMapping, err = queries.BindMapping(tokenType, tokenMapping, wl)
		if err != nil {
			return err
		}
		cache.retMapping, err = queries.BindMapping(tokenType, tokenMapping, returnColumns)
		if err != nil {
			return err
		}
		if len(wl) != 0 {
			cache.query = fmt.Sprintf("INSERT INTO \"token\" (\"%s\") VALUES (%s)", strings.Join(wl, "\",\""), strmangle.Placeholders(dialect.IndexPlaceholders, len(wl), 1, 1))
		} else {
			cache.query = "INSERT INTO \"token\" DEFAULT VALUES"
		}

		if len(cache.retMapping) != 0 {
			cache.query += fmt.Sprintf(" RETURNING \"%s\"", strings.Join(returnColumns, "\",\""))
		}
	}

	value := reflect.Indirect(reflect.ValueOf(o))
	vals := queries.ValuesFromMapping(value, cache.valueMapping)

	if boil.DebugMode {
		fmt.Fprintln(boil.DebugWriter, cache.query)
		fmt.Fprintln(boil.DebugWriter, vals)
	}

	if len(cache.retMapping) != 0 {
		err = exec.QueryRow(cache.query, vals...).Scan(queries.PtrsFromMapping(value, cache.retMapping)...)
	} else {
		_, err = exec.Exec(cache.query, vals...)
	}

	if err != nil {
		return errors.Wrap(err, "public: unable to insert into token")
	}

	if !cached {
		tokenInsertCacheMut.Lock()
		tokenInsertCache[key] = cache
		tokenInsertCacheMut.Unlock()
	}

	return o.doAfterInsertHooks(exec)
}

// UpdateG a single Token record. See Update for
// whitelist behavior description.
func (o *Token) UpdateG(whitelist ...string) error {
	return o.Update(boil.GetDB(), whitelist...)
}

// UpdateGP a single Token record.
// UpdateGP takes a whitelist of column names that should be updated.
// Panics on error. See Update for whitelist behavior description.
func (o *Token) UpdateGP(whitelist ...string) {
	if err := o.Update(boil.GetDB(), whitelist...); err != nil {
		panic(boil.WrapErr(err))
	}
}

// UpdateP uses an executor to update the Token, and panics on error.
// See Update for whitelist behavior description.
func (o *Token) UpdateP(exec boil.Executor, whitelist ...string) {
	err := o.Update(exec, whitelist...)
	if err != nil {
		panic(boil.WrapErr(err))
	}
}

// Update uses an executor to update the Token.
// Whitelist behavior: If a whitelist is provided, only the columns given are updated.
// No whitelist behavior: Without a whitelist, columns are inferred by the following rules:
// - All columns are inferred to start with
// - All primary keys are subtracted from this set
// Update does not automatically update the record in case of default values. Use .Reload()
// to refresh the records.
func (o *Token) Update(exec boil.Executor, whitelist ...string) error {
	var err error
	if err = o.doBeforeUpdateHooks(exec); err != nil {
		return err
	}
	key := makeCacheKey(whitelist, nil)
	tokenUpdateCacheMut.RLock()
	cache, cached := tokenUpdateCache[key]
	tokenUpdateCacheMut.RUnlock()

	if !cached {
		wl := strmangle.UpdateColumnSet(tokenColumns, tokenPrimaryKeyColumns, whitelist)

		if len(whitelist) == 0 {
			wl = strmangle.SetComplement(wl, []string{"created_at"})
		}
		if len(wl) == 0 {
			return errors.New("public: unable to update token, could not build whitelist")
		}

		cache.query = fmt.Sprintf("UPDATE \"token\" SET %s WHERE %s",
			strmangle.SetParamNames("\"", "\"", 1, wl),
			strmangle.WhereClause("\"", "\"", len(wl)+1, tokenPrimaryKeyColumns),
		)
		cache.valueMapping, err = queries.BindMapping(tokenType, tokenMapping, append(wl, tokenPrimaryKeyColumns...))
		if err != nil {
			return err
		}
	}

	values := queries.ValuesFromMapping(reflect.Indirect(reflect.ValueOf(o)), cache.valueMapping)

	if boil.DebugMode {
		fmt.Fprintln(boil.DebugWriter, cache.query)
		fmt.Fprintln(boil.DebugWriter, values)
	}

	_, err = exec.Exec(cache.query, values...)
	if err != nil {
		return errors.Wrap(err, "public: unable to update token row")
	}

	if !cached {
		tokenUpdateCacheMut.Lock()
		tokenUpdateCache[key] = cache
		tokenUpdateCacheMut.Unlock()
	}

	return o.doAfterUpdateHooks(exec)
}

// UpdateAllP updates all rows with matching column names, and panics on error.
func (q tokenQuery) UpdateAllP(cols M) {
	if err := q.UpdateAll(cols); err != nil {
		panic(boil.WrapErr(err))
	}
}

// UpdateAll updates all rows with the specified column values.
func (q tokenQuery) UpdateAll(cols M) error {
	queries.SetUpdate(q.Query, cols)

	_, err := q.Query.Exec()
	if err != nil {
		return errors.Wrap(err, "public: unable to update all for token")
	}

	return nil
}

// UpdateAllG updates all rows with the specified column values.
func (o TokenSlice) UpdateAllG(cols M) error {
	return o.UpdateAll(boil.GetDB(), cols)
}

// UpdateAllGP updates all rows with the specified column values, and panics on error.
func (o TokenSlice) UpdateAllGP(cols M) {
	if err := o.UpdateAll(boil.GetDB(), cols); err != nil {
		panic(boil.WrapErr(err))
	}
}

// UpdateAllP updates all rows with the specified column values, and panics on error.
func (o TokenSlice) UpdateAllP(exec boil.Executor, cols M) {
	if err := o.UpdateAll(exec, cols); err != nil {
		panic(boil.WrapErr(err))
	}
}

// UpdateAll updates all rows with the specified column values, using an executor.
func (o TokenSlice) UpdateAll(exec boil.Executor, cols M) error {
	ln := int64(len(o))
	if ln == 0 {
		return nil
	}

	if len(cols) == 0 {
		return errors.New("public: update all requires at least one column argument")
	}

	colNames := make([]string, len(cols))
	args := make([]interface{}, len(cols))

	i := 0
	for name, value := range cols {
		colNames[i] = name
		args[i] = value
		i++
	}

	// Append all of the primary key values for each column
	for _, obj := range o {
		pkeyArgs := queries.ValuesFromMapping(reflect.Indirect(reflect.ValueOf(obj)), tokenPrimaryKeyMapping)
		args = append(args, pkeyArgs...)
	}

	query := fmt.Sprintf(
		"UPDATE \"token\" SET %s WHERE (\"token\") IN (%s)",
		strmangle.SetParamNames("\"", "\"", 1, colNames),
		strmangle.Placeholders(dialect.IndexPlaceholders, len(o)*len(tokenPrimaryKeyColumns), len(colNames)+1, len(tokenPrimaryKeyColumns)),
	)

	if boil.DebugMode {
		fmt.Fprintln(boil.DebugWriter, query)
		fmt.Fprintln(boil.DebugWriter, args...)
	}

	_, err := exec.Exec(query, args...)
	if err != nil {
		return errors.Wrap(err, "public: unable to update all in token slice")
	}

	return nil
}

// UpsertG attempts an insert, and does an update or ignore on conflict.
func (o *Token) UpsertG(updateOnConflict bool, conflictColumns []string, updateColumns []string, whitelist ...string) error {
	return o.Upsert(boil.GetDB(), updateOnConflict, conflictColumns, updateColumns, whitelist...)
}

// UpsertGP attempts an insert, and does an update or ignore on conflict. Panics on error.
func (o *Token) UpsertGP(updateOnConflict bool, conflictColumns []string, updateColumns []string, whitelist ...string) {
	if err := o.Upsert(boil.GetDB(), updateOnConflict, conflictColumns, updateColumns, whitelist...); err != nil {
		panic(boil.WrapErr(err))
	}
}

// UpsertP attempts an insert using an executor, and does an update or ignore on conflict.
// UpsertP panics on error.
func (o *Token) UpsertP(exec boil.Executor, updateOnConflict bool, conflictColumns []string, updateColumns []string, whitelist ...string) {
	if err := o.Upsert(exec, updateOnConflict, conflictColumns, updateColumns, whitelist...); err != nil {
		panic(boil.WrapErr(err))
	}
}

// Upsert attempts an insert using an executor, and does an update or ignore on conflict.
func (o *Token) Upsert(exec boil.Executor, updateOnConflict bool, conflictColumns []string, updateColumns []string, whitelist ...string) error {
	if o == nil {
		return errors.New("public: no token provided for upsert")
	}

	if err := o.doBeforeUpsertHooks(exec); err != nil {
		return err
	}

	nzDefaults := queries.NonZeroDefaultSet(tokenColumnsWithDefault, o)

	// Build cache key in-line uglily - mysql vs postgres problems
	buf := strmangle.GetBuffer()
	if updateOnConflict {
		buf.WriteByte('t')
	} else {
		buf.WriteByte('f')
	}
	buf.WriteByte('.')
	for _, c := range conflictColumns {
		buf.WriteString(c)
	}
	buf.WriteByte('.')
	for _, c := range updateColumns {
		buf.WriteString(c)
	}
	buf.WriteByte('.')
	for _, c := range whitelist {
		buf.WriteString(c)
	}
	buf.WriteByte('.')
	for _, c := range nzDefaults {
		buf.WriteString(c)
	}
	key := buf.String()
	strmangle.PutBuffer(buf)

	tokenUpsertCacheMut.RLock()
	cache, cached := tokenUpsertCache[key]
	tokenUpsertCacheMut.RUnlock()

	var err error

	if !cached {
		var ret []string
		whitelist, ret = strmangle.InsertColumnSet(
			tokenColumns,
			tokenColumnsWithDefault,
			tokenColumnsWithoutDefault,
			nzDefaults,
			whitelist,
		)
		update := strmangle.UpdateColumnSet(
			tokenColumns,
			tokenPrimaryKeyColumns,
			updateColumns,
		)
		if len(update) == 0 {
			return errors.New("public: unable to upsert token, could not build update column list")
		}

		conflict := conflictColumns
		if len(conflict) == 0 {
			conflict = make([]string, len(tokenPrimaryKeyColumns))
			copy(conflict, tokenPrimaryKeyColumns)
		}
		cache.query = queries.BuildUpsertQueryPostgres(dialect, "\"token\"", updateOnConflict, ret, update, conflict, whitelist)

		cache.valueMapping, err = queries.BindMapping(tokenType, tokenMapping, whitelist)
		if err != nil {
			return err
		}
		if len(ret) != 0 {
			cache.retMapping, err = queries.BindMapping(tokenType, tokenMapping, ret)
			if err != nil {
				return err
			}
		}
	}

	value := reflect.Indirect(reflect.ValueOf(o))
	vals := queries.ValuesFromMapping(value, cache.valueMapping)
	var returns []interface{}
	if len(cache.retMapping) != 0 {
		returns = queries.PtrsFromMapping(value, cache.retMapping)
	}

	if boil.DebugMode {
		fmt.Fprintln(boil.DebugWriter, cache.query)
		fmt.Fprintln(boil.DebugWriter, vals)
	}

	if len(cache.retMapping) != 0 {
		err = exec.QueryRow(cache.query, vals...).Scan(returns...)
		if err == sql.ErrNoRows {
			err = nil // Postgres doesn't return anything when there's no update
		}
	} else {
		_, err = exec.Exec(cache.query, vals...)
	}
	if err != nil {
		return errors.Wrap(err, "public: unable to upsert token")
	}

	if !cached {
		tokenUpsertCacheMut.Lock()
		tokenUpsertCache[key] = cache
		tokenUpsertCacheMut.Unlock()
	}

	return o.doAfterUpsertHooks(exec)
}

// DeleteP deletes a single Token record with an executor.
// DeleteP will match against the primary key column to find the record to delete.
// Panics on error.
func (o *Token) DeleteP(exec boil.Executor) {
	if err := o.Delete(exec); err != nil {
		panic(boil.WrapErr(err))
	}
}

// DeleteG deletes a single Token record.
// DeleteG will match against the primary key column to find the record to delete.
func (o *Token) DeleteG() error {
	if o == nil {
		return errors.New("public: no Token provided for deletion")
	}

	return o.Delete(boil.GetDB())
}

// DeleteGP deletes a single Token record.
// DeleteGP will match against the primary key column to find the record to delete.
// Panics on error.
func (o *Token) DeleteGP() {
	if err := o.DeleteG(); err != nil {
		panic(boil.WrapErr(err))
	}
}

// Delete deletes a single Token record with an executor.
// Delete will match against the primary key column to find the record to delete.
func (o *Token) Delete(exec boil.Executor) error {
	if o == nil {
		return errors.New("public: no Token provided for delete")
	}

	if err := o.doBeforeDeleteHooks(exec); err != nil {
		return err
	}

	args := queries.ValuesFromMapping(reflect.Indirect(reflect.ValueOf(o)), tokenPrimaryKeyMapping)
	query := "DELETE FROM \"token\" WHERE \"token\"=$1"

	if boil.DebugMode {
		fmt.Fprintln(boil.DebugWriter, query)
		fmt.Fprintln(boil.DebugWriter, args...)
	}

	_, err := exec.Exec(query, args...)
	if err != nil {
		return errors.Wrap(err, "public: unable to delete from token")
	}

	if err := o.doAfterDeleteHooks(exec); err != nil {
		return err
	}

	return nil
}

// DeleteAllP deletes all rows, and panics on error.
func (q tokenQuery) DeleteAllP() {
	if err := q.DeleteAll(); err != nil {
		panic(boil.WrapErr(err))
	}
}

// DeleteAll deletes all matching rows.
func (q tokenQuery) DeleteAll() error {
	if q.Query == nil {
		return errors.New("public: no tokenQuery provided for delete all")
	}

	queries.SetDelete(q.Query)

	_, err := q.Query.Exec()
	if err != nil {
		return errors.Wrap(err, "public: unable to delete all from token")
	}

	return nil
}

// DeleteAllGP deletes all rows in the slice, and panics on error.
func (o TokenSlice) DeleteAllGP() {
	if err := o.DeleteAllG(); err != nil {
		panic(boil.WrapErr(err))
	}
}

// DeleteAllG deletes all rows in the slice.
func (o TokenSlice) DeleteAllG() error {
	if o == nil {
		return errors.New("public: no Token slice provided for delete all")
	}
	return o.DeleteAll(boil.GetDB())
}

// DeleteAllP deletes all rows in the slice, using an executor, and panics on error.
func (o TokenSlice) DeleteAllP(exec boil.Executor) {
	if err := o.DeleteAll(exec); err != nil {
		panic(boil.WrapErr(err))
	}
}

// DeleteAll deletes all rows in the slice, using an executor.
func (o TokenSlice) DeleteAll(exec boil.Executor) error {
	if o == nil {
		return errors.New("public: no Token slice provided for delete all")
	}

	if len(o) == 0 {
		return nil
	}

	if len(tokenBeforeDeleteHooks) != 0 {
		for _, obj := range o {
			if err := obj.doBeforeDeleteHooks(exec); err != nil {
				return err
			}
		}
	}

	var args []interface{}
	for _, obj := range o {
		pkeyArgs := queries.ValuesFromMapping(reflect.Indirect(reflect.ValueOf(obj)), tokenPrimaryKeyMapping)
		args = append(args, pkeyArgs...)
	}

	query := fmt.Sprintf(
		"DELETE FROM \"token\" WHERE (%s) IN (%s)",
		strings.Join(strmangle.IdentQuoteSlice(dialect.LQ, dialect.RQ, tokenPrimaryKeyColumns), ","),
		strmangle.Placeholders(dialect.IndexPlaceholders, len(o)*len(tokenPrimaryKeyColumns), 1, len(tokenPrimaryKeyColumns)),
	)

	if boil.DebugMode {
		fmt.Fprintln(boil.DebugWriter, query)
		fmt.Fprintln(boil.DebugWriter, args)
	}

	_, err := exec.Exec(query, args...)
	if err != nil {
		return errors.Wrap(err, "public: unable to delete all from token slice")
	}

	if len(tokenAfterDeleteHooks) != 0 {
		for _, obj := range o {
			if err := obj.doAfterDeleteHooks(exec); err != nil {
				return err
			}
		}
	}

	return nil
}

// ReloadGP refetches the object from the database and panics on error.
func (o *Token) ReloadGP() {
	if err := o.ReloadG(); err != nil {
		panic(boil.WrapErr(err))
	}
}

// ReloadP refetches the object from the database with an executor. Panics on error.
func (o *Token) ReloadP(exec boil.Executor) {
	if err := o.Reload(exec); err != nil {
		panic(boil.WrapErr(err))
	}
}

// ReloadG refetches the object from the database using the primary keys.
func (o *Token) ReloadG() error {
	if o == nil {
		return errors.New("public: no Token provided for reload")
	}

	return o.Reload(boil.GetDB())
}

// Reload refetches the object from the database
// using the primary keys with an executor.
func (o *Token) Reload(exec boil.Executor) error {
	ret, err := FindToken(exec, o.Token)
	if err != nil {
		return err
	}

	*o = *ret
	return nil
}

// ReloadAllGP refetches every row with matching primary key column values
// and overwrites the original object slice with the newly updated slice.
// Panics on error.
func (o *TokenSlice) ReloadAllGP() {
	if err := o.ReloadAllG(); err != nil {
		panic(boil.WrapErr(err))
	}
}

// ReloadAllP refetches every row with matching primary key column values
// and overwrites the original object slice with the newly updated slice.
// Panics on error.
func (o *TokenSlice) ReloadAllP(exec boil.Executor) {
	if err := o.ReloadAll(exec); err != nil {
		panic(boil.WrapErr(err))
	}
}

// ReloadAllG refetches every row with matching primary key column values
// and overwrites the original object slice with the newly updated slice.
func (o *TokenSlice) ReloadAllG() error {
	if o == nil {
		return errors.New("public: empty TokenSlice provided for reload all")
	}

	return o.ReloadAll(boil.GetDB())
}

// ReloadAll refetches every row with matching primary key column values
// and overwrites the original object slice with the newly updated slice.
func (o *TokenSlice) ReloadAll(exec boil.Executor) error {
	if o == nil || len(*o) == 0 {
		return nil
	}

	tokens := TokenSlice{}
	var args []interface{}
	for _, obj := range *o {
		pkeyArgs := queries.ValuesFromMapping(reflect.Indirect(reflect.ValueOf(obj)), tokenPrimaryKeyMapping)
		args = append(args, pkeyArgs...)
	}

	query := fmt.Sprintf(
		"SELECT \"token\".* FROM \"token\" WHERE (%s) IN (%s)",
		strings.Join(strmangle.IdentQuoteSlice(dialect.LQ, dialect.RQ, tokenPrimaryKeyColumns), ","),
		strmangle.Placeholders(dialect.IndexPlaceholders, len(*o)*len(tokenPrimaryKeyColumns), 1, len(tokenPrimaryKeyColumns)),
	)

	q := queries.Raw(exec, query, args...)

	err := q.Bind(&tokens)
	if err != nil {
		return errors.Wrap(err, "public: unable to reload all in TokenSlice")
	}

	*o = tokens

	return nil
}

// TokenExists checks if the Token row exists.
func TokenExists(exec boil.Executor, token string) (bool, error) {
	var exists bool

	query := "select exists(select 1 from \"token\" where \"token\"=$1 limit 1)"

	if boil.DebugMode {
		fmt.Fprintln(boil.DebugWriter, query)
		fmt.Fprintln(boil.DebugWriter, token)
	}

	row := exec.QueryRow(query, token)

	err := row.Scan(&exists)
	if err != nil {
		return false, errors.Wrap(err, "public: unable to check if token exists")
	}

	return exists, nil
}

// TokenExistsG checks if the Token row exists.
func TokenExistsG(token string) (bool, error) {
	return TokenExists(boil.GetDB(), token)
}

// TokenExistsGP checks if the Token row exists. Panics on error.
func TokenExistsGP(token string) bool {
	e, err := TokenExists(boil.GetDB(), token)
	if err != nil {
		panic(boil.WrapErr(err))
	}

	return e
}

// TokenExistsP checks if the Token row exists. Panics on error.
func TokenExistsP(exec boil.Executor, token string) bool {
	e, err := TokenExists(exec, token)
	if err != nil {
		panic(boil.WrapErr(err))
	}

	return e
}<|MERGE_RESOLUTION|>--- conflicted
+++ resolved
@@ -17,15 +17,6 @@
 	"strings"
 	"sync"
 	"time"
-<<<<<<< HEAD
-
-	"github.com/databrary/sqlboiler/boil"
-	"github.com/databrary/sqlboiler/queries"
-	"github.com/databrary/sqlboiler/queries/qm"
-	"github.com/databrary/sqlboiler/strmangle"
-	"github.com/pkg/errors"
-=======
->>>>>>> c1f5cf8d
 )
 
 // Token is an object representing the database table.
