--- conflicted
+++ resolved
@@ -16,13 +16,8 @@
 import qualified Network.HTTP.Client as HC
 import Network.HTTP.Types (hAccept, hContentType, ok200)
 
-<<<<<<< HEAD
 import Databrary.Has (MonadHas, peek)
 
-import Debug.Trace
-
-=======
->>>>>>> 31154e6c
 type HTTPClient = HC.Manager
 
 initHTTPClient :: IO HTTPClient
@@ -40,16 +35,9 @@
 responseContentType :: HC.Response a -> Maybe BS.ByteString
 responseContentType = fmap contentType . lookup hContentType . HC.responseHeaders
 
-<<<<<<< HEAD
-httpRequest :: HTTPClientM c m => HC.Request -> BS.ByteString -> (HC.BodyReader -> IO (Maybe a)) -> m (Maybe a)
-httpRequest req acc f = do
-  hcm <- peek
-  liftIO $ handle (\(e :: HC.HttpException) -> traceShowM e >> return Nothing) $
-=======
 httpRequest :: HC.Request -> BS.ByteString -> (HC.BodyReader -> IO (Maybe a)) -> HTTPClient -> IO (Maybe a)
 httpRequest req acc f hcm = do
   handle (\(_ :: HC.HttpException) -> return Nothing) $
->>>>>>> 31154e6c
     HC.withResponse req { HC.requestHeaders = (hAccept, acc) : HC.requestHeaders req } hcm $ \res ->
       if traceShowId (HC.responseStatus res) == ok200 && traceShowId (responseContentType res) == Just (contentType acc)
         then f $ HC.responseBody res
