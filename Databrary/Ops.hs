{-# LANGUAGE GeneralizedNewtypeDeriving, ViewPatterns #-}
module Databrary.Ops
<<<<<<< HEAD
  ( (<$>) ,  (<*>), (<*-)
  , (<$)  ,   ($>)
=======
  ( (<$-)
>>>>>>> 74095878
  , (<?)  ,   (?>)
  , (<!?) ,  (?!>)
  , (<$?) ,  (?$>)
  , (<$!?), (?!$>)
  , (>$)  ,   ($<)
  , Min(..)
  , Max(..)
  , rightJust
  , maybeRight
  , maybeA
  , fromMaybeM
  , orElseM
  , flatMapM
  , mapMaybeM
  , liftK
  , mergeBy
  , groupTuplesBy
  ) where

import Control.Applicative
import Control.Arrow
import Data.Functor
import Data.Maybe (catMaybes)

infixl 4 <*-
(<*-) :: Applicative f => f (a -> b) -> a -> f b
f <*- a = f <*> pure a

infixl 1 <?, <!?
infixr 1 ?>, ?!>

-- |@'($>)' . guard@
(?>) :: Alternative f => Bool -> a -> f a
False ?> _ = empty
True ?> a = pure a

-- |@flip '(?>)'@
(<?) :: Alternative f => a -> Bool -> f a
_ <? False = empty
a <? True = pure a

-- |@'(?>)' . not@
(?!>) :: Alternative f => Bool -> a -> f a
True ?!> _ = empty
False ?!> a = pure a

-- |@flip '(?!>)'@
(<!?) :: Alternative f => a -> Bool -> f a
_ <!? True = empty
a <!? False = pure a

{-# SPECIALIZE (?>) :: Bool -> a -> Maybe a #-}
{-# SPECIALIZE (<?) :: a -> Bool -> Maybe a #-}
{-# SPECIALIZE (?!>) :: Bool -> a -> Maybe a #-}
{-# SPECIALIZE (<!?) :: a -> Bool -> Maybe a #-}

infixl 1 <$?, <$!?
infixr 1 ?$>, ?!$>

-- |@liftM . (?>)@
(?$>) :: (Applicative m, Alternative f) => Bool -> m a -> m (f a)
False ?$> _ = pure empty
True ?$> f = pure <$> f

-- |@flip '(?$>)'@
(<$?) :: (Applicative m, Alternative f) => m a -> Bool -> m (f a)
_ <$? False = pure empty
f <$? True = pure <$> f

-- |@'(?$>)' . not@
(?!$>) :: (Applicative m, Alternative f) => Bool -> m a -> m (f a)
True ?!$> _ = pure empty
False ?!$> f = pure <$> f

-- |@flip '(?!$>)'@
(<$!?) :: (Applicative m, Alternative f) => m a -> Bool -> m (f a)
_ <$!? True = pure empty
f <$!? False = pure <$> f

{-# SPECIALIZE (?$>) :: Applicative m => Bool -> m a -> m (Maybe a) #-}
{-# SPECIALIZE (<$?) :: Applicative m => m a -> Bool -> m (Maybe a) #-}
{-# SPECIALIZE (?!$>) :: Applicative m => Bool -> m a -> m (Maybe a) #-}
{-# SPECIALIZE (<$!?) :: Applicative m => m a -> Bool -> m (Maybe a) #-}

infix 4 >$, $<

-- |@(=<<) ($>)@
(>$) :: Functor f => (a -> f ()) -> a -> f a
f >$ a = f a $> a

-- |@flip '(>$)'@
($<) :: Functor f => a -> (a -> f ()) -> f a
a $< f = a <$ f a

newtype Min a = Min { getMin :: a } deriving (Eq, Ord, Bounded, Num)

instance (Ord a, Bounded a) => Monoid (Min a) where
  mempty = maxBound
  mappend = min
  mconcat = minimum

newtype Max a = Max { getMax :: a } deriving (Eq, Ord, Bounded, Num)

instance (Ord a, Bounded a) => Monoid (Max a) where
  mempty = minBound
  mappend = max
  mconcat = maximum

rightJust :: Either a b -> Maybe b
rightJust (Right a) = Just a
rightJust _ = Nothing

maybeRight :: a -> Maybe b -> Either a b
maybeRight _ (Just a) = Right a
maybeRight a Nothing = Left a

maybeA :: Alternative m => Maybe a -> m a
maybeA (Just x) = pure x
maybeA Nothing = empty

fromMaybeM :: Monad m => m a -> Maybe a -> m a
fromMaybeM _ (Just a) = return a
fromMaybeM m Nothing = m

infixl 3 `orElseM`

orElseM :: Monad m => Maybe a -> m (Maybe a) -> m (Maybe a)
orElseM Nothing m = m
orElseM m _ = return m

flatMapM :: Monad m => (a -> m (Maybe b)) -> Maybe a -> m (Maybe b)
flatMapM = maybe (return Nothing)

mapMaybeM :: (Functor m, Monad m) => (a -> m (Maybe b)) -> [a] -> m [b]
mapMaybeM f l = catMaybes <$> mapM f l

liftK :: Monad m => (Kleisli m a b -> Kleisli m c d) -> (a -> m b) -> (c -> m d)
liftK f = runKleisli . f . Kleisli

-- |Merge two ordered lists using the given predicate, removing EQ "duplicates" (left-biased)
mergeBy :: (a -> a -> Ordering) -> [a] -> [a] -> [a]
mergeBy _ [] l = l
mergeBy _ l [] = l
mergeBy p al@(a:ar) bl@(b:br) = case p a b of
  LT -> a : mergeBy p ar bl
  EQ -> mergeBy p al br
  GT -> b : mergeBy p al br

groupTuplesBy :: (a -> a -> Bool) -> [(a, b)] -> [(a, [b])]
groupTuplesBy _ [] = []
groupTuplesBy p ((a,b):(span (p a . fst) -> (al, l))) = (a, b : map snd al) : groupTuplesBy p l<|MERGE_RESOLUTION|>--- conflicted
+++ resolved
@@ -1,11 +1,6 @@
 {-# LANGUAGE GeneralizedNewtypeDeriving, ViewPatterns #-}
 module Databrary.Ops
-<<<<<<< HEAD
-  ( (<$>) ,  (<*>), (<*-)
-  , (<$)  ,   ($>)
-=======
-  ( (<$-)
->>>>>>> 74095878
+  ( (<*-)
   , (<?)  ,   (?>)
   , (<!?) ,  (?!>)
   , (<$?) ,  (?$>)
