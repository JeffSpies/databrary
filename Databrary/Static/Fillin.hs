--- conflicted
+++ resolved
@@ -28,15 +28,9 @@
       } (serviceHTTPClient rc)
   where
   fields =
-<<<<<<< HEAD
     [ ("auth", convertToBase Base16 $ key $ foldMap snd $ tail fields)
-    , ("id", BSC.pack $ show $ partyId p)
-    , ("name", TE.encodeUtf8 $ partyName p)
-=======
-    [ ("auth", convertToBase Base16 $ key $ Fold.foldMap snd $ tail fields)
     , ("id", BSC.pack $ show $ partyId $ partyRow p)
     , ("name", TE.encodeUtf8 $ partyName $ partyRow p)
->>>>>>> 0bbbfe86
     , ("date", BSC.pack $ formatTime defaultTimeLocale "%B %e, %Y" t)
     , ("mail", a)
     ]
