{-# LANGUAGE FlexibleInstances, FlexibleContexts, MultiParamTypeClasses, ConstraintKinds, DefaultSignatures, GeneralizedNewtypeDeriving, TypeFamilies, OverloadedStrings #-}
module Databrary.Service.DB
  ( DBPool 
  , DBConn
  , initDB
  , finiDB
  , withDB
  , MonadDB
  , DBM
  , runDBM
  , liftDBM
  , dbTryJust
  , dbRunQuery
  , dbExecute
  , dbExecuteSimple
  , dbExecute1
  , dbExecute1'
  , dbExecute_
  , dbQuery
  , dbQuery1
  , dbQuery1'
  , dbTransaction
  , dbTransaction'

  , runDBConnection
  , useTDB
  , runTDB
  ) where

<<<<<<< HEAD
import Control.Exception (onException, tryJust, bracket)
import Control.Monad (unless, (<=<))
=======
import Control.Applicative ((<$>))
import Control.Exception (tryJust, bracket)
import Control.Monad (unless)
>>>>>>> 0bbbfe86
import Control.Monad.IO.Class (MonadIO)
import Control.Monad.Trans.Control (MonadBaseControl, liftBaseOp_)
import Control.Monad.Trans.Reader (ReaderT(..))
import qualified Data.ByteString.Lazy as BSL
import Data.IORef (IORef, newIORef, atomicModifyIORef')
import Data.Maybe (fromMaybe, isJust)
import Data.Pool (Pool, withResource, createPool, destroyAllResources)
import Database.PostgreSQL.Typed.Protocol
import Database.PostgreSQL.Typed.Query
import Database.PostgreSQL.Typed.TH (withTPGConnection, useTPGDatabase)
import qualified Language.Haskell.TH as TH
import Network (PortID(..))
import System.IO.Unsafe (unsafePerformIO)

import Databrary.Has
import qualified Databrary.Store.Config as C

confPGDatabase :: C.Config -> PGDatabase
confPGDatabase conf = defaultPGDatabase
  { pgDBHost = fromMaybe "localhost" host
  , pgDBPort = if isJust host
      then PortNumber (maybe 5432 fromInteger $ conf C.! "port")
      else UnixSocket (fromMaybe "/tmp/.s.PGSQL.5432" $ conf C.! "sock")
  , pgDBName = fromMaybe user $ conf C.! "db"
  , pgDBUser = user
  , pgDBPass = fromMaybe "" $ conf C.! "pass"
  , pgDBDebug = fromMaybe False $ conf C.! "debug"
  }
  where
  host = conf C.! "host"
  user = conf C.! "user"


newtype DBPool = PGPool (Pool PGConnection)
type DBConn = PGConnection

initDB :: C.Config -> IO DBPool
initDB conf =
  PGPool <$> createPool
    (pgConnect db)
    pgDisconnect
    stripes (fromInteger idle) conn
  where
  db = confPGDatabase conf
  stripes = fromMaybe 1 $ conf C.! "stripes"
  idle = fromMaybe 300 $ conf C.! "idle"
  conn = fromMaybe 16 $ conf C.! "maxconn"

finiDB :: DBPool -> IO ()
finiDB (PGPool p) = do
  destroyAllResources p

withDB :: DBPool -> (DBConn -> IO a) -> IO a
withDB (PGPool p) = withResource p

type MonadDB c m = (MonadIO m, MonadHas DBConn c m)

{-# INLINE liftDB #-}
liftDB :: MonadDB c m => (PGConnection -> IO a) -> m a
liftDB = focusIO

type DBM a = ReaderT PGConnection IO a

runDBM :: DBPool -> DBM a -> IO a
runDBM p = withDB p . runReaderT

liftDBM :: MonadDB c m => DBM a -> m a
liftDBM = liftDB . runReaderT

-- |Combination of 'liftDBM' and lifted 'tryJust'
dbTryJust :: MonadDB c m => (PGError -> Maybe e) -> DBM a -> m (Either e a)
dbTryJust err q = liftDB $ tryJust err . runReaderT q

dbRunQuery :: (MonadDB c m, PGQuery q a) => q -> m (Int, [a])
dbRunQuery q = liftDB $ \c -> pgRunQuery c q

dbExecute :: (MonadDB c m, PGQuery q ()) => q -> m Int
dbExecute q = liftDB $ \c -> pgExecute c q

dbExecuteSimple :: MonadDB c m => PGSimpleQuery () -> m Int
dbExecuteSimple = dbExecute

dbExecute1 :: (MonadDB c m, PGQuery q (), Show q) => q -> m Bool
dbExecute1 q = do
  r <- dbExecute q
  case r of
    0 -> return False
    1 -> return True
    _ -> fail $ "pgExecute1 " ++ show q ++ ": " ++ show r ++ " rows"

dbExecute1' :: (MonadDB c m, PGQuery q (), Show q) => q -> m ()
dbExecute1' q = do
  r <- dbExecute1 q
  unless r $ fail $ "pgExecute1' " ++ show q ++ ": failed"

dbExecute_ :: (MonadDB c m) => BSL.ByteString -> m ()
dbExecute_ q = liftDB $ \c -> pgSimpleQueries_ c q

dbQuery :: (MonadDB c m, PGQuery q a) => q -> m [a]
dbQuery q = liftDB $ \c -> pgQuery c q

dbQuery1 :: (MonadDB c m, PGQuery q a, Show q) => q -> m (Maybe a)
dbQuery1 q = do
  r <- dbQuery q
  case r of
    [] -> return $ Nothing
    [x] -> return $ Just x
    _ -> fail $ "pgQuery1 " ++ show q ++ ": too many results"

dbQuery1' :: (MonadDB c m, PGQuery q a, Show q) => q -> m a
dbQuery1' q = maybe (fail $ "pgQuery1' " ++ show q ++ ": no results") return =<< dbQuery1 q

dbTransaction :: MonadDB c m => DBM a -> m a
dbTransaction f = liftDB $ \c -> pgTransaction c (runReaderT f c)

dbTransaction' :: (MonadBaseControl IO m, MonadDB c m) => m a -> m a
dbTransaction' f = do
  c <- peek
  liftBaseOp_ (pgTransaction c) f

-- For connections outside runtime:

loadPGDatabase :: IO PGDatabase
loadPGDatabase = confPGDatabase . C.get "db" <$> C.load "databrary.conf"

runDBConnection :: DBM a -> IO a
runDBConnection f = bracket
  (pgConnect =<< loadPGDatabase)
  pgDisconnect
  (runReaderT f)

loadTDB :: TH.DecsQ
loadTDB = useTPGDatabase =<< TH.runIO loadPGDatabase

{-# NOINLINE usedTDB #-}
usedTDB :: IORef Bool
usedTDB = unsafePerformIO $ newIORef False
useTDB :: TH.DecsQ
useTDB = do
  d <- TH.runIO $ atomicModifyIORef' usedTDB ((,) True)
  if d
    then return []
    else loadTDB

runTDB :: DBM a -> TH.Q a
runTDB f = do
  _ <- useTDB
  TH.runIO $ withTPGConnection $ runReaderT f<|MERGE_RESOLUTION|>--- conflicted
+++ resolved
@@ -27,14 +27,8 @@
   , runTDB
   ) where
 
-<<<<<<< HEAD
-import Control.Exception (onException, tryJust, bracket)
-import Control.Monad (unless, (<=<))
-=======
-import Control.Applicative ((<$>))
 import Control.Exception (tryJust, bracket)
 import Control.Monad (unless)
->>>>>>> 0bbbfe86
 import Control.Monad.IO.Class (MonadIO)
 import Control.Monad.Trans.Control (MonadBaseControl, liftBaseOp_)
 import Control.Monad.Trans.Reader (ReaderT(..))
