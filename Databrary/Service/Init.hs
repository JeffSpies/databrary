--- conflicted
+++ resolved
@@ -20,11 +20,8 @@
 import Databrary.Service.Messages (initMessages)
 import Databrary.Web.Service (initWeb)
 import Databrary.Static.Service (initStatic)
-<<<<<<< HEAD
 import Databrary.Search.Service (initSolr, finiSolr)
-=======
 import Databrary.Ingest.Service (initIngest)
->>>>>>> 107ceeb1
 import Databrary.Service.Types
 
 loadConfig :: IO C.Config
@@ -46,11 +43,8 @@
   web <- initWeb
   httpc <- initHTTPClient
   static <- initStatic (C.subconfig "static" conf)
-<<<<<<< HEAD
   solr <- initSolr (C.subconfig "solr" conf)
-=======
   ingest <- initIngest
->>>>>>> 107ceeb1
   return $ Service
     { serviceStartTime = time
     , serviceSecret = Secret secret
@@ -64,11 +58,8 @@
     , serviceWeb = web
     , serviceHTTPClient = httpc
     , serviceStatic = static
-<<<<<<< HEAD
     , serviceSolr = solr
-=======
     , serviceIngest = ingest
->>>>>>> 107ceeb1
     }
 
 finiService :: Service -> IO ()
