{-# LANGUAGE OverloadedStrings #-}
module Databrary.Store.AssetSegment
  ( assetSegmentTag
  , getAssetSegmentStore
  ) where

import Control.Monad (unless, liftM2)
import Control.Monad.IO.Class (liftIO)
import qualified Data.ByteString as BS
import qualified Data.ByteString.Char8 as BSC
import Data.ByteString.Lazy.Internal (defaultChunkSize)
import Data.Fixed (showFixed, Milli)
import Data.Maybe (isJust, fromMaybe, fromJust)
import Data.Monoid ((<>))
import Data.Word (Word16)
import qualified Data.Streaming.Process as P
import qualified Database.PostgreSQL.Typed.Range as Range
import System.IO (Handle, hClose)
import System.Posix.FilePath (takeDirectory)
import System.Posix.Files.ByteString (setFileMode)

import Databrary.Ops
import Databrary.Has
import Databrary.Files
import Databrary.Model.Offset
import Databrary.Model.Format
import Databrary.Model.Asset
import Databrary.Model.AssetSlot
import Databrary.Model.AssetSegment
import Databrary.Store.Types
import Databrary.Store.Asset
import Databrary.Store.Temp
import Databrary.Store.AV
import Databrary.Action.Types

assetSegmentTag :: AssetSegment -> Maybe Word16 -> String
assetSegmentTag as sz = m ':' (assetSegmentFull as ?!> s) ++ m '@' (show <$> sz) where
  m = maybe "" . (:)
  c = assetSegmentRange as
  s = maybe (b (Range.lowerBound c) ++ '-' : b (Range.upperBound c)) (show . offsetMillis) (Range.getPoint c)
  b = maybe "" (show . offsetMillis) . Range.bound

assetSegmentFile :: AssetSegment -> Maybe Word16 -> Maybe RawFilePath
assetSegmentFile as sz = (<> BSC.pack (assetSegmentTag as sz)) <$> assetFile (slotAsset $ segmentAsset as)

type Stream = BS.ByteString -> IO ()

stream :: Stream -> Handle -> IO ()
stream s h = loop where
  loop = do
    b <- BS.hGetSome h defaultChunkSize
    s b
    unless (BS.null b) $ loop

genVideoClip :: AV -> RawFilePath -> Maybe (Range.Range Offset) -> Maybe Word16 -> Either Stream RawFilePath -> IO ()
genVideoClip _ src (Just clip) _ dst | Nothing <- Range.getPoint clip =
  P.withCheckedProcess (P.proc "ffmpeg" $
    [ "-y", "-accurate_seek"
    , "-loglevel", "error"
    , "-threads", "1"
    , "-ss", sb lb
    , "-i", toFilePath src ]
    ++ maybe [] (\u -> ["-t", sb $ u - lb]) ub ++
    [ "-codec", "copy"
    , "-f", "mp4"
    , either (const "-") toFilePath dst ])
    { P.std_out = P.CreatePipe
    , P.close_fds = True
    }
    (\P.ClosedStream h P.Inherited ->
      either stream (const hClose) dst h)
  where
  lb = fromMaybe 0 $ Range.bound $ Range.lowerBound clip
  ub = Range.bound $ Range.upperBound clip
  sb = (showFixed True :: Milli -> String) . offsetMilli
genVideoClip av src frame sz dst =
  avFrame src (offsetDiffTime <$> (Range.getPoint =<< frame)) sz Nothing (rightJust dst) av
<<<<<<< HEAD
    >>= Fold.mapM_ (\b -> send b >> send BS.empty)
=======
    >>= mapM_ (\b -> send b >> send BS.empty) 
>>>>>>> 74095878
  where send = either id (const $ const $ return ()) dst

getAssetSegmentStore :: AssetSegment -> Maybe Word16 -> ActionM (Either (Stream -> IO ()) RawFilePath)
getAssetSegmentStore as sz
  | aimg && isJust sz || not (assetSegmentFull as) && isJust (assetDuration $ assetRow a) && isJust (formatSample afmt) = do
  Just af <- getAssetFile a
  av <- peek
  store <- peek
  rs <- peek
  let cache = storageCache store
      cf = liftM2 (</>) cache $ assetSegmentFile as sz
      gen = genVideoClip av af (aimg ?!> clip) sz
  liftIO $ maybe
    (return $ Left $ gen . Left)
    (\f -> do
      fe <- fileExist f
      unless fe $ do
        tf <- makeTempFileAs (maybe (storageTemp store) (</> "tmp/") cache) (const $ return ()) rs
        gen (Right (tempFilePath tf))
        _ <- createDir (takeDirectory f) 0o770
        setFileMode (tempFilePath tf) 0o640
        renameTempFile tf f rs
      return $ Right f)
    cf
  | otherwise = Right . fromJust <$> getAssetFile a
  where
  a = slotAsset $ segmentAsset as
  afmt = assetFormat $ assetRow a
  aimg = afmt == imageFormat
  clip = assetSegmentRange as<|MERGE_RESOLUTION|>--- conflicted
+++ resolved
@@ -75,11 +75,7 @@
   sb = (showFixed True :: Milli -> String) . offsetMilli
 genVideoClip av src frame sz dst =
   avFrame src (offsetDiffTime <$> (Range.getPoint =<< frame)) sz Nothing (rightJust dst) av
-<<<<<<< HEAD
-    >>= Fold.mapM_ (\b -> send b >> send BS.empty)
-=======
-    >>= mapM_ (\b -> send b >> send BS.empty) 
->>>>>>> 74095878
+    >>= mapM_ (\b -> send b >> send BS.empty)
   where send = either id (const $ const $ return ()) dst
 
 getAssetSegmentStore :: AssetSegment -> Maybe Word16 -> ActionM (Either (Stream -> IO ()) RawFilePath)
