--- conflicted
+++ resolved
@@ -7,10 +7,6 @@
   ) where
 
 import Control.Monad (void, when, forM_)
-<<<<<<< HEAD
-=======
-import qualified Data.Foldable as Fold
->>>>>>> 0bbbfe86
 import qualified Data.ByteString.Builder as BSB
 import Data.Monoid ((<>))
 import qualified Data.Text as T
@@ -103,36 +99,6 @@
     H.title $ do
       mapM_ (\t -> H.toHtml t >> " || ") title
       "Databrary"
-<<<<<<< HEAD
-  H.body $ do
-    when (hasjs /= JSEnabled) $ forM_ canon $ \c -> H.div $ do
-      H.preEscapedString "Our site works best with modern browsers (Firefox, Chrome, Safari &ge;6, IE &ge;10, and others). \
-        \You are viewing the simple version of our site: some functionality may not be available. \
-        \Try switching to the "
-      H.a H.! HA.href (builderValue c) $ "modern version"
-      " to see if it will work on your browser."
-    H.section
-      H.! HA.id "toolbar"
-      H.! HA.class_ "toolbar"
-      $ do
-        H.h1 $ H.a
-          H.! actionLink viewRoot HTML hasjs
-          $ "Databrary"
-        foldIdentity
-          (H.a H.! actionLink viewLogin () hasjs $ "login")
-          (\_ -> do
-            H.a H.! actionLink viewParty (HTML, TargetProfile) hasjs $ "profile"
-            actionForm postLogout HTML hasjs $
-              H.button
-                H.! HA.type_ "submit"
-                $ "logout")
-          $ requestIdentity req
-    mapM_ (H.h1 . H.toHtml) title
-    r <- body hasjs
-    H.hr
-    htmlFooter
-    return r
-=======
   H.body H.! H.customAttribute "vocab" "http://schema.org" $ do
     H.section
       H.! HA.id "toolbar"
@@ -173,18 +139,17 @@
           $ H.div
             H.! HA.class_ "row"
             $ do
-              when (hasjs /= JSEnabled) $ Fold.forM_ canon $ \c -> H.div $ do
+              when (hasjs /= JSEnabled) $ forM_ canon $ \c -> H.div $ do
                 H.preEscapedString "Our site works best with modern browsers (Firefox, Chrome, Safari &ge;6, IE &ge;10, and others). \
                   \You are viewing the simple version of our site: some functionality may not be available. \
                   \Try switching to the "
                 H.a H.! HA.href (builderValue c) $ "modern version"
                 " to see if it will work on your browser."
-              Fold.mapM_ (H.h1 . H.toHtml) title
+              mapM_ (H.h1 . H.toHtml) title
                 H.! HA.class_ "view-title"
               r <- body hasjs
               htmlFooter
               return r
->>>>>>> 0bbbfe86
   where
   (hasjs, nojs) = jsURL JSDefault (view req)
   canon = Wai.requestMethod (view req) == methodGet && hasjs == JSDefault ?!> nojs