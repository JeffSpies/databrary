--- conflicted
+++ resolved
@@ -10,12 +10,7 @@
 import qualified Data.ByteString.Char8 as BSC
 import Data.Default.Class (def)
 import Data.Maybe (isJust)
-<<<<<<< HEAD
 import Data.Monoid ((<>))
-=======
-import Data.Monoid (mempty, (<>))
-import qualified Data.Foldable as Fold
->>>>>>> 0bbbfe86
 import qualified Text.Blaze.Html5 as H
 import qualified Text.Blaze.Html5.Attributes as HA
 
@@ -64,7 +59,7 @@
     H.script $ do
       H.preEscapedString "window.$play={user:"
       H.unsafeLazyByteString $ JSON.encode $ identityJSON (view auth)
-      Fold.forM_ (serviceDown (view auth)) $ \msg -> do
+      forM_ (serviceDown (view auth)) $ \msg -> do
         H.preEscapedString ",down:"
         H.unsafeLazyByteString $ JSON.encode msg
       H.preEscapedString "};"
