--- conflicted
+++ resolved
@@ -44,15 +44,9 @@
             act TranscodeFail)
             (\p -> when (p >= 0) $ act TranscodeStop)
             transcodeProcess
-<<<<<<< HEAD
-        H.td $ H.a H.! actionLink viewAsset (HTML, assetId transcodeAsset) js $
-          H.string $ show $ assetId transcodeAsset
-        H.td $ foldMap (H.string . show) transcodeStart
-=======
         H.td $ H.a H.! actionLink viewAsset (HTML, assetId $ assetRow $ transcodeAsset t) js $
           H.string $ show $ assetId $ assetRow $ transcodeAsset t
-        H.td $ Fold.foldMap (H.string . show) transcodeStart
->>>>>>> 0bbbfe86
+        H.td $ foldMap (H.string . show) transcodeStart
         H.td $ do
           let p = view transcodeOwner
           H.a H.! actionLink viewParty (HTML, TargetParty (partyId p)) js $
