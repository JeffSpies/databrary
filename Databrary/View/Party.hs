{-# LANGUAGE OverloadedStrings, RecordWildCards #-}
module Databrary.View.Party
  ( htmlPartyView
  , htmlPartyEdit
  , htmlPartySearch
  , htmlPartyAdmin
  , htmlPartyDelete
  ) where

import Control.Monad (when, forM_, void)
import qualified Data.ByteString.Char8 as BSC
import Data.Maybe (fromMaybe)
import Data.Monoid ((<>))
import Network.HTTP.Types (toQuery)
import qualified Text.Blaze.Html5 as H
import qualified Text.Blaze.Html5.Attributes as HA

import Databrary.Has (view)
import Databrary.Model.Permission
import Databrary.Model.Party
import Databrary.Model.ORCID
import Databrary.Store.Temp
import Databrary.Action.Types
import Databrary.Action
import Databrary.Controller.Paths
import Databrary.View.Html
import Databrary.View.Template
import Databrary.View.Form
import Databrary.View.Paginate

import {-# SOURCE #-} Databrary.Controller.Angular
import {-# SOURCE #-} Databrary.Controller.Party
import {-# SOURCE #-} Databrary.Controller.Volume
import {-# SOURCE #-} Databrary.Controller.Register

htmlPartyView :: Party -> RequestContext -> H.Html
<<<<<<< HEAD
htmlPartyView p@Party{..} req = htmlTemplate req (Just $ partyName p) $ \js -> do
  when (view p >= PermissionEDIT) $
    H.p $
      H.a H.! actionLink viewPartyEdit (TargetParty partyId) js $ "edit"
  H.img
    H.! HA.src (builderValue $ actionURL Nothing viewAvatar partyId [])
  H.dl $ do
    forM_ partyAffiliation $ \a -> do
      H.dt "affiliation"
      H.dd $ H.text a
    forM_ partyURL $ \u -> do
      let us = show u
      H.dt "url"
      H.dd $ H.a H.! HA.href (H.stringValue us) $ H.string us
    forM_ (partyEmail p) $ \e -> do
      H.dt "email"
      H.dd $ H.a H.! HA.href (byteStringValue $ "mailto:" <> e) $ byteStringHtml e
    forM_ partyORCID $ \o -> do
      H.dt "orcid"
      H.dd $ H.a H.! HA.href (H.stringValue $ show $ orcidURL o) $ H.string $ show o
  H.a H.! actionLink queryVolumes HTML (toQuery js <> [("party", Just $ BSC.pack $ show partyId)]) $ "volumes"
  return ()
=======
htmlPartyView p@Party{ partyRow = pr@PartyRow{..}, ..} req = htmlTemplate req Nothing $ \js -> do
  H.div H.! H.customAttribute "typeof" "person" $ do
    H.h1 H.! H.customAttribute "property" "name" $ H.text $ partyName pr
    when (view p >= PermissionEDIT) $
      H.p $
        H.a H.! actionLink viewPartyEdit (TargetParty partyId) js $ "edit"
    H.img
      H.! HA.src (builderValue $ actionURL Nothing viewAvatar partyId [])
    H.dl $ do
      Fold.forM_ partyAffiliation $ \a -> do
        H.dt "affiliation"
        H.dd H.! H.customAttribute "property" "affiliation" $ H.text a
      Fold.forM_ partyURL $ \u -> do
        let us = show u
        H.dt "url"
        H.dd H.! H.customAttribute "property" "url" $ H.a H.! HA.href (H.stringValue us) $ H.string us
      Fold.forM_ (partyEmail p) $ \e -> do
        H.dt "email"
        H.dd H.! H.customAttribute "property" "email" $ H.a H.! HA.href (byteStringValue $ "mailto:" <> e) $ byteStringHtml e
      Fold.forM_ partyORCID $ \o -> do
        H.dt "orcid"
        H.dd H.! H.customAttribute "property" "sameAs" $ H.a H.! HA.href (H.stringValue $ show $ orcidURL o) $ H.string $ show o
    H.a H.! actionLink queryVolumes HTML (toQuery js <> [("party", Just $ BSC.pack $ show partyId)]) $ "volumes"
    return ()
>>>>>>> 0bbbfe86

htmlPartyForm :: Maybe Party -> FormHtml TempFile
htmlPartyForm t = do
  field "prename" $ inputText $ partyPreName . partyRow =<< t
  field "sortname" $ inputText $ partySortName . partyRow <$> t
  field "affiliation" $ inputText $ partyAffiliation . partyRow =<< t
  field "url" $ inputText $ show <$> (partyURL . partyRow =<< t)

htmlPartyEdit :: Maybe Party -> RequestContext -> FormHtml TempFile
htmlPartyEdit t = maybe
  (htmlForm "Create party" createParty HTML)
  (\p -> htmlForm
    ("Edit " <> partyName (partyRow p))
    postParty (HTML, TargetParty $ partyId $ partyRow p))
  t
  (htmlPartyForm t)
  (const mempty)

htmlPartyList :: JSOpt -> [Party] -> H.Html
htmlPartyList js pl = H.ul $ forM_ pl $ \p -> H.li $ do
  H.h2
<<<<<<< HEAD
    $ H.a H.! actionLink viewParty (HTML, TargetParty (partyId p)) js
    $ H.text $ partyName p
  mapM_ H.text $ partyAffiliation p
=======
    $ H.a H.! actionLink viewParty (HTML, TargetParty $ partyId $ partyRow p) js
    $ H.text $ partyName $ partyRow p
  Fold.mapM_ H.text $ partyAffiliation $ partyRow p
>>>>>>> 0bbbfe86

htmlPartySearchForm :: PartyFilter -> FormHtml f
htmlPartySearchForm pf = do
  field "query" $ inputText $ partyFilterQuery pf
  field "authorization" $ inputEnum False $ partyFilterAuthorization pf
  field "institution" $ inputCheckbox $ fromMaybe False $ partyFilterInstitution pf

htmlPartySearch :: PartyFilter -> [Party] -> RequestContext -> FormHtml f
htmlPartySearch pf pl req = htmlForm "Search users" queryParties HTML
  (htmlPartySearchForm pf)
  (\js -> htmlPaginate (htmlPartyList js) (partyFilterPaginate pf) pl (view req))
  req

htmlPartyAdmin :: PartyFilter -> [Party] -> RequestContext -> FormHtml f
htmlPartyAdmin pf pl req = htmlForm "party admin" adminParties ()
  (htmlPartySearchForm pf)
  (\js -> htmlPaginate
    (\pl' -> H.table $ do
      H.thead $
        H.tr $ do
          H.th "id"
          H.th "name"
          H.th "email"
          H.th "affiliation"
          H.th "act"
      H.tbody $
        forM_ pl' $ \Party{ partyRow = pr@PartyRow{..}, ..} -> H.tr $ do
          H.td $ H.a H.! actionLink viewParty (HTML, TargetParty partyId) js
            $ H.string $ show partyId
<<<<<<< HEAD
          H.td $ H.text $ partyName p
          H.td $ mapM_ (byteStringHtml . accountEmail) partyAccount
          H.td $ mapM_ H.text partyAffiliation
=======
          H.td $ H.text $ partyName pr
          H.td $ Fold.mapM_ (byteStringHtml . accountEmail) partyAccount
          H.td $ Fold.mapM_ H.text partyAffiliation
>>>>>>> 0bbbfe86
          H.td $ do
            actionForm resendInvestigator partyId js
              $ H.input H.! HA.type_ "submit" H.! HA.value "agreement"
            H.a H.! actionLink viewPartyDelete partyId js
              $ "delete"
    )
    (partyFilterPaginate pf) pl (view req))
  req

htmlPartyDelete :: Party -> RequestContext -> FormHtml f
htmlPartyDelete Party{ partyRow = pr@PartyRow{..}, ..} = htmlForm ("delete " <> partyName pr)
  deleteParty partyId
  (return ())   
  (\js -> void $ H.a H.! actionLink viewParty (HTML, TargetParty partyId) js
    $ H.text $ partyName pr)<|MERGE_RESOLUTION|>--- conflicted
+++ resolved
@@ -34,30 +34,6 @@
 import {-# SOURCE #-} Databrary.Controller.Register
 
 htmlPartyView :: Party -> RequestContext -> H.Html
-<<<<<<< HEAD
-htmlPartyView p@Party{..} req = htmlTemplate req (Just $ partyName p) $ \js -> do
-  when (view p >= PermissionEDIT) $
-    H.p $
-      H.a H.! actionLink viewPartyEdit (TargetParty partyId) js $ "edit"
-  H.img
-    H.! HA.src (builderValue $ actionURL Nothing viewAvatar partyId [])
-  H.dl $ do
-    forM_ partyAffiliation $ \a -> do
-      H.dt "affiliation"
-      H.dd $ H.text a
-    forM_ partyURL $ \u -> do
-      let us = show u
-      H.dt "url"
-      H.dd $ H.a H.! HA.href (H.stringValue us) $ H.string us
-    forM_ (partyEmail p) $ \e -> do
-      H.dt "email"
-      H.dd $ H.a H.! HA.href (byteStringValue $ "mailto:" <> e) $ byteStringHtml e
-    forM_ partyORCID $ \o -> do
-      H.dt "orcid"
-      H.dd $ H.a H.! HA.href (H.stringValue $ show $ orcidURL o) $ H.string $ show o
-  H.a H.! actionLink queryVolumes HTML (toQuery js <> [("party", Just $ BSC.pack $ show partyId)]) $ "volumes"
-  return ()
-=======
 htmlPartyView p@Party{ partyRow = pr@PartyRow{..}, ..} req = htmlTemplate req Nothing $ \js -> do
   H.div H.! H.customAttribute "typeof" "person" $ do
     H.h1 H.! H.customAttribute "property" "name" $ H.text $ partyName pr
@@ -67,22 +43,21 @@
     H.img
       H.! HA.src (builderValue $ actionURL Nothing viewAvatar partyId [])
     H.dl $ do
-      Fold.forM_ partyAffiliation $ \a -> do
+      forM_ partyAffiliation $ \a -> do
         H.dt "affiliation"
         H.dd H.! H.customAttribute "property" "affiliation" $ H.text a
-      Fold.forM_ partyURL $ \u -> do
+      forM_ partyURL $ \u -> do
         let us = show u
         H.dt "url"
         H.dd H.! H.customAttribute "property" "url" $ H.a H.! HA.href (H.stringValue us) $ H.string us
-      Fold.forM_ (partyEmail p) $ \e -> do
+      forM_ (partyEmail p) $ \e -> do
         H.dt "email"
         H.dd H.! H.customAttribute "property" "email" $ H.a H.! HA.href (byteStringValue $ "mailto:" <> e) $ byteStringHtml e
-      Fold.forM_ partyORCID $ \o -> do
+      forM_ partyORCID $ \o -> do
         H.dt "orcid"
         H.dd H.! H.customAttribute "property" "sameAs" $ H.a H.! HA.href (H.stringValue $ show $ orcidURL o) $ H.string $ show o
     H.a H.! actionLink queryVolumes HTML (toQuery js <> [("party", Just $ BSC.pack $ show partyId)]) $ "volumes"
     return ()
->>>>>>> 0bbbfe86
 
 htmlPartyForm :: Maybe Party -> FormHtml TempFile
 htmlPartyForm t = do
@@ -104,15 +79,9 @@
 htmlPartyList :: JSOpt -> [Party] -> H.Html
 htmlPartyList js pl = H.ul $ forM_ pl $ \p -> H.li $ do
   H.h2
-<<<<<<< HEAD
-    $ H.a H.! actionLink viewParty (HTML, TargetParty (partyId p)) js
-    $ H.text $ partyName p
-  mapM_ H.text $ partyAffiliation p
-=======
     $ H.a H.! actionLink viewParty (HTML, TargetParty $ partyId $ partyRow p) js
     $ H.text $ partyName $ partyRow p
-  Fold.mapM_ H.text $ partyAffiliation $ partyRow p
->>>>>>> 0bbbfe86
+  mapM_ H.text $ partyAffiliation $ partyRow p
 
 htmlPartySearchForm :: PartyFilter -> FormHtml f
 htmlPartySearchForm pf = do
@@ -142,15 +111,9 @@
         forM_ pl' $ \Party{ partyRow = pr@PartyRow{..}, ..} -> H.tr $ do
           H.td $ H.a H.! actionLink viewParty (HTML, TargetParty partyId) js
             $ H.string $ show partyId
-<<<<<<< HEAD
-          H.td $ H.text $ partyName p
+          H.td $ H.text $ partyName pr
           H.td $ mapM_ (byteStringHtml . accountEmail) partyAccount
           H.td $ mapM_ H.text partyAffiliation
-=======
-          H.td $ H.text $ partyName pr
-          H.td $ Fold.mapM_ (byteStringHtml . accountEmail) partyAccount
-          H.td $ Fold.mapM_ H.text partyAffiliation
->>>>>>> 0bbbfe86
           H.td $ do
             actionForm resendInvestigator partyId js
               $ H.input H.! HA.type_ "submit" H.! HA.value "agreement"
