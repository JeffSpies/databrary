--- conflicted
+++ resolved
@@ -121,13 +121,8 @@
           ]
       return a
   case api of
-<<<<<<< HEAD
     JSON -> okResponse [] $ JSON.Object $ Fold.foldMap authorizeJSON a JSON..+ ("party" JSON..= partyJSON o)
-    HTML -> redirectRouteResponse [] viewAuthorize arg []
-=======
-    JSON -> maybe (emptyResponse noContent204 []) (okResponse [] . JSON.Object . authorizeJSON) a
     HTML -> otherRouteResponse [] viewAuthorize arg
->>>>>>> 387b5fdc
 
 deleteAuthorize :: AppRoute (API, PartyTarget, AuthorizeTarget)
 deleteAuthorize = action DELETE (pathAPI </>> pathPartyTarget </> pathAuthorizeTarget) $ \arg@(api, i, AuthorizeTarget app oi) -> withAuth $ do
@@ -136,13 +131,8 @@
   let (child, parent) = if app then (p, o) else (o, p)
   _ <- removeAuthorize $ Authorize (Authorization mempty child parent) Nothing
   case api of
-<<<<<<< HEAD
     JSON -> okResponse [] $ JSON.object ["party" JSON..= partyJSON o]
-    HTML -> redirectRouteResponse [] viewAuthorize arg []
-=======
-    JSON -> emptyResponse noContent204 []
     HTML -> otherRouteResponse [] viewAuthorize arg
->>>>>>> 387b5fdc
 
 postAuthorizeNotFound :: AppRoute (API, PartyTarget)
 postAuthorizeNotFound = action POST (pathAPI </> pathPartyTarget </< "notfound") $ \(api, i) -> withAuth $ do
