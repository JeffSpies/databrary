--- conflicted
+++ resolved
@@ -90,13 +90,8 @@
   p <- "once" .:> do
     p <- deform
     deformGuard "Password too short. Must be 7 characters." (7 <= BS.length p)
-<<<<<<< HEAD
-    c <- lift $ passwdCheck p (accountEmail acct) (TE.encodeUtf8 $ partyName $ accountParty acct)
+    c <- lift $ focusIO $ passwdCheck p (accountEmail acct) (TE.encodeUtf8 $ partyName $ partyRow $ accountParty acct)
     mapM_ (deformError . ("Insecure password: " <>) . TE.decodeLatin1) c
-=======
-    c <- lift $ focusIO $ passwdCheck p (accountEmail acct) (TE.encodeUtf8 $ partyName $ partyRow $ accountParty acct)
-    Fold.mapM_ (deformError . ("Insecure password: " <>) . TE.decodeLatin1) c
->>>>>>> 0bbbfe86
     return p
   "again" .:> do
     a <- deform
