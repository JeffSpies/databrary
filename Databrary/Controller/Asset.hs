{-# LANGUAGE OverloadedStrings #-}
module Databrary.Controller.Asset
  ( getAsset
  , assetJSONField
  , viewAsset
  , AssetTarget(..)
  , postAsset
  , viewAssetEdit
  , createAsset
  , viewAssetCreate
  , createSlotAsset
  , viewSlotAssetCreate
  , deleteAsset
  , downloadAsset
  , assetDownloadName
  ) where

import Control.Applicative ((<|>))
import Control.Monad ((<=<), void)
import Control.Monad.IO.Class (MonadIO)
import Control.Monad.Trans.Class (lift)
import qualified Data.ByteString as BS
import Data.Maybe (fromMaybe, isNothing, isJust, catMaybes, maybeToList)
import qualified Data.Text as T
import qualified Data.Text.Encoding as TE
import qualified Data.Traversable as Trav
import qualified Database.PostgreSQL.Typed.Range as Range
import Network.HTTP.Types (StdMethod(DELETE), conflict409)
import qualified Network.Wai as Wai
import Network.Wai.Parse (FileInfo(..))

import Databrary.Ops
import Databrary.Has (Has, view, peeks, focusIO)
import Databrary.Service.Types
import Databrary.Service.ResourceT
import qualified Databrary.JSON as JSON
import Databrary.Service.DB
import Databrary.Model.Segment
import Databrary.Model.Permission
import Databrary.Model.Id
import Databrary.Model.Identity
import Databrary.Model.Volume
import Databrary.Model.Container
import Databrary.Model.Token
import Databrary.Model.Format
import Databrary.Model.Asset
import Databrary.Model.Slot
import Databrary.Model.AssetSlot
import Databrary.Model.AssetSegment
import Databrary.Model.Excerpt
import Databrary.Model.Transcode
import Databrary.Files hiding ((</>))
import Databrary.Store.Types
import Databrary.Store.Asset
import Databrary.Store.Upload
import Databrary.Store.Temp
import Databrary.Store.AV
import Databrary.Store.Transcode
import Databrary.Store.Filename
import Databrary.Store.Probe
import Databrary.HTTP.Request
import Databrary.HTTP.Form.Errors
import Databrary.HTTP.Form.Deform
import Databrary.HTTP.Path.Parser
import Databrary.Action
import Databrary.Controller.Paths
import Databrary.Controller.Permission
import Databrary.Controller.Form
import Databrary.Controller.Volume
import Databrary.Controller.Slot
import {-# SOURCE #-} Databrary.Controller.AssetSegment
import Databrary.View.Asset

getAsset :: Permission -> Id Asset -> AuthActionM AssetSlot
getAsset p i =
  checkPermission p =<< maybeAction =<< lookupAssetSlot i

assetJSONField :: (MonadDB m, MonadHasIdentity c m) => AssetSlot -> BS.ByteString -> Maybe BS.ByteString -> m (Maybe JSON.Value)
assetJSONField a "container" _ =
  return $ JSON.toJSON . containerJSON . slotContainer <$> assetSlot a
assetJSONField a "creation" _ | view a >= PermissionEDIT = do
  (t, n) <- assetCreation $ slotAsset a
  return $ Just $ JSON.toJSON $ JSON.object $ catMaybes
    [ ("date" JSON..=) <$> t
    , ("name" JSON..=) <$> n
    ]
assetJSONField a "excerpts" _ =
  Just . JSON.toJSON . map excerptJSON <$> lookupAssetExcerpts a
assetJSONField o "filename" _ =
  return $ Just $ JSON.toJSON $ makeFilename $ assetDownloadName $ slotAsset o
assetJSONField _ _ _ = return Nothing

assetJSONQuery :: (MonadDB m, MonadHasIdentity c m) => AssetSlot -> JSON.Query -> m JSON.Object
assetJSONQuery vol = JSON.jsonQuery (assetSlotJSON vol) (assetJSONField vol)

assetDownloadName :: Asset -> [T.Text]
assetDownloadName a = T.pack (show (assetId a)) : maybeToList (assetName a)

viewAsset :: AppRoute (API, Id Asset)
viewAsset = action GET (pathAPI </> pathId) $ \(api, i) -> withAuth $ do
  asset <- getAsset PermissionPUBLIC i
  case api of
    JSON -> okResponse [] =<< assetJSONQuery asset =<< peeks Wai.queryString
    HTML -> okResponse [] $ T.pack $ show $ assetId $ slotAsset asset -- TODO

data AssetTarget
  = AssetTargetVolume Volume
  | AssetTargetSlot Slot
  | AssetTargetAsset AssetSlot

data FileUploadFile
  = FileUploadForm (FileInfo TempFile)
  | FileUploadToken Upload

fileUploadName :: FileUploadFile -> BS.ByteString
fileUploadName (FileUploadForm f) = fileName f
fileUploadName (FileUploadToken u) = uploadFilename u

fileUploadPath :: FileUploadFile -> Storage -> RawFilePath
fileUploadPath (FileUploadForm f) _ = tempFilePath $ fileContent f
fileUploadPath (FileUploadToken u) s = uploadFile u s

fileUploadRemove :: (MonadResourceT c m, MonadDB m, MonadStorage c m) => FileUploadFile -> m ()
fileUploadRemove (FileUploadForm f) = focusIO $ releaseTempFile $ fileContent f
fileUploadRemove (FileUploadToken u) = void $ removeUpload u

data FileUpload = FileUpload
  { fileUploadFile :: FileUploadFile
  , fileUploadProbe :: Probe
  }

deformLookup :: (Monad m, Functor m, Deform f a) => FormErrorMessage -> (a -> m (Maybe b)) -> DeformT f m (Maybe b)
deformLookup e l = Trav.mapM (deformMaybe' e <=< lift . l) =<< deformNonEmpty deform

detectUpload :: (MonadHasService c m, Has AV c, Has Storage c, MonadIO m) => FileUploadFile -> DeformT TempFile m FileUpload
detectUpload u =
  either deformError' (return . FileUpload u)
    =<< lift (probeFile (fileUploadName u) =<< peeks (fileUploadPath u))

processAsset :: API -> AssetTarget -> AuthAction
processAsset api target = do
  let as@AssetSlot{ slotAsset = a, assetSlot = s } = case target of
        AssetTargetVolume t -> assetNoSlot $ blankAsset t
        AssetTargetSlot t -> AssetSlot (blankAsset (view t)) (Just t)
        AssetTargetAsset t -> t
  (as', up') <- runFormFiles [("file", maxAssetSize)] (api == HTML ?> htmlAssetEdit target) $ do
    csrfForm
    file <- "file" .:> deform
    upload <- "upload" .:> deformLookup "Uploaded file not found." lookupUpload
    upfile <- case (file, upload) of
      (Just f, Nothing) -> return $ Just $ FileUploadForm f
      (Nothing, Just u) -> return $ Just $ FileUploadToken u
      (Nothing, Nothing)
        | AssetTargetAsset _ <- target -> return Nothing
        | otherwise -> Nothing <$ deformError "File or upload required."
      _ -> Nothing <$ deformError "Conflicting uploaded files found."
    up <- Trav.mapM detectUpload upfile
<<<<<<< HEAD
    let fmt = maybe (assetFormat a) fileUploadFormat up
    name <- "name" .:> maybe (assetName a) (TE.decodeUtf8 . dropFormatExtension fmt <$>) <$> deformOptional (deformNonEmpty deform)
    classification <- "classification" .:> fromMaybe (assetRelease a) <$> deformOptional (deformNonEmpty deform)
=======
    let fmt = maybe (assetFormat a) (probeFormat . fileUploadProbe) up
    name <- "name" .:> fmap (dropFormatExtension fmt) <$> deformNonEmpty deform
    classification <- "classification" .:> deformNonEmpty deform
>>>>>>> 510088e6
    slot <-
      "container" .:> (<|> slotContainer <$> s) <$> deformLookup "Container not found." (lookupVolumeContainer (assetVolume a))
      >>= Trav.mapM (\c -> "position" .:> do
        let seg = slotSegment <$> s
            dur = maybe (assetDuration a) (probeLength . fileUploadProbe) up
        p <- (<|> (lowerBound . segmentRange =<< seg)) <$> deformNonEmpty deform
        Slot c . maybe fullSegment
          (\l -> Segment $ Range.bounded l (l + fromMaybe 0 ((segmentLength =<< seg) <|> dur)))
          <$> orElseM p (Trav.mapM (lift . findAssetContainerEnd) (isNothing s && isJust dur ?> c)))
    return
      ( as
        { slotAsset = a
          { assetName = name
          , assetRelease = classification
          , assetFormat = fmt
          }
        , assetSlot = slot
        }
      , up
      )
  as'' <- maybe (return as') (\up@FileUpload{ fileUploadFile = upfile } -> do
    a' <- addAsset (slotAsset as')
      { assetName = Just $ TE.decodeUtf8 $ fileUploadName upfile
      , assetDuration = Nothing
      , assetSize = Nothing
      , assetSHA1 = Nothing
      } . Just =<< peeks (fileUploadPath upfile)
    fileUploadRemove upfile
    case target of
      AssetTargetAsset _ -> supersedeAsset a a'
      _ -> return ()
    te <- peeks transcodeEnabled
    t <- case fileUploadProbe up of
      ProbeVideo _ av | te -> do
        t <- addTranscode a' fullSegment defaultTranscodeOptions av
        _ <- forkTranscode t
        return $ transcodeAsset t
      _ -> return a'
    return $ fixAssetSlotDuration as'
      { slotAsset = t
        { assetName = assetName (slotAsset as')
        }
      })
    up'
  _ <- changeAsset (slotAsset as'') Nothing
  _ <- changeAssetSlot as''
  case api of
    JSON -> okResponse [] $ assetSlotJSON as''
    HTML -> redirectRouteResponse [] viewAsset (api, assetId (slotAsset as'')) []

postAsset :: AppRoute (API, Id Asset)
postAsset = multipartAction $ action POST (pathAPI </> pathId) $ \(api, ai) -> withAuth $ do
  asset <- getAsset PermissionEDIT ai
  r <- assetIsSuperseded (slotAsset asset)
  guardAction (not r) $
    returnResponse conflict409 [] ("This file has already been replaced." :: T.Text)
  processAsset api $ AssetTargetAsset asset

viewAssetEdit :: AppRoute (Id Asset)
viewAssetEdit = action GET (pathHTML >/> pathId </< "edit") $ \ai -> withAuth $ do
  asset <- getAsset PermissionEDIT ai
  blankForm $ htmlAssetEdit $ AssetTargetAsset asset

createAsset :: AppRoute (API, Id Volume)
createAsset = multipartAction $ action POST (pathAPI </> pathId </< "asset") $ \(api, vi) -> withAuth $ do
  v <- getVolume PermissionEDIT vi
  processAsset api $ AssetTargetVolume v

viewAssetCreate :: AppRoute (Id Volume)
viewAssetCreate = action GET (pathHTML >/> pathId </< "asset") $ \vi -> withAuth $ do
  v <- getVolume PermissionEDIT vi
  blankForm $ htmlAssetEdit $ AssetTargetVolume v

createSlotAsset :: AppRoute (API, Id Slot)
createSlotAsset = multipartAction $ action POST (pathAPI </> pathSlotId </< "asset") $ \(api, si) -> withAuth $ do
  v <- getSlot PermissionEDIT Nothing si
  processAsset api $ AssetTargetSlot v

viewSlotAssetCreate :: AppRoute (Id Slot)
viewSlotAssetCreate = action GET (pathHTML >/> pathSlotId </< "asset") $ \si -> withAuth $ do
  s <- getSlot PermissionEDIT Nothing si
  blankForm $ htmlAssetEdit $ AssetTargetSlot s

deleteAsset :: AppRoute (API, Id Asset)
deleteAsset = action DELETE (pathAPI </> pathId) $ \(api, ai) -> withAuth $ do
  guardVerfHeader
  asset <- getAsset PermissionEDIT ai
  let asset' = asset{ assetSlot = Nothing }
  _ <- changeAssetSlot asset'
  case api of
    JSON -> okResponse [] $ assetSlotJSON asset'
    HTML -> redirectRouteResponse [] viewAsset (api, assetId (slotAsset asset')) []

downloadAsset :: AppRoute (Id Asset)
downloadAsset = action GET (pathId </< "download") $ \ai -> withAuth $ do
  as <- getAsset PermissionPUBLIC ai
  inline <- peeks $ lookupQueryParameters "inline"
  serveAssetSegment (null inline) $ assetSlotSegment as<|MERGE_RESOLUTION|>--- conflicted
+++ resolved
@@ -155,15 +155,9 @@
         | otherwise -> Nothing <$ deformError "File or upload required."
       _ -> Nothing <$ deformError "Conflicting uploaded files found."
     up <- Trav.mapM detectUpload upfile
-<<<<<<< HEAD
-    let fmt = maybe (assetFormat a) fileUploadFormat up
+    let fmt = maybe (assetFormat a) (probeFormat . fileUploadProbe) up
     name <- "name" .:> maybe (assetName a) (TE.decodeUtf8 . dropFormatExtension fmt <$>) <$> deformOptional (deformNonEmpty deform)
     classification <- "classification" .:> fromMaybe (assetRelease a) <$> deformOptional (deformNonEmpty deform)
-=======
-    let fmt = maybe (assetFormat a) (probeFormat . fileUploadProbe) up
-    name <- "name" .:> fmap (dropFormatExtension fmt) <$> deformNonEmpty deform
-    classification <- "classification" .:> deformNonEmpty deform
->>>>>>> 510088e6
     slot <-
       "container" .:> (<|> slotContainer <$> s) <$> deformLookup "Container not found." (lookupVolumeContainer (assetVolume a))
       >>= Trav.mapM (\c -> "position" .:> do
