{-# LANGUAGE OverloadedStrings #-}
module Databrary.Controller.Asset
  ( getAsset
  , assetJSONField
  , viewAsset
  , AssetTarget(..)
  , postAsset
  , viewAssetEdit
  , createAsset
  , viewAssetCreate
  , createSlotAsset
  , viewSlotAssetCreate
  , deleteAsset
  , downloadAsset
  , thumbAsset
  , assetDownloadName
  ) where

import Control.Applicative ((<|>))
import Control.Monad ((<=<), void, guard, when)
import Control.Monad.Trans.Class (lift)
import qualified Data.ByteString as BS
import Data.Maybe (fromMaybe, isNothing, isJust, catMaybes, maybeToList)
import qualified Data.Text as T
import qualified Data.Text.Encoding as TE
import qualified Database.PostgreSQL.Typed.Range as Range
import Network.HTTP.Types (StdMethod(DELETE), conflict409)
import qualified Network.Wai as Wai
import Network.Wai.Parse (FileInfo(..))

import Databrary.Ops
import Databrary.Has
import qualified Databrary.JSON as JSON
import Databrary.Model.Segment
import Databrary.Model.Permission
import Databrary.Model.Id
import Databrary.Model.Volume
import Databrary.Model.Container
import Databrary.Model.Token
import Databrary.Model.Format
import Databrary.Model.Asset
import Databrary.Model.Slot
import Databrary.Model.AssetSlot
import Databrary.Model.AssetSegment
import Databrary.Model.Excerpt
import Databrary.Model.AssetRevision
import Databrary.Model.Transcode
import Databrary.Files hiding ((</>))
import Databrary.Store.Types
import Databrary.Store.Asset
import Databrary.Store.Upload
import Databrary.Store.Temp
import Databrary.Store.Transcode
import Databrary.Store.AV (avProbeLength)
import Databrary.Store.Probe
import Databrary.HTTP.Request
import Databrary.HTTP.Form.Errors
import Databrary.HTTP.Form.Deform
import Databrary.HTTP.Path.Parser
import Databrary.Action
import Databrary.Controller.Paths
import Databrary.Controller.Permission
import Databrary.Controller.Form
import Databrary.Controller.Volume
import Databrary.Controller.Slot
import Databrary.Controller.Format
import {-# SOURCE #-} Databrary.Controller.AssetSegment
import Databrary.View.Asset

getAsset :: Permission -> Id Asset -> ActionM AssetSlot
getAsset p i =
  checkPermission p =<< maybeAction =<< lookupAssetSlot i

assetJSONField :: AssetSlot -> BS.ByteString -> Maybe BS.ByteString -> ActionM (Maybe JSON.Value)
assetJSONField a "container" _ =
  return $ JSON.toJSON . containerJSON . slotContainer <$> assetSlot a
assetJSONField a "creation" _ | view a >= PermissionEDIT = do
  (t, n) <- assetCreation $ slotAsset a
  return $ Just $ JSON.toJSON $ JSON.object $ catMaybes
    [ ("date" JSON..=) <$> t
    , ("name" JSON..=) <$> n
    ]
assetJSONField a "excerpts" _ =
  Just . JSON.toJSON . map excerptJSON <$> lookupAssetExcerpts a
assetJSONField _ _ _ = return Nothing

assetJSONQuery :: AssetSlot -> JSON.Query -> ActionM JSON.Object
assetJSONQuery vol = JSON.jsonQuery (assetSlotJSON vol) (assetJSONField vol)

assetDownloadName :: AssetRow -> [T.Text]
assetDownloadName a = T.pack (show $ assetId a) : maybeToList (assetName a)

viewAsset :: ActionRoute (API, Id Asset)
viewAsset = action GET (pathAPI </> pathId) $ \(api, i) -> withAuth $ do
  asset <- getAsset PermissionPUBLIC i
  case api of
    JSON -> okResponse [] <$> (assetJSONQuery asset =<< peeks Wai.queryString)
    HTML
      | Just s <- assetSlot asset -> peeks $ otherRouteResponse [] viewAssetSegment (api, Just (view asset), slotId s, assetId $ assetRow $ slotAsset asset)
      | otherwise -> return $ okResponse [] $ T.pack $ show $ assetId $ assetRow $ slotAsset asset -- TODO

data AssetTarget
  = AssetTargetVolume Volume
  | AssetTargetSlot Slot
  | AssetTargetAsset AssetSlot

data FileUploadFile
  = FileUploadForm (FileInfo TempFile)
  | FileUploadToken Upload

fileUploadName :: FileUploadFile -> BS.ByteString
fileUploadName (FileUploadForm f) = fileName f
fileUploadName (FileUploadToken u) = uploadFilename u

fileUploadPath :: FileUploadFile -> Storage -> RawFilePath
fileUploadPath (FileUploadForm f) _ = tempFilePath $ fileContent f
fileUploadPath (FileUploadToken u) s = uploadFile u s

fileUploadRemove :: FileUploadFile -> ActionM ()
fileUploadRemove (FileUploadForm f) = focusIO $ releaseTempFile $ fileContent f
fileUploadRemove (FileUploadToken u) = void $ removeUpload u

data FileUpload = FileUpload
  { fileUploadFile :: FileUploadFile
  , fileUploadProbe :: Probe
  }

deformLookup :: (Monad m, Functor m, Deform f a) => FormErrorMessage -> (a -> m (Maybe b)) -> DeformT f m (Maybe b)
deformLookup e l = mapM (deformMaybe' e <=< lift . l) =<< deformNonEmpty deform

detectUpload :: FileUploadFile -> DeformActionM TempFile FileUpload
detectUpload u =
  either deformError' (return . FileUpload u)
    =<< lift (probeFile (fileUploadName u) =<< peeks (fileUploadPath u))

processAsset :: API -> AssetTarget -> ActionM Response
processAsset api target = do
  let as@AssetSlot{ slotAsset = a, assetSlot = s } = case target of
        AssetTargetVolume t -> assetNoSlot $ blankAsset t
        AssetTargetSlot t -> AssetSlot (blankAsset (view t)) (Just t)
        AssetTargetAsset t -> t
  (as', up') <- runFormFiles [("file", maxAssetSize)] (api == HTML ?> htmlAssetEdit target) $ do
    csrfForm
    file <- "file" .:> deform
    upload <- "upload" .:> deformLookup "Uploaded file not found." lookupUpload
    upfile <- case (file, upload) of
      (Just f, Nothing) -> return $ Just $ FileUploadForm f
      (Nothing, Just u) -> return $ Just $ FileUploadToken u
      (Nothing, Nothing)
        | AssetTargetAsset _ <- target -> return Nothing
        | otherwise -> Nothing <$ deformError "File or upload required."
      _ -> Nothing <$ deformError "Conflicting uploaded files found."
<<<<<<< HEAD
    up <- mapM detectUpload upfile
    let fmt = maybe (assetFormat a) (probeFormat . fileUploadProbe) up
    name <- "name" .:> maybe (assetName a) (TE.decodeUtf8 . dropFormatExtension fmt <$>) <$> deformOptional (deformNonEmpty deform)
    classification <- "classification" .:> fromMaybe (assetRelease a) <$> deformOptional (deformNonEmpty deform)
=======
    up <- Trav.mapM detectUpload upfile
    let fmt = maybe (assetFormat $ assetRow a) (probeFormat . fileUploadProbe) up
    name <- "name" .:> maybe (assetName $ assetRow a) (TE.decodeUtf8 . dropFormatExtension fmt <$>) <$> deformOptional (deformNonEmpty deform)
    classification <- "classification" .:> fromMaybe (assetRelease $ assetRow a) <$> deformOptional (deformNonEmpty deform)
>>>>>>> 0bbbfe86
    slot <-
      "container" .:> (<|> slotContainer <$> s) <$> deformLookup "Container not found." (lookupVolumeContainer (assetVolume a))
      >>= mapM (\c -> "position" .:> do
        let seg = slotSegment <$> s
            dur = maybe (assetDuration $ assetRow a) (probeLength . fileUploadProbe) up
        p <- fromMaybe (lowerBound . segmentRange =<< seg) <$> deformOptional (deformNonEmpty deform)
        Slot c . maybe fullSegment
          (\l -> Segment $ Range.bounded l (l + fromMaybe 0 ((segmentLength =<< seg) <|> dur)))
          <$> orElseM p (mapM (lift . probeAutoPosition c . fileUploadProbe) (guard (isNothing s && isJust dur) >> up)))
    return
      ( as
        { slotAsset = a
          { assetRow = (assetRow a)
            { assetName = name
            , assetRelease = classification
            , assetFormat = fmt
            }
          }
        , assetSlot = slot
        }
      , up
      )
  as'' <- maybe (return as') (\up@FileUpload{ fileUploadFile = upfile } -> do
    a' <- addAsset (slotAsset as')
      { assetRow = (assetRow $ slotAsset as')
        { assetName = Just $ TE.decodeUtf8 $ fileUploadName upfile
        , assetDuration = Nothing
        , assetSize = Nothing
        , assetSHA1 = Nothing
        }
      } . Just =<< peeks (fileUploadPath upfile)
    fileUploadRemove upfile
    td <- checkAlreadyTranscoded a' (fileUploadProbe up)
    te <- peeks transcodeEnabled
    t <- case fileUploadProbe up of
      ProbeAV{ probeAV = av } | td ->
        return a'{ assetRow = (assetRow a'){ assetDuration = avProbeLength av } }
      probe@ProbeAV{} | te -> do
        t <- addTranscode a' fullSegment defaultTranscodeOptions probe
        _ <- forkTranscode t
        return $ transcodeAsset t
      _ -> return a'
    case target of
      AssetTargetAsset _ -> replaceAsset a t
      _ -> return ()
    return $ fixAssetSlotDuration as'
      { slotAsset = t
        { assetRow = (assetRow t)
          { assetName = assetName $ assetRow $ slotAsset as'
          }
        }
      })
    up'
  _ <- changeAsset (slotAsset as'') Nothing
  _ <- changeAssetSlot as''
  case api of
    JSON -> return $ okResponse [] $ assetSlotJSON as''
    HTML -> peeks $ otherRouteResponse [] viewAsset (api, assetId $ assetRow $ slotAsset as'')

postAsset :: ActionRoute (API, Id Asset)
postAsset = multipartAction $ action POST (pathAPI </> pathId) $ \(api, ai) -> withAuth $ do
  asset <- getAsset PermissionEDIT ai
  r <- assetIsReplaced (slotAsset asset)
  when r $ result $
    response conflict409 [] ("This file has already been replaced." :: T.Text)
  processAsset api $ AssetTargetAsset asset

viewAssetEdit :: ActionRoute (Id Asset)
viewAssetEdit = action GET (pathHTML >/> pathId </< "edit") $ \ai -> withAuth $ do
  asset <- getAsset PermissionEDIT ai
  peeks $ blankForm . htmlAssetEdit (AssetTargetAsset asset)

createAsset :: ActionRoute (API, Id Volume)
createAsset = multipartAction $ action POST (pathAPI </> pathId </< "asset") $ \(api, vi) -> withAuth $ do
  v <- getVolume PermissionEDIT vi
  processAsset api $ AssetTargetVolume v

viewAssetCreate :: ActionRoute (Id Volume)
viewAssetCreate = action GET (pathHTML >/> pathId </< "asset") $ \vi -> withAuth $ do
  v <- getVolume PermissionEDIT vi
  peeks $ blankForm . htmlAssetEdit (AssetTargetVolume v)

createSlotAsset :: ActionRoute (API, Id Slot)
createSlotAsset = multipartAction $ action POST (pathAPI </> pathSlotId </< "asset") $ \(api, si) -> withAuth $ do
  v <- getSlot PermissionEDIT Nothing si
  processAsset api $ AssetTargetSlot v

viewSlotAssetCreate :: ActionRoute (Id Slot)
viewSlotAssetCreate = action GET (pathHTML >/> pathSlotId </< "asset") $ \si -> withAuth $ do
  s <- getSlot PermissionEDIT Nothing si
  peeks $ blankForm . htmlAssetEdit (AssetTargetSlot s)

deleteAsset :: ActionRoute (API, Id Asset)
deleteAsset = action DELETE (pathAPI </> pathId) $ \(api, ai) -> withAuth $ do
  guardVerfHeader
  asset <- getAsset PermissionEDIT ai
  let asset' = asset{ assetSlot = Nothing }
  _ <- changeAssetSlot asset'
  case api of
    JSON -> return $ okResponse [] $ assetSlotJSON asset'
    HTML -> peeks $ otherRouteResponse [] viewAsset (api, assetId $ assetRow $ slotAsset asset')

downloadAsset :: ActionRoute (Id Asset, Segment)
downloadAsset = action GET (pathId </> pathSegment </< "download") $ \(ai, seg) -> withAuth $ do
  a <- getAsset PermissionPUBLIC ai
  inline <- peeks $ lookupQueryParameters "inline"
  serveAssetSegment (null inline) $ newAssetSegment a seg Nothing

thumbAsset :: ActionRoute (Id Asset, Segment)
thumbAsset = action GET (pathId </> pathSegment </< "thumb") $ \(ai, seg) -> withAuth $ do
  a <- getAsset PermissionPUBLIC ai
  let as = assetSegmentInterp 0.25 $ newAssetSegment a seg Nothing
  if formatIsImage (view as) && assetBacked (view as) && dataPermission as > PermissionNONE
    then peeks $ otherRouteResponse [] downloadAsset (view as, assetSegment as)
    else peeks $ otherRouteResponse [] formatIcon (view as)<|MERGE_RESOLUTION|>--- conflicted
+++ resolved
@@ -150,17 +150,10 @@
         | AssetTargetAsset _ <- target -> return Nothing
         | otherwise -> Nothing <$ deformError "File or upload required."
       _ -> Nothing <$ deformError "Conflicting uploaded files found."
-<<<<<<< HEAD
     up <- mapM detectUpload upfile
-    let fmt = maybe (assetFormat a) (probeFormat . fileUploadProbe) up
-    name <- "name" .:> maybe (assetName a) (TE.decodeUtf8 . dropFormatExtension fmt <$>) <$> deformOptional (deformNonEmpty deform)
-    classification <- "classification" .:> fromMaybe (assetRelease a) <$> deformOptional (deformNonEmpty deform)
-=======
-    up <- Trav.mapM detectUpload upfile
     let fmt = maybe (assetFormat $ assetRow a) (probeFormat . fileUploadProbe) up
     name <- "name" .:> maybe (assetName $ assetRow a) (TE.decodeUtf8 . dropFormatExtension fmt <$>) <$> deformOptional (deformNonEmpty deform)
     classification <- "classification" .:> fromMaybe (assetRelease $ assetRow a) <$> deformOptional (deformNonEmpty deform)
->>>>>>> 0bbbfe86
     slot <-
       "container" .:> (<|> slotContainer <$> s) <$> deformLookup "Container not found." (lookupVolumeContainer (assetVolume a))
       >>= mapM (\c -> "position" .:> do
