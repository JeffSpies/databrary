--- conflicted
+++ resolved
@@ -81,11 +81,7 @@
   desc <- peeks $ htmlVolumeDescription inzip v (maybeToList cite ++ links) fund cs at ab
   return (desc, at, ab)
   where
-<<<<<<< HEAD
-  (at, ab) = partition (any (containerTop . slotContainer) . assetSlot . head) $ groupBy (me `on` fmap (containerId . slotContainer) . assetSlot) al
-=======
-  (at, ab) = partition (Fold.any (containerTop . containerRow . slotContainer) . assetSlot . head) $ groupBy (me `on` fmap (containerId . containerRow . slotContainer) . assetSlot) al
->>>>>>> 0bbbfe86
+  (at, ab) = partition (any (containerTop . containerRow . slotContainer) . assetSlot . head) $ groupBy (me `on` fmap (containerId . containerRow . slotContainer) . assetSlot) al
   me (Just x) (Just y) = x == y
   me _ _ = False
 
