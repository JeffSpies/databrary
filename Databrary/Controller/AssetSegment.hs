--- conflicted
+++ resolved
@@ -49,10 +49,7 @@
 import Databrary.Controller.Asset
 import Databrary.Controller.Format
 
-<<<<<<< HEAD
-=======
 -- Boolean flag to toggle the choice of downloading the original asset file. 
->>>>>>> 8bf13ec6
 getAssetSegment :: Bool -> Permission -> Maybe (Id Volume) -> Id Slot -> Id Asset -> ActionM AssetSegment
 getAssetSegment getOrig p mv s a =
   case getOrig of 
