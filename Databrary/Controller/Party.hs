--- conflicted
+++ resolved
@@ -132,14 +132,7 @@
         , partyURL = url
         }
       }, avatar)
-<<<<<<< HEAD
   a' <- forM a $ mapM $ \(af, fmt) -> do
-    a' <- addAsset (blankAsset coreVolume)
-      { assetFormat = fmt
-      , assetRelease = Just ReleasePUBLIC
-      , assetName = Just $ TE.decodeUtf8 $ fileName af
-=======
-  a' <- Trav.forM a $ Trav.mapM $ \(af, fmt) -> do
     let ba = blankAsset coreVolume
     a' <- addAsset ba
       { assetRow = (assetRow ba)
@@ -147,7 +140,6 @@
         , assetRelease = Just ReleasePUBLIC
         , assetName = Just $ TE.decodeUtf8 $ fileName af
         }
->>>>>>> 0bbbfe86
       } $ Just $ tempFilePath (fileContent af)
     focusIO $ releaseTempFile $ fileContent af
     return a'
