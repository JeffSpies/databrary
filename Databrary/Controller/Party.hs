{-# LANGUAGE OverloadedStrings #-}
module Databrary.Controller.Party
  ( getParty
  , viewParty
  , viewPartyEdit
  , postParty
  , createParty
  , queryParties
  , viewAvatar
  ) where

import Control.Applicative (Applicative, (<*>), pure, optional)
import Control.Monad (unless, when, liftM2, void)
import qualified Data.ByteString as BS
import qualified Data.ByteString.Char8 as BSC
import Data.Maybe (isJust, fromMaybe)
import Data.Monoid (mempty)
import qualified Data.Text.Encoding as TE
import qualified Data.Traversable as Trav
import qualified Network.Wai as Wai
import Network.Wai.Parse (FileInfo(..))

import Databrary.Ops
import Databrary.Has (view, MonadHas, peek, peeks, focusIO)
import qualified Databrary.JSON as JSON
import Databrary.Service.DB
import Databrary.Model.Time
import Databrary.Model.Enum
import Databrary.Model.Id
import Databrary.Model.Permission
import Databrary.Model.Release
import Databrary.Model.Identity
import Databrary.Model.Party
import Databrary.Model.ORCID
import Databrary.Model.Authorize
import Databrary.Model.Volume
import Databrary.Model.VolumeAccess
import Databrary.Model.Asset
import Databrary.Model.AssetSlot
import Databrary.Model.AssetSegment
import Databrary.Model.Format
import Databrary.Store.Temp
import Databrary.HTTP.Path.Parser
import Databrary.HTTP.Form.Deform
import Databrary.Action.Route
import Databrary.Action.Auth
import Databrary.Action
import Databrary.Controller.Paths
import Databrary.Controller.Permission
import Databrary.Controller.Form
import Databrary.Controller.Angular
import Databrary.Controller.AssetSegment
import Databrary.Controller.Web
import Databrary.View.Party

getParty :: Maybe Permission -> PartyTarget -> AuthActionM Party
getParty (Just p) (TargetParty i) =
  checkPermission p =<< maybeAction =<< lookupAuthParty i
getParty _ mi = do
  u <- accountParty <$> authAccount
  let isme TargetProfile = True
      isme (TargetParty i) = partyId u == i
  unless (isme mi) $ result =<< forbiddenResponse
  return u

partyJSONField :: (MonadDB m, MonadHasIdentity c m, MonadHas Timestamp c m) => Party -> BS.ByteString -> Maybe BS.ByteString -> m (Maybe JSON.Value)
partyJSONField p "parents" o = do
  now <- peek
  fmap (Just . JSON.toJSON) . mapM (\a -> do
    let ap = authorizeParent (authorization a)
<<<<<<< HEAD
    acc <- if auth then Just . accessSite <$> lookupAuthorization ap rootParty else return Nothing
    return $ (if admin then authorizeJSON a else mempty) JSON..+
      ("party" JSON..= (partyJSON ap JSON..+? (("authorization" JSON..=) <$> acc))))
=======
    acc <- if access then Just . accessSite <$> lookupAuthorization ap rootParty else return Nothing
    return $ (if admin then authorizeJSON a else mempty)
      JSON..+ ("party" JSON..= (partyJSON ap JSON..+? (("access" JSON..=) <$> acc)))
      JSON..+? (admin && authorizeExpired a now ?> "expired" JSON..= True))
>>>>>>> ace115fe
    =<< lookupAuthorizedParents p admin
  where
  admin = view p >= PermissionADMIN
  auth = admin && o == Just "authorization"
partyJSONField p "children" _ =
  Just . JSON.toJSON . map (\a ->
    let ap = authorizeChild (authorization a) in
    (if admin then authorizeJSON a else mempty) JSON..+ ("party" JSON..= partyJSON ap))
    <$> lookupAuthorizedChildren p admin
  where admin = view p >= PermissionADMIN
partyJSONField p "volumes" o = (?$>) (view p >= PermissionADMIN) $
  fmap JSON.toJSON . mapM vf =<< lookupPartyVolumes p (succ PermissionNONE)
  where
  vf v
    | o == Just "access" = (volumeJSON v JSON..+) . ("access" JSON..=) . map volumeAccessPartyJSON <$> lookupVolumeAccess v (succ PermissionNONE)
    | otherwise = return $ volumeJSON v
partyJSONField p "access" ma = do
  Just . JSON.toJSON . map volumeAccessVolumeJSON
    <$> lookupPartyVolumeAccess p (fromMaybe PermissionEDIT $ readDBEnum . BSC.unpack =<< ma)
partyJSONField p "authorization" _ = do
  Just . JSON.toJSON . accessSite <$> lookupAuthorization p rootParty
partyJSONField _ _ _ = return Nothing

partyJSONQuery :: (MonadDB m, MonadHasIdentity c m, MonadHas Timestamp c m) => Party -> JSON.Query -> m JSON.Object
partyJSONQuery p = JSON.jsonQuery (partyJSON p) (partyJSONField p)

viewParty :: AppRoute (API, PartyTarget)
viewParty = action GET (pathAPI </> pathPartyTarget) $ \(api, i) -> withAuth $ do
  when (api == HTML) angular
  p <- getParty (Just PermissionNONE) i
  case api of
    JSON -> okResponse [] =<< partyJSONQuery p =<< peeks Wai.queryString
    HTML -> okResponse [] $ partyName p -- TODO

processParty :: API -> Maybe Party -> AuthActionM (Party, Maybe Asset)
processParty api p = do
  (p', a) <- runFormFiles [("avatar", maxAvatarSize)] (api == HTML ?> htmlPartyForm p) $ do
    csrfForm
    name <- "sortname" .:> (deformRequired =<< deform)
    prename <- "prename" .:> deformNonEmpty deform
    orcid <- "orcid" .:> deformNonEmpty (deformRead blankORCID)
    affiliation <- "affiliation" .:> deformNonEmpty deform
    url <- "url" .:> deformNonEmpty deform
    avatar <- "avatar" .:>
      (Trav.mapM (\a -> do
        f <- deformCheck "Must be an image." formatIsImage =<<
          deformMaybe' "Unknown or unsupported file format."
          (getFormatByFilename (fileName a))
        return (a, f)) =<< deform)
    return ((fromMaybe blankParty p)
      { partySortName = name
      , partyPreName = prename
      , partyORCID = orcid
      , partyAffiliation = affiliation
      , partyURL = url
      }, avatar)
  a' <- Trav.forM a $ \(af, fmt) -> do
    a' <- addAsset (blankAsset coreVolume)
      { assetFormat = fmt
      , assetRelease = Just ReleasePUBLIC
      , assetName = Just $ TE.decodeUtf8 $ fileName af
      } $ Just $ tempFilePath (fileContent af)
    focusIO $ releaseTempFile $ fileContent af
    return a'
  return (p', a')
  where maxAvatarSize = 10*1024*1024

viewPartyEdit :: AppRoute PartyTarget
viewPartyEdit = action GET (pathHTML >/> pathPartyTarget </< "edit") $ \i -> withAuth $ do
  angular
  p <- getParty (Just PermissionADMIN) i
  blankForm $ htmlPartyForm $ Just p

postParty :: AppRoute (API, PartyTarget)
postParty = multipartAction $ action POST (pathAPI </> pathPartyTarget) $ \(api, i) -> withAuth $ do
  p <- getParty (Just PermissionADMIN) i
  (p', a) <- processParty api (Just p)
  changeParty p'
  when (isJust a) $
    void $ changeAvatar p' a
  case api of
    JSON -> okResponse [] $ partyJSON p'
    HTML -> redirectRouteResponse [] viewParty (api, i) []

createParty :: AppRoute API
createParty = multipartAction $ action POST (pathAPI </< "party") $ \api -> withAuth $ do
  perm <- peeks accessPermission'
  _ <- checkPermission PermissionADMIN perm
  (bp, a) <- processParty api Nothing
  p <- addParty bp
  when (isJust a) $
    void $ changeAvatar p a
  case api of
    JSON -> okResponse [] $ partyJSON p
    HTML -> redirectRouteResponse [] viewParty (api, TargetParty $ partyId p) []

partySearchForm :: (Applicative m, Monad m) => DeformT m PartyFilter
partySearchForm = PartyFilter
  <$> ("query" .:> deformNonEmpty deform)
  <*> ("authorization" .:> optional deform)
  <*> ("institution" .:> optional deform)
  <*> ("authorize" .:> optional deform)
  <*> pure Nothing

queryParties :: AppRoute API
queryParties = action GET (pathAPI </< "party") $ \api -> withAuth $ do
  when (api == HTML) angular
  (pf, (limit, offset)) <- runForm (api == HTML ?> htmlPartySearchForm mempty) $
    liftM2 (,) partySearchForm paginationForm
  p <- findParties pf limit offset
  case api of
    JSON -> okResponse [] $ JSON.toJSON $ map partyJSON p
    HTML -> blankForm $ htmlPartySearchForm pf

viewAvatar :: AppRoute (Id Party)
viewAvatar = action GET (pathId </< "avatar") $ \i -> withoutAuth $
  maybe
    (redirectRouteResponse [] webFile (Just $ staticPath ["images", "avatar.png"]) [])
    (serveAssetSegment False . assetSlotSegment . assetNoSlot)
    =<< lookupAvatar i<|MERGE_RESOLUTION|>--- conflicted
+++ resolved
@@ -68,16 +68,10 @@
   now <- peek
   fmap (Just . JSON.toJSON) . mapM (\a -> do
     let ap = authorizeParent (authorization a)
-<<<<<<< HEAD
     acc <- if auth then Just . accessSite <$> lookupAuthorization ap rootParty else return Nothing
-    return $ (if admin then authorizeJSON a else mempty) JSON..+
-      ("party" JSON..= (partyJSON ap JSON..+? (("authorization" JSON..=) <$> acc))))
-=======
-    acc <- if access then Just . accessSite <$> lookupAuthorization ap rootParty else return Nothing
     return $ (if admin then authorizeJSON a else mempty)
-      JSON..+ ("party" JSON..= (partyJSON ap JSON..+? (("access" JSON..=) <$> acc)))
+      JSON..+ ("party" JSON..= (partyJSON ap JSON..+? (("authorization" JSON..=) <$> acc)))
       JSON..+? (admin && authorizeExpired a now ?> "expired" JSON..= True))
->>>>>>> ace115fe
     =<< lookupAuthorizedParents p admin
   where
   admin = view p >= PermissionADMIN
