--- conflicted
+++ resolved
@@ -176,13 +176,8 @@
 partySearchForm :: (Applicative m, Monad m) => DeformT f m PartyFilter
 partySearchForm = PartyFilter
   <$> ("query" .:> deformNonEmpty deform)
-<<<<<<< HEAD
   <*> ("authorization" .:> optional deform)
-  <*> ("institution" .:> optional deform)
-=======
-  <*> ("access" .:> optional deform)
   <*> ("institution" .:> deformNonEmpty deform)
->>>>>>> 5932bbc4
   <*> ("authorize" .:> optional deform)
   <*> pure Nothing
 
