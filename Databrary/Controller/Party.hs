--- conflicted
+++ resolved
@@ -189,11 +189,7 @@
 viewPartyDelete = action GET (pathHTML >/> pathId </< "delete") $ \i -> withAuth $ do
   checkMemberADMIN
   p <- getParty (Just PermissionADMIN) (TargetParty i)
-<<<<<<< HEAD
-  blankForm $ htmlPartyDelete p
-=======
   peeks $ blankForm . htmlPartyDelete p
->>>>>>> 9453a3bd
 
 viewAvatar :: ActionRoute (Id Party)
 viewAvatar = action GET (pathId </< "avatar") $ \i -> withoutAuth $
