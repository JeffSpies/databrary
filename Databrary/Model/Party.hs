<<<<<<< HEAD
{-# LANGUAGE OverloadedStrings, TemplateHaskell, QuasiQuotes, RecordWildCards #-}
module Databrary.Model.Party
=======
{-# LANGUAGE OverloadedStrings, TemplateHaskell, QuasiQuotes, RecordWildCards, DataKinds #-}
module Databrary.Model.Party 
>>>>>>> 74095878
  ( module Databrary.Model.Party.Types
  , nobodyParty
  , rootParty
  , staffParty
  , partyName
  , partyEmail
  , lookupParty
  , lookupPartyAuthorizations
  , lookupAuthParty
  , lookupSiteAuthByEmail
  , changeParty
  , changeAccount
  , addParty
  , addAccount
  , removeParty
  , auditAccountLogin
  , recentAccountLogins
  , partyRowJSON
  , partyJSON
  , PartyFilter(..)
  , findParties
  , lookupAvatar
  , changeAvatar
  ) where

import Control.Applicative ((<|>))
import Control.Exception.Lifted (handleJust)
import Control.Monad (guard)
import qualified Data.ByteString as BS
import Data.Int (Int64)
import Data.List (intercalate)
import Data.Maybe (catMaybes, isNothing, fromMaybe)
import Data.Monoid ((<>))
import qualified Data.Text as T
import Database.PostgreSQL.Typed (pgSQL)
import Database.PostgreSQL.Typed.Query (unsafeModifyQuery)
import Database.PostgreSQL.Typed.Dynamic (pgLiteralRep, pgLiteralString, pgSafeLiteral)

import Databrary.Ops
import Databrary.Has (Has(..), peek)
import Databrary.Service.DB
import qualified Databrary.JSON as JSON
import Databrary.HTTP.Request
import Databrary.Model.Id
import Databrary.Model.SQL
import Databrary.Model.Paginate
import Databrary.Model.Permission
import Databrary.Model.Audit
import Databrary.Model.Audit.SQL
import Databrary.Model.Identity.Types
import Databrary.Model.Volume
import Databrary.Model.Asset.Types
import Databrary.Model.Asset.SQL
import Databrary.Model.Party.Types
import Databrary.Model.Party.SQL
import Databrary.Model.Party.Boot

nobodyParty, rootParty, staffParty :: Party
nobodyParty = $(loadParty (Id (-1)) PermissionREAD)
rootParty = $(loadParty (Id 0) PermissionSHARED)
staffParty = $(loadParty (Id 2) PermissionPUBLIC)

partyName :: PartyRow -> T.Text
partyName PartyRow{ partyPreName = Just p, partySortName = n } = p <> T.cons ' ' n
partyName PartyRow{ partySortName = n } = n

emailPermission :: Permission
emailPermission = PermissionSHARED

showEmail :: Identity -> Bool
showEmail i = accessSite i >= emailPermission

partyEmail :: Party -> Maybe BS.ByteString
partyEmail p =
  guard (partyPermission p >= emailPermission) >> accountEmail <$> partyAccount p

partyRowJSON :: PartyRow -> JSON.Object
partyRowJSON PartyRow{..} = JSON.record partyId $ catMaybes
  [ Just $ "sortname" JSON..= partySortName
  , ("prename" JSON..=) <$> partyPreName
  , ("orcid" JSON..=) . show <$> partyORCID
  , ("affiliation" JSON..=) <$> partyAffiliation
  , ("url" JSON..=) <$> partyURL
  ]

partyJSON :: Party -> JSON.Object
partyJSON p@Party{..} = partyRowJSON partyRow JSON..++ catMaybes
  [ "institution" JSON..= True <? isNothing partyAccount
  , ("email" JSON..=) <$> partyEmail p
  , "permission" JSON..= partyPermission <? (partyPermission > PermissionREAD)
  ]

changeParty :: MonadAudit c m => Party -> m ()
changeParty p = do
  ident <- getAuditIdentity
  dbExecute1' $(updateParty 'ident 'p)

changeAccount :: MonadAudit c m => SiteAuth -> m ()
changeAccount a = do
  ident <- getAuditIdentity
  dbExecute1' $(updateAccount 'ident 'a)

addParty :: MonadAudit c m => Party -> m Party
addParty bp = do
  ident <- getAuditIdentity
  dbQuery1' $ fmap (\p -> Party p Nothing PermissionREAD Nothing) $(insertParty 'ident 'bp)

addAccount :: MonadAudit c m => Account -> m Account
addAccount ba@Account{ accountParty = bp } = do
  ident <- getAuditIdentity
  p <- dbQuery1' $ fmap (\p -> Party p Nothing PermissionREAD Nothing) $(insertParty 'ident 'bp)
  let pa = p{ partyAccount = Just a }
      a = ba{ accountParty = pa }
  dbExecute1' $(insertAccount 'ident 'a)
  return a

removeParty :: MonadAudit c m => Party -> m Bool
removeParty p = do
  ident <- getAuditIdentity
  dbTransaction $ handleJust (guard . isForeignKeyViolation) (\_ -> return False) $ do
    _ <- dbExecute1 $(deleteAccount 'ident 'p)
    dbExecute1 $(deleteParty 'ident 'p)

lookupFixedParty :: Id Party -> Identity -> Maybe Party
lookupFixedParty (Id (-1)) _ = Just nobodyParty
lookupFixedParty (Id 0) i = Just rootParty{ partyPermission = accessPermission i `max` PermissionSHARED, partyAccess = accessMember i > PermissionNONE ?> view i }
lookupFixedParty i a = view a <? (i == view a)

lookupParty :: (MonadDB c m, MonadHasIdentity c m) => Id Party -> m (Maybe Party)
lookupParty i = do
  ident <- peek
  lookupFixedParty i ident `orElseM`
    dbQuery1 $(selectQuery (selectParty 'ident) "$WHERE party.id = ${i}")

lookupPartyAuthorizations :: (MonadDB c m, MonadHasIdentity c m) => m [(Party, Maybe Permission)]
lookupPartyAuthorizations = do
  ident <- peek
  dbQuery $(selectQuery (selectPartyAuthorization 'ident) "WHERE party.id > 0")

lookupAuthParty :: (MonadDB c m, MonadHasIdentity c m) => Id Party -> m (Maybe Party)
lookupAuthParty i = do
  ident <- peek
  lookupFixedParty i ident `orElseM`
    dbQuery1 $(selectQuery (selectAuthParty 'ident) "$WHERE party.id = ${i}")

lookupSiteAuthByEmail :: MonadDB c m => Bool -> BS.ByteString -> m (Maybe SiteAuth)
lookupSiteAuthByEmail ic e = do
  r <- dbQuery1 $(selectQuery selectSiteAuth "WHERE account.email = ${e}")
  if ic && isNothing r
    then do
      a <- dbQuery $(selectQuery selectSiteAuth "WHERE lower(account.email) = lower(${e}) LIMIT 2")
      return $ case a of
        [x] -> Just x
        _ -> Nothing
    else
      return r

auditAccountLogin :: (MonadHasRequest c m, MonadDB c m) => Bool -> Party -> BS.ByteString -> m ()
auditAccountLogin success who email = do
  ip <- getRemoteIp
  dbExecute1' [pgSQL|INSERT INTO audit.account (audit_action, audit_user, audit_ip, id, email) VALUES
    (${if success then AuditActionOpen else AuditActionAttempt}, -1, ${ip}, ${partyId $ partyRow who}, ${email})|]

recentAccountLogins :: MonadDB c m => Party -> m Int64
recentAccountLogins who = fromMaybe 0 <$>
  dbQuery1 [pgSQL|!SELECT count(*) FROM audit.account WHERE audit_action = 'attempt' AND id = ${partyId $ partyRow who} AND audit_time > CURRENT_TIMESTAMP - interval '1 hour'|]

data PartyFilter = PartyFilter
  { partyFilterQuery :: Maybe String
  , partyFilterAuthorization :: Maybe Permission
  , partyFilterInstitution :: Maybe Bool
  , partyFilterPaginate :: Paginate
  }

instance Monoid PartyFilter where
  mempty = PartyFilter Nothing Nothing Nothing def
  mappend (PartyFilter q1 a1 i1 p) (PartyFilter q2 a2 i2 _) =
    PartyFilter (q1 <> q2) (a1 <|> a2) (i1 <|> i2) p

partyFilter :: PartyFilter -> Identity -> BS.ByteString
partyFilter PartyFilter{..} ident = BS.concat
  [ withq partyFilterAuthorization (const " JOIN authorize_view ON party.id = child AND parent = 0")
  , " WHERE id > 0 AND id != ", pgLiteralRep (partyId $ partyRow $ staffParty)
  , withq partyFilterQuery (\n -> " AND " <> queryVal <> " ILIKE " <> pgLiteralRep (wordPat n))
  , withq partyFilterAuthorization (\a -> " AND site = " <> pgSafeLiteral a)
  , withq partyFilterInstitution (\i -> if i then " AND account.id IS NULL" else " AND account.password IS NOT NULL")
  , " ORDER BY name, prename "
  , paginateSQL partyFilterPaginate
  ]
  where
  withq v f = maybe "" f v
  wordPat = intercalate "%" . ("":) . (++[""]) . words
  queryVal
    | showEmail ident = "(COALESCE(prename || ' ', '') || name || COALESCE(' ' || email, ''))"
    | otherwise = "(COALESCE(prename || ' ', '') || name)"

findParties :: (MonadHasIdentity c m, MonadDB c m) => PartyFilter -> m [Party]
findParties pf = do
  ident <- peek
  dbQuery $ unsafeModifyQuery $(selectQuery (selectParty 'ident) "")
    (<> partyFilter pf ident)

lookupAvatar :: MonadDB c m => Id Party -> m (Maybe Asset)
lookupAvatar p =
  dbQuery1 $ (`Asset` coreVolume) <$> $(selectQuery selectAssetRow $ "$JOIN avatar ON asset.id = avatar.asset WHERE avatar.party = ${p} AND asset.volume = " ++ pgLiteralString (volumeId $ volumeRow coreVolume))

changeAvatar :: MonadAudit c m => Party -> Maybe Asset -> m Bool
changeAvatar p Nothing = do
  ident <- getAuditIdentity
  dbExecute1 $(auditDelete 'ident "avatar" "party = ${partyId $ partyRow p}" Nothing)
changeAvatar p (Just a) = do
  ident <- getAuditIdentity
  (0 <) . fst <$> updateOrInsert
    $(auditUpdate 'ident "avatar" [("asset", "${assetId $ assetRow a}")] "party = ${partyId $ partyRow p}" Nothing)
    $(auditInsert 'ident "avatar" [("asset", "${assetId $ assetRow a}"), ("party", "${partyId $ partyRow p}")] Nothing)<|MERGE_RESOLUTION|>--- conflicted
+++ resolved
@@ -1,10 +1,5 @@
-<<<<<<< HEAD
-{-# LANGUAGE OverloadedStrings, TemplateHaskell, QuasiQuotes, RecordWildCards #-}
+{-# LANGUAGE OverloadedStrings, TemplateHaskell, QuasiQuotes, RecordWildCards, DataKinds #-}
 module Databrary.Model.Party
-=======
-{-# LANGUAGE OverloadedStrings, TemplateHaskell, QuasiQuotes, RecordWildCards, DataKinds #-}
-module Databrary.Model.Party 
->>>>>>> 74095878
   ( module Databrary.Model.Party.Types
   , nobodyParty
   , rootParty
