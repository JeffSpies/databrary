--- conflicted
+++ resolved
@@ -92,11 +92,7 @@
   dbQuery1' [pgSQL|SELECT max(upper(segment))+'1s' FROM slot_asset WHERE container = ${containerId $ containerRow c}|]
 
 assetSlotName :: AssetSlot -> Maybe T.Text
-<<<<<<< HEAD
-assetSlotName a = guard (any (containerTop . slotContainer) (assetSlot a) || dataPermission a > PermissionNONE) >> assetName (slotAsset a)
-=======
-assetSlotName a = guard (Fold.any (containerTop . containerRow . slotContainer) (assetSlot a) || dataPermission a > PermissionNONE) >> assetName (assetRow $ slotAsset a)
->>>>>>> 0bbbfe86
+assetSlotName a = guard (any (containerTop . containerRow . slotContainer) (assetSlot a) || dataPermission a > PermissionNONE) >> assetName (assetRow $ slotAsset a)
 
 assetSlotJSON :: AssetSlot -> JSON.Object
 assetSlotJSON as@AssetSlot{..} = assetJSON slotAsset JSON..++ catMaybes
