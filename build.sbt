--- conflicted
+++ resolved
@@ -39,11 +39,8 @@
   "org.webjars" % "angularjs" % "1.2.18",
   "org.webjars" % "bindonce" % "0.3.1",
   "org.webjars" % "ngStorage" % "0.3.0",
-<<<<<<< HEAD
+  "org.webjars" % "normalize.styl" % "3.0.0",
   "org.webjars" % "resumable.js" % "1.0"
-=======
-  "org.webjars" % "normalize.styl" % "3.0.0"
->>>>>>> 4dc3361e
 )
 
 resourceGenerators in Compile <+= (resourceManaged in Compile, name, version) map { (dir, name, ver) =>
