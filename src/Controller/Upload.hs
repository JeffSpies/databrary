{-# LANGUAGE OverloadedStrings #-}
module Controller.Upload
  ( uploadStart
  , uploadChunk
  , testChunk
  -- * for testing
  , createUploadSetSize
  , UploadStartRequest(..)
  , writeChunk
  ) where

import Control.Exception (bracket)
import Control.Monad ((<=<))
import Control.Monad.IO.Class (liftIO)
import Control.Monad.Trans.Class (lift)
import qualified Data.ByteString as BS
import qualified Data.ByteString.Unsafe as BSU
import Data.ByteString.Lazy.Internal (defaultChunkSize)
import Data.Int (Int64)
import Data.Maybe (isJust)
import Data.Word (Word64)
import Foreign.C.Types (CSize(..))
import Foreign.Marshal.Array (allocaArray, peekArray)
import Foreign.Ptr (castPtr)
import Network.HTTP.Types (ok200, noContent204, badRequest400)
import qualified Network.Wai as Wai
import System.IO (SeekMode(AbsoluteSeek))
import System.Posix.FilePath (RawFilePath)
import System.Posix.Files.ByteString (setFdSize)
import System.Posix.IO.ByteString (openFd, OpenMode(ReadOnly, WriteOnly), defaultFileFlags, exclusive, closeFd, fdSeek, fdWriteBuf, fdReadBuf)
import System.Posix.Types (COff(..))

import Has (view, peek, peeks, focusIO, MonadHas)
import qualified JSON as JSON
import Service.DB (MonadDB)
import Service.Entropy (Entropy)
import Service.Log
import Model.Id
import Model.Identity (MonadHasIdentity)
import Model.Permission
import Model.Volume hiding (getVolume)
import Model.Format
import Model.Token
import Store.Upload
import Store.Types (MonadStorage)
import Store.Asset
import HTTP.Form.Deform
import HTTP.Path.Parser
import Action.Response
import Action
import Controller.Paths
import Controller.Form
import Controller.Volume

fileSizeForm :: DeformHandler f Int64
fileSizeForm = deformCheck "Invalid file size." (0 <) =<< deform

data UploadStartRequest =
    UploadStartRequest BS.ByteString Int64

uploadStart :: ActionRoute (Id Volume)
uploadStart = action POST (pathJSON >/> pathId </< "upload") $ \vi -> withAuth $ do
  liftIO $ print "inside of uploadStart..." --DEBUG
  vol <- getVolume PermissionEDIT vi
  liftIO $ print "vol assigned...running form..." --DEBUG
  uploadStartRequest <- runForm Nothing $ UploadStartRequest
    <$> ("filename" .:> (deformCheck "File format not supported." (isJust . getFormatByFilename) =<< deform))
    <*> ("size" .:> (deformCheck "File too large." ((maxAssetSize >=) . fromIntegral) =<< fileSizeForm))
  liftIO $ print "creating Upload..." --DEBUG
  tok <- createUploadSetSize vol uploadStartRequest
  return $ okResponse [] $ unId (view tok :: Id Token)

<<<<<<< HEAD
createUploadSetSize :: (MonadHas Entropy c m, MonadDB c m, MonadHasIdentity c m, MonadStorage c m) => Volume -> UploadStartRequest -> m Upload
createUploadSetSize vol (UploadStartRequest filename size) = do
    liftIO $ print "creating Upload..." --DEBUG
    tok <- createUpload vol filename size
    liftIO $ print "peeking..." --DEBUG
    file <- peeks $ uploadFile tok
    liftIO $ bracket
      (openFd file WriteOnly (Just 0o640) defaultFileFlags{ exclusive = True })
      closeFd
      (`setFdSize` COff size)
    pure tok
=======
-- TODO: use this very soon
-- data UploadStartResponse = UploadStartResponse { unwrap :: Id Token }
>>>>>>> 57c307a5

data UploadChunkRequest =
    UploadChunkRequest (Id Token) BS.ByteString Int64 Int64 Int64 Int64 Int64

chunkForm :: DeformHandler f (Upload, Int64, Word64)
chunkForm = do
  csrfForm
  up <- "flowIdentifier" .:> (lift . (maybeAction <=< lookupUpload) =<< deform)
  let z = uploadSize up
  "flowFilename" .:> (deformGuard "Filename mismatch." . (uploadFilename up ==) =<< deform)
  "flowTotalSize" .:> (deformGuard "File size mismatch." . (z ==) =<< fileSizeForm)
  c <- "flowChunkSize" .:> (deformCheck "Chunk size too small." (256 <=) =<< deform)
  n <- "flowTotalChunks" .:> (deformCheck "Chunk count mismatch." ((1 >=) . abs . (pred z `div` c -)) =<< deform)
  i <- "flowChunkNumber" .:> (deformCheck "Chunk number out of range." (\i -> 0 <= i && i < n) =<< pred <$> deform)
  let o = c * i
  l <- "flowCurrentChunkSize" .:> (deformCheck "Current chunk size out of range." (\l -> (c == l || i == pred n) && o + l <= z) =<< deform)
  -- TODO: populate filename, total size from request
  let _ = UploadChunkRequest ((tokenId . accountToken . uploadAccountToken) up) (uploadFilename up) z c n i l
  return (up, o, fromIntegral l)

uploadChunk :: ActionRoute ()
uploadChunk = action POST (pathJSON </< "upload") $ \() -> withAuth $ do
  -- liftIO $ print "inside of uploadChunk..." --DEBUG
  (up, off, len) <- runForm Nothing chunkForm
  -- liftIO $ print "uploadChunk: truple assigned..." --DEBUG
  file <- peeks $ uploadFile up
  -- liftIO $ print "uploadChunk: file assigned..." --DEBUG
  let checkLength n
        | n /= len = do
          t <- peek
          focusIO $ logMsg t ("uploadChunk: wrong size " ++ show n ++ "/" ++ show len)
          result $ response badRequest400 [] ("Incorrect content length: file being uploaded may have moved or changed" :: JSON.Value)
        | otherwise = return ()
  bl <- peeks Wai.requestBodyLength
  liftIO $ print "uploadChunk: bl assigned..." --DEBUG
  case bl of
    Wai.KnownLength l -> checkLength l
    _ -> return ()
  rb <- peeks Wai.requestBody
  -- liftIO $ putStrLn "request body length"
  -- liftIO $ print . BS.length =<< rb
  n <- liftIO (writeChunk off len file rb)
  liftIO $ putStrLn $ "n = " ++ show n --DEBUG
  checkLength n -- TODO: clear block (maybe wait for calloc)
  liftIO $ print "uploadChunk:  post checkLength..." --DEBUG
  return $ emptyResponse noContent204 []

writeChunk :: Int64 -> Word64 -> RawFilePath -> IO BS.ByteString -> IO Word64
writeChunk off len file rb = bracket
    (openFd file WriteOnly Nothing defaultFileFlags)
    (\f -> putStrLn "closeFd..." >> closeFd f) $ \h -> do
      _ <- fdSeek h AbsoluteSeek (COff off)
      liftIO $ print "uploadChunk:  fdSeek..." --DEBUG
      liftIO $ print h --DEBUG
      liftIO $ print off --DEBUG
      let block n = do
            liftIO $ putStrLn $ "block:" ++ show n --DEBUG
            b <- rb
            if BS.null b
              then do
                liftIO $ putStrLn "b is null" --DEBUG
                return n
              else do
                liftIO $ print "uploadChunk: b is not null, processing..." --DEBUG
                let n' = n + fromIntegral (BS.length b)
                    write b' = do
                      liftIO $ print "uploadChunk: performing unsafeUseAsCStringLen..." --DEBUG
                      w <- BSU.unsafeUseAsCStringLen b' $ \(buf, siz) -> fdWriteBuf h (castPtr buf) (fromIntegral siz)
                      liftIO $ print "uploadChunk: w assigned  unsafeUseAsCStringLen..." --DEBUG
                      if w < fromIntegral (BS.length b')
                        then do
                          liftIO $ print "uploadChunk: w < length b'..." --DEBUG
                          write $! BS.drop (fromIntegral w) b'
                        else do
                          liftIO $ print "uploadChunk: !(w < length b')..." --DEBUG
                          block n'
                if n' > len
                  then do
                    liftIO $ putStrLn $ "n' > len" ++ show (n',len)   --DEBUG
                    return n'
                  else do
                    liftIO $ putStrLn $ "n' > len" ++ show (n',len)   --DEBUG
                    write b
      block 0

testChunk :: ActionRoute ()
testChunk = action GET (pathJSON </< "upload") $ \() -> withAuth $ do
  liftIO $ print "inside of testChunk..." --DEBUG
  (up, off, len) <- runForm Nothing chunkForm
  file <- peeks $ uploadFile up
  r <- liftIO $ bracket
    (openFd file ReadOnly Nothing defaultFileFlags)
    closeFd $ \h -> do
    _ <- fdSeek h AbsoluteSeek (COff off)
    allocaArray bufsiz $ \buf -> do
      let block 0 = return False
          block n = do
            r <- fdReadBuf h buf $ n `min` fromIntegral bufsiz
            a <- peekArray (fromIntegral r) buf
            if r == 0
              then return False -- really should be error
              else if any (0 /=) a
                then return True
                else block $! n - r
      block (CSize len)
  return $ emptyResponse (if r then ok200 else noContent204) []
  where
  bufsiz = fromIntegral defaultChunkSize<|MERGE_RESOLUTION|>--- conflicted
+++ resolved
@@ -70,7 +70,6 @@
   tok <- createUploadSetSize vol uploadStartRequest
   return $ okResponse [] $ unId (view tok :: Id Token)
 
-<<<<<<< HEAD
 createUploadSetSize :: (MonadHas Entropy c m, MonadDB c m, MonadHasIdentity c m, MonadStorage c m) => Volume -> UploadStartRequest -> m Upload
 createUploadSetSize vol (UploadStartRequest filename size) = do
     liftIO $ print "creating Upload..." --DEBUG
@@ -82,10 +81,9 @@
       closeFd
       (`setFdSize` COff size)
     pure tok
-=======
+
 -- TODO: use this very soon
 -- data UploadStartResponse = UploadStartResponse { unwrap :: Id Token }
->>>>>>> 57c307a5
 
 data UploadChunkRequest =
     UploadChunkRequest (Id Token) BS.ByteString Int64 Int64 Int64 Int64 Int64
