--- conflicted
+++ resolved
@@ -148,11 +148,7 @@
         -- partyPermission p @?= PermissionEDIT
         )
 
-<<<<<<< HEAD
     withinTestTransaction (\cn2 -> do -- TODO: move this to VolumeAccess or more general module around authorization
-=======
-    withinTestTransaction (\cn2 -> do
->>>>>>> 5841e947
         step "Given an authorized investigator"
         ctxt <- makeSuperAdminContext cn2 "test@databrary.org"
         instParty <- addAuthorizedInstitution ctxt "New York University"
@@ -167,17 +163,9 @@
              (do
                   -- TODO: make a util function in Model for use here
                   v <- addVolume volumeExample -- note: skipping irrelevant change volume citation
-<<<<<<< HEAD
                   setDefaultVolumeAccessesForCreated aiParty v
                   -- simulate setting volume as private
                   _ <- changeVolumeAccess (mkVolAccess PermissionNONE Nothing nobodyParty v) -- TODO: handle root also?
-=======
-                  _ <- changeVolumeAccess (mkVolAccess PermissionADMIN (getShareFullDefault aiParty PermissionADMIN) aiParty v)
-                  _ <- changeVolumeAccess (mkVolAccess PermissionPUBLIC (Just False) nobodyParty v)
-                  _ <- changeVolumeAccess (mkVolAccess PermissionSHARED (getShareFullDefault rootParty PermissionSHARED) rootParty v)
-                  -- simulate setting volume as private
-                  _ <- changeVolumeAccess (mkVolAccess PermissionNONE Nothing nobodyParty v)
->>>>>>> 5841e947
                   pure v)
              aiCtxt
         -- TODO: should change owner volume access; nobody vol acc; root vol access
@@ -185,7 +173,6 @@
         -- Implementation of getVolume PUBLIC
         mVolForAnon <- runReaderT (lookupVolume ((volumeId . volumeRow) createdVol)) ctxtNoIdent
         mVolForAnon @?= Nothing)
-<<<<<<< HEAD
 
     -- no ident      + community shared
     -- lab only aff  + vol owner only (other lab)
@@ -193,10 +180,7 @@
     -- lab only aff  + community access
     -- site only aff + vol owner only (this lab)
     -- site only aff + direct access to other lab
-    
-=======
->>>>>>> 5841e947
-
+ 
 mkVolAccess :: Permission -> Maybe Bool -> Party -> Volume -> VolumeAccess
 mkVolAccess perm mShareFull p v =
     VolumeAccess perm perm Nothing mShareFull p v
