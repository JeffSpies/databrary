--- conflicted
+++ resolved
@@ -27,30 +27,6 @@
 
 type DayOfMonth = Int
 
-<<<<<<< HEAD
-runAge :: DayOfMonth -> DayOfMonth -> Days
-runAge d1 d2 = ageDays (age (mkDate d1) (mkDate d2))
-  where
-    mkDate :: DayOfMonth -> Date
-    mkDate = fromGregorian 2000 1
-
-test_yearsAge :: [TestTree]
-test_yearsAge =
-    [ testCase "example" 
-          (yearsAge (1 :: Double) @?= Age 366)
-    ]
-
-daySeconds :: Integer
-daySeconds = 60*60*24
-
-test_ageTime :: [TestTree]
-test_ageTime =
-    [ testCase "example"
-          (ageTime (Age 1) @?= secondsToDiffTime daySeconds)
-    ]
-
--- genAge :: Gen.
-=======
 jan2000day :: DayOfMonth -> Day
 jan2000day = fromGregorian 2000 1
 
@@ -66,5 +42,4 @@
 genAge :: Gen Age
 genAge =
   let maxAgeTypicallyStudied = 14
-  in Age <$> Gen.integral (Range.constant 0 (maxAgeTypicallyStudied*365))
->>>>>>> 1291079b
+  in Age <$> Gen.integral (Range.constant 0 (maxAgeTypicallyStudied*365))