{-# LANGUAGE OverloadedStrings, ScopedTypeVariables, GeneralizedNewtypeDeriving
   , TypeSynonymInstances, MultiParamTypeClasses, FlexibleInstances #-}
module Databrary.Model.VolumeTest where

<<<<<<< HEAD
import Control.Exception (bracket)
import Data.Time
import qualified Data.Vector as V
import Database.PostgreSQL.Typed.Protocol
import Network.Wai
=======
import Control.Monad.Trans.Reader
import Data.Time
import qualified Data.Vector as V
>>>>>>> 4f36757f
import Test.Tasty
import Test.Tasty.HUnit
import Test.Tasty.ExpectedFailure

<<<<<<< HEAD
import TestHarness
=======
import Databrary.Has
>>>>>>> 4f36757f
import Databrary.JSON
import Databrary.Model.Id
import Databrary.Model.Identity
import Databrary.Model.Party
import Databrary.Model.Permission.Types
import Databrary.Model.Volume
import Databrary.Service.DB

unit_getVolumeAlias :: Assertion
unit_getVolumeAlias =
    -- example
    getVolumeAlias blankVolume @?= Nothing
    -- typical
    -- edge cases

test_findVolumes :: TestTree
test_findVolumes = ignoreTest -- Because "??"
    (testCase "" _unit_findVolumes)

_unit_findVolumes :: Assertion
_unit_findVolumes = do
    let ident = PreIdentified
    cn <- loadPGDatabase >>= pgConnect
    let ctxt = TestContext { ctxConn = cn, ctxIdentity = ident }
    vs <- runReaderT (findVolumes volumeFilter1) ctxt
    length vs @?= 2

volumeFilter1 :: VolumeFilter
volumeFilter1 =
    mempty

unit_volumeJSONSimple_example :: Assertion
unit_volumeJSONSimple_example = do
    (recordObject . volumeJSONSimple) volumeExample
        @?=
       ([("id",Number 1.0)
        ,("name",String "Test Vol One: A Survey")
        ,("body",String "Here is a description for a volume")
        ,("creation",String "2018-01-02T00:00:00Z")
        ,("owners",Array (V.fromList []))-- (V.fromList [("name",String "Smith, John"),("id",Number 2.0)]))
        ,("permission",Number 1.0)
        ,("publicsharefull",Bool True)] :: [Pair])

volumeExample :: Volume
volumeExample =
    let
        row = 
           VolumeRow {
                 volumeId = Id 1
               , volumeName = "Test Vol One: A Survey"
               , volumeBody = Just "Here is a description for a volume"
               , volumeAlias = Just "Test Vol 1"
               , volumeDOI = Nothing
               }
    in
        Volume {
              volumeRow = row
            , volumeCreation = UTCTime (fromGregorian 2018 1 2) (secondsToDiffTime 0)
            , volumeOwners = [] -- [(Id 2, "Smith, John")]
            , volumePermission = PermissionPUBLIC
            , volumeAccessPolicy = PermLevelDefault
            }

unit_lookupVolume_example :: Assertion
unit_lookupVolume_example = do
    cn <- loadPGDatabase >>= pgConnect
    let ident = PreIdentified
    let ctxt = TestContext { ctxConn = cn, ctxIdentity = ident }
    mVol <- runReaderT (lookupVolume (Id 1)) ctxt
    mVol @?=
       Just
        (Volume
                 { volumeRow = VolumeRow
                               { volumeId = Id 1
                               , volumeName = "Databrary"
                               , volumeBody = Just
                                                 "Databrary is an open data library for developmental science. Share video, audio, and related metadata. Discover more, faster.\nMost developmental scientists rely on video recordings to capture the complexity and richness of behavior. However, researchers rarely share video data, and this has impeded scientific progress. By creating the cyber-infrastructure and community to enable open video sharing, the Databrary project aims to facilitate deeper, richer, and broader understanding of behavior.\nThe Databrary project is dedicated to transforming the culture of developmental science by building a community of researchers committed to open video data sharing, training a new generation of developmental scientists and empowering them with an unprecedented set of tools for discovery, and raising the profile of behavioral science by bolstering interest in and support for scientific research among the general public."
                               , volumeAlias = Nothing
                               , volumeDOI = Just "10.17910/B7159Q"
                               }
                 , volumeCreation = UTCTime (fromGregorian 2013 1 11) (secondsToDiffTime 37600)
                 , volumeOwners = [ (Id 1, "Admin, Admin")
                                  , (Id 3, "Steiger, Lisa")
                                  , (Id 7, "Tesla, Testarosa")
                                  ]
                 , volumePermission = PermissionPUBLIC
                 , volumeAccessPolicy = PermLevelDefault
                 }
        )

test_addVolume_example :: TestTree
test_addVolume_example =
    -- mismatch on three aspects:
    --    id - generated from db insert instead of provided, as expected
    --    creation date - the time is appearing to come from volume 1 instead of the created volume
    --    permission - defaults to ADMIN, as expected
    expectFail (testCase "addVolume" _unit_addVolume_example)

_unit_addVolume_example :: Assertion
_unit_addVolume_example = do
    withinTestTransaction
        (\cn -> do
             let ident = PreIdentified
                 pid :: Id Party
                 pid = Id 300
             let ctxt = TestContext { ctxConn = cn, ctxIdentity = ident, ctxPartyId = pid, ctxRequest = defaultRequest }
             v <- runReaderT (addVolume volumeExample) ctxt
             v @?= volumeExample)

{- Volume {volumeRow = VolumeRow {volumeId = 6, volumeName = "Test Vol One: A Survey", volumeBody = Just "Here is a description for a volume", volumeAlias = Just "Test Vol 1", volumeDOI = Nothing}, volumeCreation = 2013-01-11 10:26:40 UTC, volumeOwners = [], volumePermission = ADMIN, volumeAccessPolicy = PermLevelDefault}
-}

<<<<<<< HEAD
withinTestTransaction :: (PGConnection -> IO a) -> IO a
withinTestTransaction act =
     bracket
         (do
              cn <- pgConnect =<< loadPGDatabase
              pgBegin cn
              pure cn)
         pgRollback
         act
  
=======
data Context = Context
    { ctxConn :: DBConn
    , ctxIdentity :: Identity
    }

unit_volumeJSONSimple_example :: Assertion
unit_volumeJSONSimple_example = do
    (recordObject . volumeJSONSimple) volumeExample
        @?=
       ([("id",Number 1.0)
        ,("name",String "Test Vol One: A Survey")
        ,("body",String "Here is a description for a volume")
        ,("creation",String "2018-01-02T00:00:00Z")
        ,("owners",Array (V.fromList []))-- (V.fromList [("name",String "Smith, John"),("id",Number 2.0)]))
        ,("permission",Number 1.0)
        ,("publicsharefull",Bool True)] :: [Pair])

volumeExample :: Volume
volumeExample =
    let
        row = 
           VolumeRow {
                 volumeId = Id 1
               , volumeName = "Test Vol One: A Survey"
               , volumeBody = Just "Here is a description for a volume"
               , volumeAlias = Just "Test Vol 1"
               , volumeDOI = Nothing
               }
    in
        Volume {
              volumeRow = row
            , volumeCreation = UTCTime (fromGregorian 2018 1 2) (secondsToDiffTime 0)
            , volumeOwners = [] -- [(Id 2, "Smith, John")]
            , volumePermission = PermissionPUBLIC
            , volumeAccessPolicy = PermLevelDefault
            }

unit_lookupVolume_example :: Assertion
unit_lookupVolume_example = do
    cn <- loadPGDatabase >>= pgConnect
    let ident = PreIdentified
    mVol <- runReaderT (lookupVolume (Id 1)) (Context cn ident)
    mVol @?=
       Just
        (Volume
                 { volumeRow = VolumeRow
                               { volumeId = Id 1
                               , volumeName = "Databrary"
                               , volumeBody = Just
                                                 "Databrary is an open data library for developmental science. Share video, audio, and related metadata. Discover more, faster.\nMost developmental scientists rely on video recordings to capture the complexity and richness of behavior. However, researchers rarely share video data, and this has impeded scientific progress. By creating the cyber-infrastructure and community to enable open video sharing, the Databrary project aims to facilitate deeper, richer, and broader understanding of behavior.\nThe Databrary project is dedicated to transforming the culture of developmental science by building a community of researchers committed to open video data sharing, training a new generation of developmental scientists and empowering them with an unprecedented set of tools for discovery, and raising the profile of behavioral science by bolstering interest in and support for scientific research among the general public."
                               , volumeAlias = Nothing
                               , volumeDOI = Just "10.17910/B7159Q"
                               }
                 , volumeCreation = UTCTime (fromGregorian 2013 1 11) (secondsToDiffTime 37600)
                 , volumeOwners = [ (Id 1, "Admin, Admin")
                                  , (Id 3, "Steiger, Lisa")
                                  , (Id 7, "Tesla, Testarosa")
                                  ]
                 , volumePermission = PermissionPUBLIC
                 , volumeAccessPolicy = PermLevelDefault
                 }
        )
>>>>>>> 4f36757f
<|MERGE_RESOLUTION|>--- conflicted
+++ resolved
@@ -2,26 +2,16 @@
    , TypeSynonymInstances, MultiParamTypeClasses, FlexibleInstances #-}
 module Databrary.Model.VolumeTest where
 
-<<<<<<< HEAD
 import Control.Exception (bracket)
 import Data.Time
 import qualified Data.Vector as V
 import Database.PostgreSQL.Typed.Protocol
 import Network.Wai
-=======
-import Control.Monad.Trans.Reader
-import Data.Time
-import qualified Data.Vector as V
->>>>>>> 4f36757f
 import Test.Tasty
 import Test.Tasty.HUnit
 import Test.Tasty.ExpectedFailure
 
-<<<<<<< HEAD
 import TestHarness
-=======
-import Databrary.Has
->>>>>>> 4f36757f
 import Databrary.JSON
 import Databrary.Model.Id
 import Databrary.Model.Identity
@@ -134,7 +124,6 @@
 {- Volume {volumeRow = VolumeRow {volumeId = 6, volumeName = "Test Vol One: A Survey", volumeBody = Just "Here is a description for a volume", volumeAlias = Just "Test Vol 1", volumeDOI = Nothing}, volumeCreation = 2013-01-11 10:26:40 UTC, volumeOwners = [], volumePermission = ADMIN, volumeAccessPolicy = PermLevelDefault}
 -}
 
-<<<<<<< HEAD
 withinTestTransaction :: (PGConnection -> IO a) -> IO a
 withinTestTransaction act =
      bracket
@@ -143,69 +132,4 @@
               pgBegin cn
               pure cn)
          pgRollback
-         act
-  
-=======
-data Context = Context
-    { ctxConn :: DBConn
-    , ctxIdentity :: Identity
-    }
-
-unit_volumeJSONSimple_example :: Assertion
-unit_volumeJSONSimple_example = do
-    (recordObject . volumeJSONSimple) volumeExample
-        @?=
-       ([("id",Number 1.0)
-        ,("name",String "Test Vol One: A Survey")
-        ,("body",String "Here is a description for a volume")
-        ,("creation",String "2018-01-02T00:00:00Z")
-        ,("owners",Array (V.fromList []))-- (V.fromList [("name",String "Smith, John"),("id",Number 2.0)]))
-        ,("permission",Number 1.0)
-        ,("publicsharefull",Bool True)] :: [Pair])
-
-volumeExample :: Volume
-volumeExample =
-    let
-        row = 
-           VolumeRow {
-                 volumeId = Id 1
-               , volumeName = "Test Vol One: A Survey"
-               , volumeBody = Just "Here is a description for a volume"
-               , volumeAlias = Just "Test Vol 1"
-               , volumeDOI = Nothing
-               }
-    in
-        Volume {
-              volumeRow = row
-            , volumeCreation = UTCTime (fromGregorian 2018 1 2) (secondsToDiffTime 0)
-            , volumeOwners = [] -- [(Id 2, "Smith, John")]
-            , volumePermission = PermissionPUBLIC
-            , volumeAccessPolicy = PermLevelDefault
-            }
-
-unit_lookupVolume_example :: Assertion
-unit_lookupVolume_example = do
-    cn <- loadPGDatabase >>= pgConnect
-    let ident = PreIdentified
-    mVol <- runReaderT (lookupVolume (Id 1)) (Context cn ident)
-    mVol @?=
-       Just
-        (Volume
-                 { volumeRow = VolumeRow
-                               { volumeId = Id 1
-                               , volumeName = "Databrary"
-                               , volumeBody = Just
-                                                 "Databrary is an open data library for developmental science. Share video, audio, and related metadata. Discover more, faster.\nMost developmental scientists rely on video recordings to capture the complexity and richness of behavior. However, researchers rarely share video data, and this has impeded scientific progress. By creating the cyber-infrastructure and community to enable open video sharing, the Databrary project aims to facilitate deeper, richer, and broader understanding of behavior.\nThe Databrary project is dedicated to transforming the culture of developmental science by building a community of researchers committed to open video data sharing, training a new generation of developmental scientists and empowering them with an unprecedented set of tools for discovery, and raising the profile of behavioral science by bolstering interest in and support for scientific research among the general public."
-                               , volumeAlias = Nothing
-                               , volumeDOI = Just "10.17910/B7159Q"
-                               }
-                 , volumeCreation = UTCTime (fromGregorian 2013 1 11) (secondsToDiffTime 37600)
-                 , volumeOwners = [ (Id 1, "Admin, Admin")
-                                  , (Id 3, "Steiger, Lisa")
-                                  , (Id 7, "Tesla, Testarosa")
-                                  ]
-                 , volumePermission = PermissionPUBLIC
-                 , volumeAccessPolicy = PermLevelDefault
-                 }
-        )
->>>>>>> 4f36757f
+         act