{-# LANGUAGE OverloadedStrings, ScopedTypeVariables, GeneralizedNewtypeDeriving
   , TypeSynonymInstances, MultiParamTypeClasses, FlexibleInstances #-}
module Databrary.Model.VolumeTest where

<<<<<<< HEAD
import Control.Exception (bracket)
import Control.Monad.Trans.Reader
import Data.Time
import qualified Data.Vector as V
import Database.PostgreSQL.Typed.Protocol
import Network.Wai
=======
>>>>>>> 76a28caa
import Test.Tasty
import Test.Tasty.HUnit
import Test.Tasty.ExpectedFailure

<<<<<<< HEAD
import Databrary.Has
import Databrary.JSON
import Databrary.Model.Id
=======
import TestHarness

>>>>>>> 76a28caa
import Databrary.Model.Identity
import Databrary.Model.Volume
import Databrary.Service.DB

unit_getVolumeAlias :: Assertion
unit_getVolumeAlias =
    -- example
    getVolumeAlias blankVolume @?= Nothing
    -- typical
    -- edge cases

test_findVolumes :: TestTree
test_findVolumes = ignoreTest -- Because "??"
    (testCase "" _unit_findVolumes)

_unit_findVolumes :: Assertion
_unit_findVolumes = do
    let ident = PreIdentified
    cn <- loadPGDatabase >>= pgConnect
    let ctxt = TestContext { ctxConn = cn, ctxIdentity = ident }
    vs <- runReaderT (findVolumes volumeFilter1) ctxt
    length vs @?= 2

volumeFilter1 :: VolumeFilter
volumeFilter1 =
<<<<<<< HEAD
    mempty

-- TODO: copied from Party, generalize

instance Has DBConn Context where
    view = ctxConn

instance Has Identity Context where
    view = ctxIdentity

instance Has SiteAuth Context where
    view = undefined

instance Has Party Context where
    view = undefined

instance Has (Id Party) Context where
    view = undefined

instance Has Access Context where
    view = undefined

data Context = Context
    { ctxConn :: DBConn
    , ctxIdentity :: Identity
    }

unit_volumeJSONSimple_example :: Assertion
unit_volumeJSONSimple_example = do
    (recordObject . volumeJSONSimple) volumeExample
        @?=
       ([("id",Number 1.0)
        ,("name",String "Test Vol One: A Survey")
        ,("body",String "Here is a description for a volume")
        ,("creation",String "2018-01-02T00:00:00Z")
        ,("owners",Array (V.fromList []))-- (V.fromList [("name",String "Smith, John"),("id",Number 2.0)]))
        ,("permission",Number 1.0)
        ,("publicsharefull",Bool True)] :: [Pair])

volumeExample :: Volume
volumeExample =
    let
        row = 
           VolumeRow {
                 volumeId = Id 1
               , volumeName = "Test Vol One: A Survey"
               , volumeBody = Just "Here is a description for a volume"
               , volumeAlias = Just "Test Vol 1"
               , volumeDOI = Nothing
               }
    in
        Volume {
              volumeRow = row
            , volumeCreation = UTCTime (fromGregorian 2018 1 2) (secondsToDiffTime 0)
            , volumeOwners = [] -- [(Id 2, "Smith, John")]
            , volumePermission = PermissionPUBLIC
            , volumeAccessPolicy = PermLevelDefault
            }

unit_lookupVolume_example :: Assertion
unit_lookupVolume_example = do
    cn <- loadPGDatabase >>= pgConnect
    let ident = PreIdentified
    mVol <- runReaderT (lookupVolume (Id 1)) (Context cn ident)
    mVol @?=
       Just
        (Volume
                 { volumeRow = VolumeRow
                               { volumeId = Id 1
                               , volumeName = "Databrary"
                               , volumeBody = Just
                                                 "Databrary is an open data library for developmental science. Share video, audio, and related metadata. Discover more, faster.\nMost developmental scientists rely on video recordings to capture the complexity and richness of behavior. However, researchers rarely share video data, and this has impeded scientific progress. By creating the cyber-infrastructure and community to enable open video sharing, the Databrary project aims to facilitate deeper, richer, and broader understanding of behavior.\nThe Databrary project is dedicated to transforming the culture of developmental science by building a community of researchers committed to open video data sharing, training a new generation of developmental scientists and empowering them with an unprecedented set of tools for discovery, and raising the profile of behavioral science by bolstering interest in and support for scientific research among the general public."
                               , volumeAlias = Nothing
                               , volumeDOI = Just "10.17910/B7159Q"
                               }
                 , volumeCreation = UTCTime (fromGregorian 2013 1 11) (secondsToDiffTime 37600)
                 , volumeOwners = [ (Id 1, "Admin, Admin")
                                  , (Id 3, "Steiger, Lisa")
                                  , (Id 7, "Tesla, Testarosa")
                                  ]
                 , volumePermission = PermissionPUBLIC
                 , volumeAccessPolicy = PermLevelDefault
                 }
        )

data Context2 = Context2
    { ctxConn2 :: DBConn
    , ctxIdentity2 :: Identity
    , ctxPartyId :: Id Party
    , ctxRequest :: Request
    }

instance Has DBConn Context2 where
    view = ctxConn2

instance Has Identity Context2 where
    view = ctxIdentity2

instance Has SiteAuth Context2 where
    view = undefined

instance Has Party Context2 where
    view = undefined

instance Has (Id Party) Context2 where
    view = ctxPartyId

instance Has Access Context2 where
    view = undefined

instance Has Request Context2 where
    view = ctxRequest

test_addVolume_example :: TestTree
test_addVolume_example =
    -- mismatch on three aspects:
    --    id - generated from db insert instead of provided, as expected
    --    creation date - the time is appearing to come from volume 1 instead of the created volume
    --    permission - defaults to ADMIN, as expected
    expectFail (testCase "addVolume" _unit_addVolume_example)

_unit_addVolume_example :: Assertion
_unit_addVolume_example = do
    withinTestTransaction
        (\cn -> do
             let ident = PreIdentified
                 pid :: Id Party
                 pid = Id 300
                 req = defaultRequest
             v <- runReaderT (addVolume volumeExample) (Context2 cn ident pid req)
             v @?= volumeExample)

withinTestTransaction :: (PGConnection -> IO a) -> IO a
withinTestTransaction act =
    bracket
        (do
            cn <- pgConnect =<< loadPGDatabase
            pgBegin cn
            pure cn)
        pgRollback
        act

{- Volume {volumeRow = VolumeRow {volumeId = 6, volumeName = "Test Vol One: A Survey", volumeBody = Just "Here is a description for a volume", volumeAlias = Just "Test Vol 1", volumeDOI = Nothing}, volumeCreation = 2013-01-11 10:26:40 UTC, volumeOwners = [], volumePermission = ADMIN, volumeAccessPolicy = PermLevelDefault}
-}
=======
    mempty
>>>>>>> 76a28caa
<|MERGE_RESOLUTION|>--- conflicted
+++ resolved
@@ -2,28 +2,21 @@
    , TypeSynonymInstances, MultiParamTypeClasses, FlexibleInstances #-}
 module Databrary.Model.VolumeTest where
 
-<<<<<<< HEAD
 import Control.Exception (bracket)
-import Control.Monad.Trans.Reader
 import Data.Time
 import qualified Data.Vector as V
 import Database.PostgreSQL.Typed.Protocol
 import Network.Wai
-=======
->>>>>>> 76a28caa
 import Test.Tasty
 import Test.Tasty.HUnit
 import Test.Tasty.ExpectedFailure
 
-<<<<<<< HEAD
-import Databrary.Has
+import TestHarness
 import Databrary.JSON
 import Databrary.Model.Id
-=======
-import TestHarness
-
->>>>>>> 76a28caa
 import Databrary.Model.Identity
+import Databrary.Model.Party
+import Databrary.Model.Permission.Types
 import Databrary.Model.Volume
 import Databrary.Service.DB
 
@@ -48,33 +41,7 @@
 
 volumeFilter1 :: VolumeFilter
 volumeFilter1 =
-<<<<<<< HEAD
     mempty
-
--- TODO: copied from Party, generalize
-
-instance Has DBConn Context where
-    view = ctxConn
-
-instance Has Identity Context where
-    view = ctxIdentity
-
-instance Has SiteAuth Context where
-    view = undefined
-
-instance Has Party Context where
-    view = undefined
-
-instance Has (Id Party) Context where
-    view = undefined
-
-instance Has Access Context where
-    view = undefined
-
-data Context = Context
-    { ctxConn :: DBConn
-    , ctxIdentity :: Identity
-    }
 
 unit_volumeJSONSimple_example :: Assertion
 unit_volumeJSONSimple_example = do
@@ -112,7 +79,8 @@
 unit_lookupVolume_example = do
     cn <- loadPGDatabase >>= pgConnect
     let ident = PreIdentified
-    mVol <- runReaderT (lookupVolume (Id 1)) (Context cn ident)
+    let ctxt = TestContext { ctxConn = cn, ctxIdentity = ident }
+    mVol <- runReaderT (lookupVolume (Id 1)) ctxt
     mVol @?=
        Just
         (Volume
@@ -134,34 +102,6 @@
                  }
         )
 
-data Context2 = Context2
-    { ctxConn2 :: DBConn
-    , ctxIdentity2 :: Identity
-    , ctxPartyId :: Id Party
-    , ctxRequest :: Request
-    }
-
-instance Has DBConn Context2 where
-    view = ctxConn2
-
-instance Has Identity Context2 where
-    view = ctxIdentity2
-
-instance Has SiteAuth Context2 where
-    view = undefined
-
-instance Has Party Context2 where
-    view = undefined
-
-instance Has (Id Party) Context2 where
-    view = ctxPartyId
-
-instance Has Access Context2 where
-    view = undefined
-
-instance Has Request Context2 where
-    view = ctxRequest
-
 test_addVolume_example :: TestTree
 test_addVolume_example =
     -- mismatch on three aspects:
@@ -177,22 +117,20 @@
              let ident = PreIdentified
                  pid :: Id Party
                  pid = Id 300
-                 req = defaultRequest
-             v <- runReaderT (addVolume volumeExample) (Context2 cn ident pid req)
+             let ctxt = TestContext { ctxConn = cn, ctxIdentity = ident, ctxPartyId = pid, ctxRequest = defaultRequest }
+             v <- runReaderT (addVolume volumeExample) ctxt
              v @?= volumeExample)
+
+{- Volume {volumeRow = VolumeRow {volumeId = 6, volumeName = "Test Vol One: A Survey", volumeBody = Just "Here is a description for a volume", volumeAlias = Just "Test Vol 1", volumeDOI = Nothing}, volumeCreation = 2013-01-11 10:26:40 UTC, volumeOwners = [], volumePermission = ADMIN, volumeAccessPolicy = PermLevelDefault}
+-}
 
 withinTestTransaction :: (PGConnection -> IO a) -> IO a
 withinTestTransaction act =
-    bracket
-        (do
-            cn <- pgConnect =<< loadPGDatabase
-            pgBegin cn
-            pure cn)
-        pgRollback
-        act
-
-{- Volume {volumeRow = VolumeRow {volumeId = 6, volumeName = "Test Vol One: A Survey", volumeBody = Just "Here is a description for a volume", volumeAlias = Just "Test Vol 1", volumeDOI = Nothing}, volumeCreation = 2013-01-11 10:26:40 UTC, volumeOwners = [], volumePermission = ADMIN, volumeAccessPolicy = PermLevelDefault}
--}
-=======
-    mempty
->>>>>>> 76a28caa
+     bracket
+         (do
+              cn <- pgConnect =<< loadPGDatabase
+              pgBegin cn
+              pure cn)
+         pgRollback
+         act
+  