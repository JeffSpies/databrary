--- conflicted
+++ resolved
@@ -6,11 +6,8 @@
 import Model.Asset.Types
 import Model.AssetSegment.Types
 import Model.AssetSlot.Types
-<<<<<<< HEAD
 import Model.Container.Types
-=======
 import Model.Citation.Types
->>>>>>> 88cf25db
 import Model.Format.Types
 import Model.Funding.Types
 import Model.GeoNames
@@ -37,13 +34,11 @@
 
 deriving instance Show AssetSegment
 
-<<<<<<< HEAD
 deriving instance Eq ContainerRow
 deriving instance Show ContainerRow
-=======
+
 deriving instance Eq Citation
 deriving instance Show Citation
->>>>>>> 88cf25db
 
 deriving instance Eq ParticipantFieldMapping2
 deriving instance Show ParticipantFieldMapping2
