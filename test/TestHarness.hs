--- conflicted
+++ resolved
@@ -6,11 +6,8 @@
     , TestContext ( .. )
     , mkRequest
     , withStorage
-<<<<<<< HEAD
     , mkStorageStub
-=======
     , withStorage2
->>>>>>> 6f571123
     , withAV
     , mkAVStub
     , mkMailerMock
@@ -46,14 +43,9 @@
 import Control.Exception (bracket)
 import Control.Monad.IO.Class (liftIO)
 import Control.Monad.Trans.Reader
-<<<<<<< HEAD
-import Control.Monad.Trans.Resource (InternalState, runResourceT, withInternalState)
 import Data.IORef (newIORef, IORef, modifyIORef)
-=======
 import Control.Monad.Trans.Resource
     (InternalState, runResourceT, withInternalState, ResourceT, allocate)
-import Data.IORef (newIORef)
->>>>>>> 6f571123
 import Data.Maybe
 import Data.Time
 import Database.PostgreSQL.Typed.Protocol
